--- conflicted
+++ resolved
@@ -138,50 +138,19 @@
             OPTIONAL: '[test]'
             EXCLUDE: ${{ github.event_name == 'workflow_dispatch'  && ! inputs.no_mpi }}
 
-<<<<<<< HEAD
-          # try latest versions
-          # Python 3.13
-          - NAME: python313
-            PY: '3.13'
-            NUMPY: 2
-            SCIPY: 1
-            PETSc: 3.22.2
-=======
           # latest versions
           - NAME: latest
             PY: '3'
             NUMPY: '2'
             SCIPY: '1'
             PETSc: '3'
->>>>>>> 4da5754d
             PYOPTSPARSE: 'latest'
             SNOPT: '7.7'
             OPENMDAO: 'dev'
-<<<<<<< HEAD
-            OPTIONAL: '[test]'
-            JAX: 'latest'
-            EXCLUDE: ${{ github.event_name == 'workflow_dispatch'  && ! inputs.python313 }}
-
-          # Python 3.13, Dymos 2
-          - NAME: python313_dymos2
-            PY: '3.13'
-            NUMPY: 2
-            SCIPY: 1
-            PETSc: 3.22.2
-            PYOPTSPARSE: 'latest'
-            SNOPT: 7.7
-            OPENMDAO: 'dev'
-            OPTIONAL: '[test]'
-            JAX: 'latest'
-            DYMOS_2: true
-            EXCLUDE: ${{ github.event_name == 'workflow_dispatch'  && ! inputs.python313_dymos2 }}
-
-=======
             OPTIONAL: '[all]'
             JAX: true
             EXCLUDE: ${{ github.event_name == 'workflow_dispatch'  && ! inputs.latest }}
 
->>>>>>> 4da5754d
           # oldest supported versions
           - NAME: oldest
             PY: '3.9'
