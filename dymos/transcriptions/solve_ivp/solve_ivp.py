from fnmatch import filter
import warnings

import numpy as np

import openmdao.api as om

from ..transcription_base import TranscriptionBase
from .components import SegmentSimulationComp, SegmentStateMuxComp, \
    SolveIVPControlGroup, SolveIVPPolynomialControlGroup, SolveIVPTimeseriesOutputComp
from ..common import TimeComp
from ...utils.misc import get_rate_units
from ...utils.introspection import get_promoted_vars, get_targets, get_source_metadata, get_target_metadata
from ...utils.indexing import get_src_indices_by_row


class SolveIVP(TranscriptionBase):
    """
    The SolveIVP Transcription class.

    SolveIVP transcription in Dymos uses the scipy.simulate.solve_ivp method to explicitly integrate
    the states from the phase initial time to the phase final time.

    SolveIVP transcription does not currently support optimization since it does not propagate
    analytic derivatives through the ODE.

    Parameters
    ----------
    grid_data : GridData
        Grid data for this phases.
    **kwargs : dict
        Dictionary of optional arguments.
    """
    def __init__(self, grid_data=None, **kwargs):
        super(SolveIVP, self).__init__(**kwargs)
        self.grid_data = grid_data
        self._rhs_source = 'ode'

    def initialize(self):
        """
        Declare transcription options.
        """
        super(SolveIVP, self).initialize()

        self.options.declare('output_nodes_per_seg', default=None, types=(int,), allow_none=True,
                             desc='If None, results are provided at the all nodes within each'
                                  'segment.  If an int (n) then results are provided at n '
                                  'equally distributed points in time within each segment.')

        self.options.declare('reports', default=False, desc='Reports setting for the subproblem.')

    def init_grid(self):
        """
        Setup the GridData object for the Transcription.
        """
        pass

    def setup_time(self, phase):
        """
        Setup the time component.

        Parameters
        ----------
        phase : dymos.Phase
            The phase object to which this transcription instance applies.
        """
        time_options = phase.time_options
        time_units = time_options['units']
        num_seg = self.grid_data.num_segments
        grid_data = self.grid_data
        output_nodes_per_seg = self.options['output_nodes_per_seg']

        super(SolveIVP, self).setup_time(phase)

        if output_nodes_per_seg is None:
            # Case 1:  Compute times at 'all' node set.
            num_nodes = grid_data.num_nodes
            node_ptau = grid_data.node_ptau
            node_dptau_dstau = grid_data.node_dptau_dstau
        else:
            # Case 2:  Compute times at n equally distributed points per segment.
            num_nodes = num_seg * output_nodes_per_seg
            node_stau = np.linspace(-1, 1, output_nodes_per_seg)
            node_ptau = np.empty(0, )
            node_dptau_dstau = np.empty(0, )
            # Append our nodes in phase tau space
            for iseg in range(num_seg):
                v0 = grid_data.segment_ends[iseg]
                v1 = grid_data.segment_ends[iseg + 1]
                node_ptau = np.concatenate((node_ptau, v0 + 0.5 * (node_stau + 1) * (v1 - v0)))
                node_dptau_dstau = np.concatenate((node_dptau_dstau,
                                                   0.5 * (v1 - v0) * np.ones_like(node_stau)))

        time_comp = TimeComp(num_nodes=num_nodes, node_ptau=node_ptau,
                             node_dptau_dstau=node_dptau_dstau, units=time_units)

        phase.add_subsystem('time', time_comp, promotes=['*'])

    def configure_time(self, phase):
        """
        Configure the inputs/outputs on the time component.

        Parameters
        ----------
        phase : dymos.Phase
            The phase object to which this transcription instance applies.
        """
        super(SolveIVP, self).configure_time(phase)
        num_seg = self.grid_data.num_segments
        grid_data = self.grid_data
        output_nodes_per_seg = self.options['output_nodes_per_seg']
        ode = self._get_ode(phase)
        ode_inputs = get_promoted_vars(ode, 'input')

        phase.time.configure_io()

        for i in range(num_seg):
            if output_nodes_per_seg is None:
                i1, i2 = grid_data.subset_segment_indices['all'][i, :]
                src_idxs = grid_data.subset_node_indices['all'][i1:i2]
            else:
                src_idxs = np.arange(i * output_nodes_per_seg, output_nodes_per_seg * (i + 1),
                                     dtype=int)
            phase.connect('time', f'segment_{i}.time', src_indices=src_idxs, flat_src_indices=True)
            phase.connect('time_phase', f'segment_{i}.time_phase', src_indices=src_idxs,
                          flat_src_indices=True)

            phase.segments.promotes(f'segment_{i}', inputs=['t_initial', 't_duration'])

        options = phase.time_options

        # The tuples here are (name, user_specified_targets, dynamic)
        for name, targets, dynamic in [('time', options['targets'], True),
                                       ('time_phase', options['time_phase_targets'], True)]:
            if targets:
                phase.connect(name, [f'ode.{t}' for t in targets])

        for name, targets, dynamic in [('t_initial', options['t_initial_targets'], False),
                                       ('t_duration', options['t_duration_targets'], False)]:

            shape, units, static_target = get_target_metadata(ode, name=name,
                                                              user_targets=targets,
                                                              user_units=options['units'],
                                                              user_shape=(1,))
            if shape == (1,):
                src_idxs = None
                flat_src_idxs = None
                src_shape = None
            else:
                src_idxs = np.zeros(self.grid_data.subset_num_nodes['all'])
                flat_src_idxs = True
                src_shape = (1,)

            for t in targets:
                phase.promotes('ode', inputs=[(t, name)], src_indices=src_idxs,
                               flat_src_indices=flat_src_idxs, src_shape=src_shape)
            if targets:
                phase.set_input_defaults(name=name,
                                         val=np.ones((1,)),
                                         units=options['units'])

    def setup_states(self, phase):
        """
        Setup the states for this transcription.

        Parameters
        ----------
        phase : dymos.Phase
            The phase object to which this transcription instance applies.
        """
        phase.add_subsystem('indep_states', om.IndepVarComp(),
                            promotes_outputs=['*'])

    def configure_states(self, phase):
        """
        Configure state connections post-introspection.

        Parameters
        ----------
        phase : dymos.Phase
            The phase object to which this transcription instance applies.
        """
        num_seg = self.grid_data.num_segments

        for state_name, options in phase.state_options.items():
            phase.indep_states.add_output(f'initial_states:{state_name}',
                                          val=np.ones(((1,) + options['shape'])),
                                          units=options['units'])

        for state_name, options in phase.state_options.items():
            # Connect the initial state to the first segment
            src_idxs = get_src_indices_by_row([0], options['shape'])

            phase.connect(f'initial_states:{state_name}',
                          f'segment_0.initial_states:{state_name}',
                          src_indices=(src_idxs,), flat_src_indices=True)

            phase.connect(f'segment_0.states:{state_name}',
                          f'state_mux_comp.segment_0_states:{state_name}')

            if options['targets']:
                phase.connect(f'state_mux_comp.states:{state_name}',
                              [f'ode.{t}' for t in options['targets']])

            # Connect the final state in segment n to the initial state in segment n + 1
            for i in range(1, num_seg):
                if self.options['output_nodes_per_seg'] is None:
                    nnps_i = self.grid_data.subset_num_nodes_per_segment['all'][i]
                else:
                    nnps_i = self.options['output_nodes_per_seg']

                src_idxs = get_src_indices_by_row([nnps_i-1], shape=options['shape'])
                phase.connect(f'segment_{i - 1}.states:{state_name}',
                              f'segment_{i}.initial_states:{state_name}',
                              src_indices=(src_idxs,), flat_src_indices=True)

                phase.connect(f'segment_{i}.states:{state_name}',
                              f'state_mux_comp.segment_{i}_states:{state_name}')

    def setup_ode(self, phase):
        """
        Setup the ode for this transcription.

        Parameters
        ----------
        phase : dymos.Phase
            The phase object to which this transcription instance applies.
        """
        gd = self.grid_data
        num_seg = gd.num_segments

        segments_group = phase.add_subsystem(name='segments', subsys=om.Group(),
                                             promotes_outputs=['*'], promotes_inputs=['*'])

        for i in range(num_seg):
            seg_i_comp = SegmentSimulationComp(
                index=i,
                simulate_options=phase.simulate_options,
                grid_data=self.grid_data,
                ode_class=phase.options['ode_class'],
                ode_init_kwargs=phase.options['ode_init_kwargs'],
                time_options=phase.time_options,
                state_options=phase.state_options,
                control_options=phase.control_options,
                polynomial_control_options=phase.polynomial_control_options,
                parameter_options=phase.parameter_options,
                output_nodes_per_seg=self.options['output_nodes_per_seg'],
                reports=self.options['reports'])

            segments_group.add_subsystem(f'segment_{i}', subsys=seg_i_comp)

        # scipy.integrate.solve_ivp does not actually evaluate the ODE at the desired output points,
        # but just returns the time and interpolated integrated state values there instead. We need
        # to instantiate a second ODE group that will call the ODE at those points so that we can
        # accurately obtain timeseries for ODE outputs.
        phase.add_subsystem('state_mux_comp',
                            SegmentStateMuxComp(grid_data=gd, state_options=phase.state_options,
                                                output_nodes_per_seg=self.options['output_nodes_per_seg']))

        if self.options['output_nodes_per_seg'] is None:
            self.num_output_nodes = gd.subset_num_nodes['all']
        else:
            self.num_output_nodes = num_seg * self.options['output_nodes_per_seg']

        phase.add_subsystem('ode', phase.options['ode_class'](num_nodes=self.num_output_nodes,
                                                              **phase.options['ode_init_kwargs']))

    def configure_ode(self, phase):
        """
        Create connections to the introspected states.

        Parameters
        ----------
        phase : dymos.Phase
            The phase object to which this transcription instance applies.
        """
        gd = self.grid_data
        num_seg = gd.num_segments

        for i in range(num_seg):
            seg_comp = phase.segments._get_subsystem(f'segment_{i}')
            seg_comp.configure_io()

    def setup_controls(self, phase):
        """
        Setup the control group.

        Parameters
        ----------
        phase : dymos.Phase
            The phase object to which this transcription instance applies.
        """
        output_nodes_per_seg = self.options['output_nodes_per_seg']

        phase._check_control_options()

        if phase.control_options:
            control_group = SolveIVPControlGroup(control_options=phase.control_options,
                                                 time_units=phase.time_options['units'],
                                                 grid_data=self.grid_data,
                                                 output_nodes_per_seg=output_nodes_per_seg)

            phase.add_subsystem('control_group',
                                subsys=control_group,
                                promotes=['controls:*', 'control_values:*', 'control_values_all:*',
                                          'control_rates:*'])

    def configure_controls(self, phase):
        """
        Configure the inputs/outputs for the controls.

        Parameters
        ----------
        phase : dymos.Phase
            The phase object to which this transcription instance applies.
        """
        grid_data = self.grid_data

        if phase.control_options:
            phase.control_group.configure_io()
            phase.connect('dt_dstau', 'control_group.dt_dstau')

        for name, options in phase.control_options.items():
            for i in range(grid_data.num_segments):
                i1, i2 = grid_data.subset_segment_indices['control_disc'][i, :]
                seg_idxs = grid_data.subset_node_indices['control_disc'][i1:i2]
                src_idxs = get_src_indices_by_row(row_idxs=seg_idxs, shape=options['shape'])
                phase.connect(src_name=f'control_values_all:{name}',
                              tgt_name=f'segment_{i}.controls:{name}',
                              src_indices=(src_idxs,), flat_src_indices=True)

            if options['targets']:
                phase.connect(f'control_values:{name}', [f'ode.{t}' for t in options['targets']])

            if options['rate_targets']:
                phase.connect(f'control_rates:{name}_rate', [f'ode.{t}' for t in options['rate_targets']])

            if options['rate2_targets']:
                phase.connect(f'control_rates:{name}_rate2', [f'ode.{t}' for t in options['rate2_targets']])

    def setup_polynomial_controls(self, phase):
        """
        Adds the polynomial control group to the model if any polynomial controls are present.

        Parameters
        ----------
        phase : dymos.Phase
            The phase object to which this transcription instance applies.
        """
        if phase.polynomial_control_options:
            sys = SolveIVPPolynomialControlGroup(grid_data=self.grid_data,
                                                 polynomial_control_options=phase.polynomial_control_options,
                                                 time_units=phase.time_options['units'],
                                                 output_nodes_per_seg=self.options['output_nodes_per_seg'])
            phase.add_subsystem('polynomial_control_group', subsys=sys,
                                promotes_inputs=['*'], promotes_outputs=['*'])

    def configure_polynomial_controls(self, phase):
        """
        Configure the inputs/outputs for the polynomial controls.

        Parameters
        ----------
        phase : dymos.Phase
            The phase object to which this transcription instance applies.
        """
        # In transcription_base, we get the control units/shape from the target, and then call
        # configure on the control_group.
        super(SolveIVP, self).configure_polynomial_controls(phase)

        # Additional connections.
        for name, options in phase.polynomial_control_options.items():
            targets = options['targets']

            for iseg in range(self.grid_data.num_segments):
                phase.connect(src_name=f'polynomial_controls:{name}',
                              tgt_name=f'segment_{iseg}.polynomial_controls:{name}')

            if options['targets']:
                phase.connect(f'polynomial_control_values:{name}', [f'ode.{t}' for t in targets])

            if options['rate_targets']:
                phase.connect(f'polynomial_control_rates:{name}_rate',
                              [f'ode.{t}' for t in targets])

            if options['rate2_targets']:
                phase.connect(f'polynomial_control_rates:{name}_rate2',
                              [f'ode.{t}' for t in targets])

    def configure_parameters(self, phase):
        """
        Configure parameter promotion.

        Parameters
        ----------
        phase : dymos.Phase
            The phase object to which this transcription instance applies.
        """
        super(SolveIVP, self).configure_parameters(phase)

        gd = self.grid_data

        # We also need to take care of the segments.
        segs = phase._get_subsystem('segments')

        for name, options in phase.parameter_options.items():
            # prom_name = f'parameters:{name}'
            shape = options['shape']
            units = options['units']

            for i in range(gd.num_segments):
                seg_comp = segs._get_subsystem(f'segment_{i}')
                seg_comp.add_input(name=f'parameters:{name}', val=np.ones(shape), units=units,
                                   desc=f'values of parameter {name}.')
                # phase.connect(f'parameter_vals:{name}', f'segment_{i}.{prom_name}')

    def setup_defects(self, phase):
        """
        Not used in SolveIVP.

        Parameters
        ----------
        phase : dymos.Phase
            The phase object to which this transcription instance applies.
        """
        pass

    def configure_defects(self, phase):
        """
        Not used in SolveIVP.

        Parameters
        ----------
        phase : dymos.Phase
            The phase object to which this transcription instance applies.
        """
        pass

    def configure_objective(self, phase):
        """
        Not used in SolveIVP.

        Parameters
        ----------
        phase : dymos.Phase
            The phase object to which this transcription instance applies.
        """
        pass

    def configure_path_constraints(self, phase):
        """
        Not used in SolveIVP.

        Parameters
        ----------
        phase : dymos.Phase
            The phase object to which this transcription instance applies.
        """
        pass

    def _configure_boundary_constraints(self, phase):
        """
        Not used in SolveIVP.

        Parameters
        ----------
        phase : dymos.Phase
            The phase object to which this transcription instance applies.
        """
        pass

    def setup_solvers(self, phase):
        """
        Not used in SolveIVP.

        Parameters
        ----------
        phase : dymos.Phase
            The phase object to which this transcription instance applies.
        """
        pass

    def configure_solvers(self, phase):
        """
        Not used in SolveIVP.

        Parameters
        ----------
        phase : dymos.Phase
            The phase object to which this transcription instance applies.
        """
        pass

    def setup_timeseries_outputs(self, phase):
        """
        Setup the timeseries for this transcription.

        Parameters
        ----------
        phase : dymos.Phase
            The phase object to which this transcription instance applies.
        """
        gd = self.grid_data

        timeseries_comp = \
            SolveIVPTimeseriesOutputComp(input_grid_data=gd,
                                         output_nodes_per_seg=self.options['output_nodes_per_seg'])

        phase.add_subsystem('timeseries', subsys=timeseries_comp)

    def configure_timeseries_outputs(self, phase):
        """
        Create connections from time series to all post-introspection sources.

        Parameters
        ----------
        phase : dymos.Phase
            The phase object to which this transcription instance applies.
        """
        timeseries_comp = phase._get_subsystem('timeseries')

<<<<<<< HEAD
        for ts_output_name, ts_output in phase._timeseries['timeseries']['outputs'].items():
            name = ts_output['output_name'] if ts_output['output_name'] is not None else ts_output['name']
=======
            if options['include_timeseries']:
                phase.timeseries._add_output_configure(prom_name,
                                                       desc='',
                                                       shape=options['shape'],
                                                       units=options['units'])

                if output_nodes_per_seg is None:
                    src_idxs_raw = np.zeros(self.grid_data.subset_num_nodes['all'], dtype=int)
                else:
                    src_idxs_raw = np.zeros(num_seg * output_nodes_per_seg, dtype=int)
                src_idxs = get_src_indices_by_row(src_idxs_raw, options['shape']).ravel()

                phase.connect(f'parameter_vals:{name}', f'timeseries.all_values:parameters:{name}',
                              src_indices=src_idxs, flat_src_indices=True)

        for output_name, ts_output in phase._timeseries['timeseries']['outputs'].items():
            var = ts_output['name']
>>>>>>> 5e8af9a4
            units = ts_output['units']
            shape = ts_output['shape']
            src = ts_output['src']
            src_idxs = ts_output['src_idxs']

<<<<<<< HEAD
            added_src = timeseries_comp._add_output_configure(name,
                                                              shape=shape,
                                                              units=units,
                                                              desc='',
                                                              src=src)

            if added_src:
                phase.connect(src_name=src, tgt_name=f'timeseries.input_values:{name}', src_indices=src_idxs)
=======
            if '*' in var:  # match outputs from the ODE
                # TODO: is filter still case INSENSTIVE on windows?  If so, fix this
                if var == '*':
                    matches = ode_outputs
                else:
                    matches = filter(ode_outputs, var)
            else:
                matches = [var]

            for v in matches:
                if '*' in var:
                    output_name = v.rpartition('.')[-1]
                    units = ode_outputs[v]['units']
                    # check for wildcard_units override of ODE units
                    if v in wildcard_units:
                        units = wildcard_units[v]

                # Determine the path to the variable which we will be constraining
                # This is more complicated for path constraints since, for instance,
                # a single state variable has two sources which must be connected to
                # the path component.
                var_type = phase.classify_var(v)

                # Ignore any variables that we've already added (states, times, controls, etc)
                if var_type != 'ode':
                    continue

                # Skip the timeseries output if it does not appear to be shaped as a dynamic variable
                # If the full shape does not start with num_nodes, skip this variable.
                if self.is_static_ode_output(v, ode_outputs, self.num_output_nodes):
                    warnings.warn(f'Cannot add ODE output {v} to the timeseries output. It is '
                                  f'sized such that its first dimension != num_nodes.')
                    continue

                shape, units = get_source_metadata(ode_outputs, src=v, user_shape=shape, user_units=units)

                try:
                    timeseries_comp._add_output_configure(output_name, shape=shape, units=units, desc='')
                except ValueError as e:  # OK if it already exists
                    if 'already exists' in str(e):
                        continue
                    else:
                        raise e

                # Failed to find variable, assume it is in the RHS
                phase.connect(src_name=f'ode.{v}',
                              tgt_name=f'timeseries.all_values:{output_name}')
>>>>>>> 5e8af9a4

    def get_parameter_connections(self, name, phase):
        """
        Returns info about a parameter's target connections in the phase.

        Parameters
        ----------
        name : str
            The name of the parameter for which connection information is desired.
        phase : dymos.Phase
            The phase object to which this transcription applies.

        Returns
        -------
        list of (paths, indices)
            A list containing a tuple of target paths and corresponding src_indices to which the
            given design variable is to be connected.
        """
        connection_info = []
        num_seg = self.grid_data.num_segments
        output_nodes_per_seg = self.options['output_nodes_per_seg']
        num_final_ode_nodes = self.grid_data.subset_num_nodes['all'] \
            if output_nodes_per_seg is None else num_seg * output_nodes_per_seg

        if name in phase.parameter_options:
            options = phase.parameter_options[name]
            # ode_tgts = get_targets(ode=phase.ode, name=name, user_targets=options['targets'])

            static = options['static_target']
            shape = options['shape']

            # Get connections to each segment
            #
            gd = self.grid_data
            #
            # # We also need to take care of the segments.
            # segs = phase._get_subsystem('segments')

            # for name, options in phase.parameter_options.items():
            #     prom_name = f'parameters:{name}'
            #     shape = options['shape']
            #     units = options['units']
            #
            for i in range(gd.num_segments):
                # seg_comp = segs._get_subsystem(f'segment_{i}')
                # seg_comp.add_input(name=f'parameters:{name}', val=np.ones(shape), units=units,
                #                    desc=f'values of parameter {name}.')
                phase.connect(f'parameter_vals:{name}', f'segment_{i}.parameters:{name}')

            # Connections to the final ODE
            ode_tgts = get_targets(ode=phase.ode, name=name, user_targets=options['targets'])
            if not static:
                src_idxs_raw = np.zeros(num_final_ode_nodes, dtype=int)
                src_idxs = get_src_indices_by_row(src_idxs_raw, shape)
                if shape == (1,):
                    src_idxs = src_idxs.ravel()
            else:
                src_idxs_raw = np.zeros(1, dtype=int)
                src_idxs = get_src_indices_by_row(src_idxs_raw, shape)
                src_idxs = np.squeeze(src_idxs, axis=0)

            connection_info.append(([f'ode.{tgt}' for tgt in ode_tgts], (src_idxs,)))

        return connection_info

    def _get_rate_source_path(self, state_var, nodes, phase):
        """
        Return the rate source location for a given state name.
        Parameters
        ----------
        state_var : str
            Name of the state.
        nodes : str
            The nodes subset which we are connecting from the rate source. Note used in SolveIVP.
        phase : dymos.Phase
            Phase object containing the rate source.
        Returns
        -------
        str
            Path to the rate source.
        np.array
            Source indices for the connection from the rate source to the target.
        """
        var = phase.state_options[state_var]['rate_source']
        node_idxs = None

        if var == 'time':
            rate_path = 'time'
        elif var == 'time_phase':
            rate_path = 'time_phase'
        elif phase.state_options is not None and var in phase.state_options:
            rate_path = f'state_mux_comp.states:{var}'
        elif phase.control_options is not None and var in phase.control_options:
            rate_path = f'control_values:{var}'
        elif phase.polynomial_control_options is not None and var in phase.polynomial_control_options:
            rate_path = f'polynomial_control_values:{var}'
        elif phase.parameter_options is not None and var in phase.parameter_options:
            rate_path = f'parameter_vals:{var}'
            num_seg = self.grid_data.num_segments
            node_idxs = np.zeros(num_seg * self.options['output_nodes_per_seg'], dtype=int)
        elif var.endswith('_rate') and phase.control_options is not None and \
                var[:-5] in phase.control_options:
            rate_path = f'control_rates:{var}'
        elif var.endswith('_rate2') and phase.control_options is not None and \
                var[:-6] in phase.control_options:
            rate_path = f'control_rates:{var}'
        elif var.endswith('_rate') and phase.polynomial_control_options is not None and \
                var[:-5] in phase.polynomial_control_options:
            rate_path = f'polynomial_control_rates:{var}'
        elif var.endswith('_rate2') and phase.polynomial_control_options is not None and \
                var[:-6] in phase.polynomial_control_options:
            rate_path = f'polynomial_control_rates:{var}'
        else:
            rate_path = f'ode.{var}'

        return rate_path, node_idxs

    def _get_timeseries_var_source(self, var, output_name, phase):
        """
        Return the source path and indices for a given variable to be connected to a timeseries.

        Parameters
        ----------
        var : str
            Name of the whose source is desired.
        output_name : str
            The name of the variable as it appears in the timeseries.
        phase : dymos.Phase
            Phase object containing the variable, either as state, time, control, etc., or as an ODE output.

        Returns
        -------
        str
            Path to the variable source relative to the phase.
        ndarray
            Array of source indices.
        src_units
            The units of the variable.
        src_shape
            The shape of the variable, ignoring a dimension for the nodes.
        """
        gd = self.grid_data
        var_type = phase.classify_var(var)
        time_units = phase.time_options['units']

        transcription = phase.options['transcription']
        ode = transcription._get_ode(phase)
        ode_outputs = get_promoted_vars(ode, 'output')

        # The default for node_idxs, applies to everything except states and parameters.
        node_idxs = None

        # Determine the path to the variable
        if var_type == 'time':
            path = 'time'
            src_units = time_units
            src_shape = (1,)
        elif var_type == 'time_phase':
            path = 'time_phase'
            src_units = time_units
            src_shape = (1,)
        elif var_type == 'state':
            path = f'state_mux_comp.states:{var}'
            src_units = phase.state_options[var]['units']
            src_shape = phase.state_options[var]['shape']
        elif var_type in ['indep_control', 'input_control']:
            path = f'control_values:{var}'
            src_units = phase.control_options[var]['units']
            src_shape = phase.control_options[var]['shape']
        elif var_type == 'control_rate':
            control_name = var[:-5]
            path = f'control_rates:{control_name}_rate'
            control_name = var[:-5]
            src_units = get_rate_units(phase.control_options[control_name]['units'], time_units, deriv=1)
            src_shape = phase.control_options[control_name]['shape']
        elif var_type == 'control_rate2':
            control_name = var[:-6]
            path = f'control_rates:{control_name}_rate2'
            src_units = get_rate_units(phase.control_options[control_name]['units'], time_units, deriv=2)
            src_shape = phase.control_options[control_name]['shape']
        elif var_type in ['indep_polynomial_control', 'input_polynomial_control']:
            path = f'polynomial_control_values:{var}'
            src_units = phase.polynomial_control_options[var]['units']
            src_shape = phase.polynomial_control_options[var]['shape']
        elif var_type == 'polynomial_control_rate':
            control_name = var[:-5]
            path = f'polynomial_control_rates:{control_name}_rate'
            control = phase.polynomial_control_options[control_name]
            src_units = get_rate_units(control['units'], time_units, deriv=1)
            src_shape = control['shape']
        elif var_type == 'polynomial_control_rate2':
            control_name = var[:-6]
            path = f'polynomial_control_rates:{control_name}_rate2'
            control = phase.polynomial_control_options[control_name]
            src_units = get_rate_units(control['units'], time_units, deriv=1)
            src_shape = control['shape']
        elif var_type == 'parameter':
            path = f'parameter_vals:{var}'
            dynamic = phase.parameter_options[var]['dynamic']
            if dynamic:
                num_seg = self.grid_data.num_segments
                node_idxs = np.zeros(num_seg * self.options['output_nodes_per_seg'], dtype=int)
            else:
                node_idxs = np.zeros(1, dtype=int)
            src_units = phase.parameter_options[var]['units']
            src_shape = phase.parameter_options[var]['shape']
        else:
            # Failed to find variable, assume it is in the ODE
            path = f'ode.{var}'
            src_shape, src_units, src_tags = get_source_metadata(ode_outputs, src=var)
            if 'dymos.static' in src_tags:
                raise RuntimeError(f'ODE output {var} is tagged with "dymos.no_timeseries" and cannot be a '
                                   f'timeseries output.')

        src_idxs = None if node_idxs is None else om.slicer[node_idxs, ...]

        return path, src_idxs, src_units, src_shape<|MERGE_RESOLUTION|>--- conflicted
+++ resolved
@@ -519,10 +519,8 @@
         """
         timeseries_comp = phase._get_subsystem('timeseries')
 
-<<<<<<< HEAD
         for ts_output_name, ts_output in phase._timeseries['timeseries']['outputs'].items():
             name = ts_output['output_name'] if ts_output['output_name'] is not None else ts_output['name']
-=======
             if options['include_timeseries']:
                 phase.timeseries._add_output_configure(prom_name,
                                                        desc='',
@@ -540,13 +538,11 @@
 
         for output_name, ts_output in phase._timeseries['timeseries']['outputs'].items():
             var = ts_output['name']
->>>>>>> 5e8af9a4
             units = ts_output['units']
             shape = ts_output['shape']
             src = ts_output['src']
             src_idxs = ts_output['src_idxs']
 
-<<<<<<< HEAD
             added_src = timeseries_comp._add_output_configure(name,
                                                               shape=shape,
                                                               units=units,
@@ -555,55 +551,7 @@
 
             if added_src:
                 phase.connect(src_name=src, tgt_name=f'timeseries.input_values:{name}', src_indices=src_idxs)
-=======
-            if '*' in var:  # match outputs from the ODE
-                # TODO: is filter still case INSENSTIVE on windows?  If so, fix this
-                if var == '*':
-                    matches = ode_outputs
-                else:
-                    matches = filter(ode_outputs, var)
-            else:
-                matches = [var]
-
-            for v in matches:
-                if '*' in var:
-                    output_name = v.rpartition('.')[-1]
-                    units = ode_outputs[v]['units']
-                    # check for wildcard_units override of ODE units
-                    if v in wildcard_units:
-                        units = wildcard_units[v]
-
-                # Determine the path to the variable which we will be constraining
-                # This is more complicated for path constraints since, for instance,
-                # a single state variable has two sources which must be connected to
-                # the path component.
-                var_type = phase.classify_var(v)
-
-                # Ignore any variables that we've already added (states, times, controls, etc)
-                if var_type != 'ode':
-                    continue
-
-                # Skip the timeseries output if it does not appear to be shaped as a dynamic variable
-                # If the full shape does not start with num_nodes, skip this variable.
-                if self.is_static_ode_output(v, ode_outputs, self.num_output_nodes):
-                    warnings.warn(f'Cannot add ODE output {v} to the timeseries output. It is '
-                                  f'sized such that its first dimension != num_nodes.')
-                    continue
-
-                shape, units = get_source_metadata(ode_outputs, src=v, user_shape=shape, user_units=units)
-
-                try:
-                    timeseries_comp._add_output_configure(output_name, shape=shape, units=units, desc='')
-                except ValueError as e:  # OK if it already exists
-                    if 'already exists' in str(e):
-                        continue
-                    else:
-                        raise e
-
-                # Failed to find variable, assume it is in the RHS
-                phase.connect(src_name=f'ode.{v}',
-                              tgt_name=f'timeseries.all_values:{output_name}')
->>>>>>> 5e8af9a4
+
 
     def get_parameter_connections(self, name, phase):
         """
