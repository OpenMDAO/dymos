import numpy as np

import openmdao.api as om

from ..transcription_base import TranscriptionBase
from .components import RungeKuttaStepsizeComp, RungeKuttaStateContinuityIterGroup, \
    RungeKuttaTimeseriesOutputComp, RungeKuttaControlContinuityComp
from ..common import TimeComp, EndpointConditionsComp, PathConstraintComp
from ...utils.rk_methods import rk_methods
from ...utils.misc import CoerceDesvar, get_rate_units, get_targets, get_target_metadata,\
    get_source_metadata, _unspecified
from ...utils.constants import INF_BOUND
from ...utils.indexing import get_src_indices_by_row
from ..grid_data import GridData
from fnmatch import filter


class RungeKutta(TranscriptionBase):
    """
    The RungeKutta Transcription class.

    RungeKutta transcription in Dymos uses the RungeKutta-based shooting method which propagates
    the states from the phase initial time to the phase final time.
    """
<<<<<<< HEAD
    def __init__(self, **kwargs):
=======
    def __init__(self, grid_data=None, **kwargs):
>>>>>>> 4b22c430
        super(RungeKutta, self).__init__(**kwargs)
        self._rhs_source = 'ode'

    def initialize(self):

        self.options.declare('method', default='RK4', values=('RK4',),
                             desc='The integrator used within the explicit phase.')

        self.options.declare('k_solver_class', default=om.NonlinearBlockGS,
                             values=(om.NonlinearBlockGS, om.NewtonSolver, om.NonlinearRunOnce),
                             allow_none=True,
                             desc='The nonlinear solver class used to converge the numerical '
                                  'integration across each segment.')

        self.options.declare('k_solver_options', default={'iprint': -1}, types=(dict,),
                             desc='The options passed to the nonlinear solver used to converge the'
                                  'Runge-Kutta propagation across each step.')

    def init_grid(self):
        self.grid_data = GridData(num_segments=self.options['num_segments'],
                                  transcription='runge-kutta',
                                  transcription_order=self.options['method'],
                                  segment_ends=self.options['segment_ends'],
                                  compressed=self.options['compressed'])

    def setup_solvers(self, phase):
        """
        Add a NewtonSolver to converge continuity errors in the state between steps.

        Parameters
        ----------
        phase
            The phase to which this transcription instance applies.

        Returns
        -------

        """
        phase.nonlinear_solver = om.NewtonSolver()
        phase.nonlinear_solver.options['iprint'] = -1
        phase.nonlinear_solver.options['solve_subsystems'] = True
        phase.nonlinear_solver.options['err_on_non_converge'] = True
        phase.nonlinear_solver.linesearch = om.BoundsEnforceLS()

    def configure_solvers(self, phase):
        pass

    def setup_time(self, phase):
        time_units = phase.time_options['units']
        num_seg = self.options['num_segments']
        rk_data = rk_methods[self.options['method']]
        num_nodes = num_seg * rk_data['num_stages']
        grid_data = self.grid_data

        super(RungeKutta, self).setup_time(phase)

        time_comp = TimeComp(num_nodes=num_nodes, node_ptau=grid_data.node_ptau,
                             node_dptau_dstau=grid_data.node_dptau_dstau, units=time_units)

        phase.add_subsystem('time', time_comp, promotes_outputs=['*'], promotes_inputs=['*'])

        h_comp = RungeKuttaStepsizeComp(num_segments=num_seg,
                                        seg_rel_lengths=np.diff(grid_data.segment_ends),
                                        time_units=time_units)

        phase.add_subsystem('stepsize_comp',
                            subsys=h_comp,
                            promotes_inputs=['t_duration'],
                            promotes_outputs=['h'])

    def configure_time(self, phase):
        super(RungeKutta, self).configure_time(phase)

        phase.time.configure_io()
        phase.stepsize_comp.configure_io()

        options = phase.time_options

        # The tuples here are (name, user_specified_targets, dynamic)
        for name, usr_tgts, dynamic in [('time', options['targets'], True),
                                        ('time_phase', options['time_phase_targets'], True),
                                        ('t_initial', options['t_initial_targets'], False),
                                        ('t_duration', options['t_duration_targets'], False)]:

            targets = get_targets(phase.ode, name=name, user_targets=usr_tgts)
            if targets:
                all_src_idxs = self.grid_data.subset_node_indices['all'] if dynamic else None
                end_src_idxs = self.grid_data.subset_node_indices['segment_ends'] if dynamic else None
                phase.connect(name, ['rk_solve_group.ode.{0}'.format(t) for t in targets],
                              src_indices=all_src_idxs)
                phase.connect(name, ['ode.{0}'.format(t) for t in targets],
                              src_indices=end_src_idxs)

    def setup_ode(self, phase):
        phase.add_subsystem('rk_solve_group',
                            RungeKuttaStateContinuityIterGroup(
                                num_segments=self.options['num_segments'],
                                method=self.options['method'],
                                state_options=phase.state_options,
                                time_units=phase.time_options['units'],
                                ode_class=phase.options['ode_class'],
                                ode_init_kwargs=phase.options['ode_init_kwargs'],
                                k_solver_class=self.options['k_solver_class'],
                                k_solver_options=self.options['k_solver_options']))

        # Since the RK Solve group evaluates the ODE at *predicted* state values, we need
        # to instantiate a second ODE group that will call the ODE at the actual integrated
        # state values so that we can accurate evaluate path and boundary constraints and
        # obtain timeseries for ODE outputs.
        phase.add_subsystem('ode',
                            phase.options['ode_class'](num_nodes=2*self.options['num_segments'],
                                                       **phase.options['ode_init_kwargs']))

    def configure_ode(self, phase):
        phase.rk_solve_group.configure_io()

        num_connected = len([s for s in phase.state_options
                             if phase.state_options[s]['connected_initial']])

        phase.promotes('rk_solve_group',
                       inputs=['h'] if num_connected == 0 else ['h', 'initial_states:*'],
                       outputs=['states:*', 'state_predict_comp.predicted_states:*'])

    def _get_rate_source_path(self, state_name, phase, nodes=None, **kwargs):
        try:
            var = phase.state_options[state_name]['rate_source']
        except RuntimeError:
            raise ValueError('state \'{0}\' in phase \'{1}\' was not given a '
                             'rate_source'.format(state_name, phase.name))
        shape = phase.state_options[state_name]['shape']
        state_size = np.prod(shape)
        var_type = phase.classify_var(var)
        num_segments = self.options['num_segments']
        num_stages = rk_methods[self.options['method']]['num_stages']

        # Determine the path to the variable
        if var_type == 'time':
            rate_path = 'time'
            src_idxs = None
        elif var_type == 'time_phase':
            rate_path = 'time_phase'
            src_idxs = None
        elif var_type == 'state':
            rate_path = 'state_predict_comp.predicted_states:{0}'.format(var)
            size = num_segments * num_stages * state_size
            src_idxs = np.arange(size, dtype=int).reshape((num_segments, num_stages, state_size))
        elif var_type == 'indep_control':
            rate_path = 'control_values:{0}'.format(var)
            size = num_segments * num_stages * state_size
            src_idxs = np.arange(size, dtype=int).reshape((num_segments, num_stages, state_size))
        elif var_type == 'input_control':
            rate_path = 'control_values:{0}'.format(var)
            size = num_segments * num_stages * state_size
            src_idxs = np.arange(size, dtype=int).reshape((num_segments, num_stages, state_size))
        elif var_type == 'control_rate':
            rate_path = 'control_rates:{0}'.format(var)
            size = num_segments * num_stages * state_size
            src_idxs = np.arange(size, dtype=int).reshape((num_segments, num_stages, state_size))
        elif var_type == 'control_rate2':
            rate_path = 'control_rates:{0}'.format(var)
            size = num_segments * num_stages * state_size
            src_idxs = np.arange(size, dtype=int).reshape((num_segments, num_stages, state_size))
        elif var_type == 'indep_polynomial_control':
            rate_path = 'polynomial_control_values:{0}'.format(var)
            size = num_segments * num_stages * state_size
            src_idxs = np.arange(size, dtype=int).reshape((num_segments, num_stages, state_size))
        elif var_type == 'input_polynomial_control':
            rate_path = 'polynomial_control_values:{0}'.format(var)
            size = num_segments * num_stages * state_size
            src_idxs = np.arange(size, dtype=int).reshape((num_segments, num_stages, state_size))
        elif var_type == 'polynomial_control_rate':
            control_name = var[:-5]
            rate_path = 'polynomial_control_rates:{0}_rate'.format(control_name)
            size = num_segments * num_stages * state_size
            src_idxs = np.arange(size, dtype=int).reshape((num_segments, num_stages, state_size))
        elif var_type == 'polynomial_control_rate2':
            control_name = var[:-6]
            rate_path = 'polynomial_control_rates:{0}_rate2'.format(control_name)
            size = num_segments * num_stages * state_size
            src_idxs = np.arange(size, dtype=int).reshape((num_segments, num_stages, state_size))
        elif var_type == 'parameter':
            rate_path = 'parameters:{0}'.format(var)
            size = np.prod(phase.parameter_options[var]['shape'])
            src_idxs = np.zeros(num_segments * num_stages * size, dtype=int).reshape((num_segments,
                                                                                      num_stages,
                                                                                      state_size))
        else:
            # Failed to find variable, assume it is in the ODE
            rate_path = 'rk_solve_group.ode.{0}'.format(var)
            state_size = np.prod(shape)
            size = num_segments * num_stages * state_size
            src_idxs = np.arange(size, dtype=int).reshape((num_segments, num_stages, state_size))

        return rate_path, src_idxs

    def setup_states(self, phase):
        pass

    def configure_states(self, phase):
        time_units = phase.time_options['units']
        num_seg = self.options['num_segments']
        num_state_input_nodes = num_seg + 1

        for state_name, options in phase.state_options.items():

            rate_src = options['rate_source']

            # Handle states that point to a control.
            # This feels a little hackish
            if rate_src in phase.control_options:
                targets = phase.control_options[rate_src]['targets']
                if targets is not _unspecified:
                    rate_src = targets[0]

            # Handle states that point to another state. States must be declared in the right
            # order.
            # This feels a little hackish
            if rate_src in phase.state_options and options['shape'] in (_unspecified, None):
                options['shape'] = phase.state_options[rate_src]['shape']

            full_shape, units = get_target_metadata(phase.ode, name=state_name,
                                                    user_targets=rate_src,
                                                    user_units=options['units'],
                                                    user_shape=options['shape'])

            if options['units'] is _unspecified:
                # Units are from the rate source and should be converted.
                if units is not None:
                    units = f'{units}*{time_units}'
            options['units'] = units

            # Determine and store the pre-discretized state shape for use by other components.
            if len(full_shape) < 2:
                if options['shape'] in (_unspecified, None):
                    options['shape'] = (1, )
            else:
                options['shape'] = full_shape[1:]

            size = np.prod(options['shape'])

            if options['opt']:
                # Set the desvar indices accordingly
                desvar_indices = list(range(size))

                if options['fix_initial']:
                    if options['initial_bounds'] is not None:
                        raise ValueError('Cannot specify \'fix_initial=True\' and specify '
                                         'initial_bounds for state {0}'.format(state_name))
                    if options['connected_initial']:
                        raise ValueError('Cannot specify \'fix_initial=True\' and specify '
                                         '\'connected_initial=True\' for state {0} in '
                                         'phase {1}.'.format(state_name, phase.name))
                    del desvar_indices[:size]

                if options['fix_final']:
                    raise ValueError('Cannot specify \'fix_final=True\' in '
                                     'RungeKuttaPhase'.format(state_name))

                if options['final_bounds'] is not None:
                    raise ValueError('Cannot specify \'final_bounds\' in RungeKuttaPhase '
                                     '(state {0})'.format(state_name))

                if len(desvar_indices) > 0:
                    coerce_desvar_option = CoerceDesvar(num_state_input_nodes, desvar_indices,
                                                        options)

                    lb = np.zeros_like(desvar_indices, dtype=float)
                    lb[:] = -INF_BOUND if coerce_desvar_option('lower') is None else \
                        coerce_desvar_option('lower')

                    ub = np.zeros_like(desvar_indices, dtype=float)
                    ub[:] = INF_BOUND if coerce_desvar_option('upper') is None else \
                        coerce_desvar_option('upper')

                    if options['initial_bounds'] is not None:
                        lb[0] = options['initial_bounds'][0]
                        ub[0] = options['initial_bounds'][-1]

                    phase.add_design_var(name='states:{0}'.format(state_name),
                                         lower=lb,
                                         upper=ub,
                                         scaler=coerce_desvar_option('scaler'),
                                         adder=coerce_desvar_option('adder'),
                                         ref0=coerce_desvar_option('ref0'),
                                         ref=coerce_desvar_option('ref'),
                                         indices=desvar_indices)

        num_seg = self.options['num_segments']

        for state_name, options in phase.state_options.items():
            shape = options['shape']

            # Connect the states at the segment ends to the final ODE instance.
            row_idxs = np.repeat(np.arange(1, num_seg, dtype=int), repeats=2)
            row_idxs = np.concatenate(([0], row_idxs, [num_seg]))
            src_idxs = get_src_indices_by_row(row_idxs, shape)

            if shape == (1,):
                src_idxs = src_idxs.ravel()

            targets = get_targets(ode=phase.ode, name=state_name, user_targets=options['targets'])

            if targets:
                phase.connect('states:{0}'.format(state_name),
                              ['ode.{0}'.format(tgt) for tgt in targets],
                              src_indices=src_idxs, flat_src_indices=True)

            # Connect the state rate source to the k comp
            rate_path, src_idxs = self._get_rate_source_path(state_name, phase)

            phase.connect(rate_path,
                          'rk_solve_group.k_comp.f:{0}'.format(state_name),
                          src_indices=src_idxs,
                          flat_src_indices=True)

    def setup_controls(self, phase):
        super(RungeKutta, self).setup_controls(phase)

    def configure_controls(self, phase):
        super(RungeKutta, self).configure_controls(phase)

        grid_data = self.grid_data

        for name, options in phase.control_options.items():
            shape = options['shape']
            segment_end_idxs = grid_data.subset_node_indices['segment_ends']
            all_idxs = grid_data.subset_node_indices['all']
            segend_src_idxs = get_src_indices_by_row(segment_end_idxs, shape=shape)
            all_src_idxs = get_src_indices_by_row(all_idxs, shape=shape)

            if shape == (1,):
                segend_src_idxs = segend_src_idxs.ravel()
                all_src_idxs = all_src_idxs.ravel()

            targets = get_targets(ode=phase.ode, name=name, user_targets=options['targets'])
            if targets:
                src_name = 'control_values:{0}'.format(name)
                phase.connect(src_name,
                              ['ode.{0}'.format(t) for t in targets],
                              src_indices=segend_src_idxs, flat_src_indices=True)
                phase.connect(src_name,
                              ['rk_solve_group.ode.{0}'.format(t) for t in targets],
                              src_indices=all_src_idxs, flat_src_indices=True)

            targets = get_targets(ode=phase.ode, name=f'{name}_rate',
                                  user_targets=options['rate_targets'])
            if targets:
                src_name = 'control_rates:{0}_rate'.format(name)

                phase.connect(src_name,
                              ['ode.{0}'.format(t) for t in targets],
                              src_indices=segend_src_idxs, flat_src_indices=True)

                phase.connect(src_name,
                              ['rk_solve_group.ode.{0}'.format(t) for t in targets],
                              src_indices=all_src_idxs, flat_src_indices=True)

            targets = get_targets(ode=phase.ode, name=f'{name}_rate2',
                                  user_targets=options['rate2_targets'])
            if targets:
                src_name = 'control_rates:{0}_rate2'.format(name)

                phase.connect(src_name,
                              ['ode.{0}'.format(t) for t in targets],
                              src_indices=segend_src_idxs, flat_src_indices=True)

                phase.connect(src_name,
                              ['rk_solve_group.ode.{0}'.format(t) for t in targets],
                              src_indices=all_src_idxs, flat_src_indices=True)

    def setup_polynomial_controls(self, phase):
        super(RungeKutta, self).setup_polynomial_controls(phase)

    def configure_polynomial_controls(self, phase):
        super(RungeKutta, self).configure_polynomial_controls(phase)
        grid_data = self.grid_data

        for name, options in phase.polynomial_control_options.items():
            shape = options['shape']
            segment_end_idxs = grid_data.subset_node_indices['segment_ends']
            all_idxs = grid_data.subset_node_indices['all']
            segend_src_idxs = get_src_indices_by_row(segment_end_idxs, shape=shape)
            all_src_idxs = get_src_indices_by_row(all_idxs, shape=shape)

            if shape == (1,):
                segend_src_idxs = segend_src_idxs.ravel()
                all_src_idxs = all_src_idxs.ravel()

            targets = get_targets(phase.ode, name=name, user_targets=options['targets'])
            if targets:
                src_name = 'polynomial_control_values:{0}'.format(name)
                phase.connect(src_name,
                              ['ode.{0}'.format(t) for t in targets],
                              src_indices=segend_src_idxs, flat_src_indices=True)

                phase.connect(src_name,
                              ['rk_solve_group.ode.{0}'.format(t) for t in targets],
                              src_indices=all_src_idxs, flat_src_indices=True)

            targets = get_targets(ode=phase.ode, name=f'{name}_rate',
                                  user_targets=options['rate_targets'])
            if targets:
                phase.connect(f'polynomial_control_rates:{name}_rate',
                              ['ode.{0}'.format(t) for t in targets],
                              src_indices=segend_src_idxs, flat_src_indices=True)
                phase.connect(f'polynomial_control_rates:{name}_rate',
                              ['rk_solve_group.ode.{0}'.format(t) for t in targets],
                              src_indices=all_src_idxs, flat_src_indices=True)

            targets = get_targets(ode=phase.ode, name=f'{name}_rate2',
                                  user_targets=options['rate2_targets'])
            if targets:
                phase.connect(f'polynomial_control_rates:{name}_rate2',
                              [f'ode.{t}' for t in targets],
                              src_indices=segend_src_idxs, flat_src_indices=True)
                phase.connect(f'polynomial_control_rates:{name}_rate2',
                              [f'rk_solve_group.ode.{t}' for t in targets],
                              src_indices=all_src_idxs, flat_src_indices=True)

    def setup_defects(self, phase):
        """
        Setup the Continuity component as necessary.
        """
        """
        Setup the Collocation and Continuity components as necessary.
        """
        grid_data = self.grid_data
        num_seg = grid_data.num_segments

        # Add the continuity constraint component if necessary
        if num_seg > 1 and phase.control_options:
            time_units = phase.time_options['units']

            phase.add_subsystem('continuity_comp',
                                RungeKuttaControlContinuityComp(grid_data=grid_data,
                                                                state_options=phase.state_options,
                                                                control_options=phase.control_options,
                                                                time_units=time_units),
                                promotes_inputs=['t_duration'])

    def configure_defects(self, phase):
        grid_data = self.grid_data
        num_seg = grid_data.num_segments

        # Add the continuity constraint component if necessary
        if num_seg > 1 and phase.control_options:
            phase.continuity_comp.configure_io()

            for name, options in phase.control_options.items():
                # The sub-indices of control_disc indices that are segment ends
                segment_end_idxs = grid_data.subset_node_indices['segment_ends']
                src_idxs = get_src_indices_by_row(segment_end_idxs, options['shape'], flat=True)

                phase.connect('control_values:{0}'.format(name),
                              'continuity_comp.controls:{0}'.format(name),
                              src_indices=src_idxs, flat_src_indices=True)

                phase.connect('control_rates:{0}_rate'.format(name),
                              'continuity_comp.control_rates:{}_rate'.format(name),
                              src_indices=src_idxs, flat_src_indices=True)

                phase.connect('control_rates:{0}_rate2'.format(name),
                              'continuity_comp.control_rates:{}_rate2'.format(name),
                              src_indices=src_idxs, flat_src_indices=True)

    def setup_endpoint_conditions(self, phase):
        jump_comp = phase.add_subsystem('indep_jumps', subsys=om.IndepVarComp(),
                                        promotes_outputs=['*'])

        jump_comp.add_output('initial_jump:time', val=0.0, units=phase.time_options['units'],
                             desc='discontinuity in time at the start of the phase')

        jump_comp.add_output('final_jump:time', val=0.0, units=phase.time_options['units'],
                             desc='discontinuity in time at the end of the phase')

        ic_comp = EndpointConditionsComp(loc='initial',
                                         time_options=phase.time_options,
                                         state_options=phase.state_options,
                                         control_options=phase.control_options)

        phase.add_subsystem(name='initial_conditions', subsys=ic_comp, promotes_outputs=['*'])

        fc_comp = EndpointConditionsComp(loc='final',
                                         time_options=phase.time_options,
                                         state_options=phase.state_options,
                                         control_options=phase.control_options)

        phase.add_subsystem(name='final_conditions', subsys=fc_comp, promotes_outputs=['*'])

    def configure_endpoint_conditions(self, phase):
        phase.initial_conditions.configure_io()
        phase.final_conditions.configure_io()

        jump_comp = phase.indep_jumps
        for state_name, options in phase.state_options.items():

            jump_comp.add_output('initial_jump:{0}'.format(state_name),
                                 val=np.zeros(options['shape']),
                                 units=options['units'],
                                 desc='discontinuity in {0} at the '
                                      'start of the phase'.format(state_name))

            jump_comp.add_output('final_jump:{0}'.format(state_name),
                                 val=np.zeros(options['shape']),
                                 units=options['units'],
                                 desc='discontinuity in {0} at the '
                                      'end of the phase'.format(state_name))

        for control_name, options in phase.control_options.items():
            size = np.prod(options['shape'])
            ar = np.arange(size)

            jump_comp.add_output('initial_jump:{0}'.format(control_name),
                                 val=np.zeros(options['shape']),
                                 units=options['units'],
                                 desc='discontinuity in {0} at the '
                                      'start of the phase'.format(control_name))

            jump_comp.add_output('final_jump:{0}'.format(control_name),
                                 val=np.zeros(options['shape']),
                                 units=options['units'],
                                 desc='discontinuity in {0} at the '
                                      'end of the phase'.format(control_name))

        phase.connect('time', 'initial_conditions.initial_value:time')
        phase.connect('time', 'final_conditions.final_value:time')
        phase.connect('initial_jump:time', 'initial_conditions.initial_jump:time')
        phase.connect('final_jump:time', 'final_conditions.final_jump:time')

        for state_name, options in phase.state_options.items():
            size = np.prod(options['shape'])
            ar = np.arange(size)

            phase.connect('states:{0}'.format(state_name),
                          'initial_conditions.initial_value:{0}'.format(state_name))

            phase.connect('states:{0}'.format(state_name),
                          'final_conditions.final_value:{0}'.format(state_name))

            phase.connect('initial_jump:{0}'.format(state_name),
                          'initial_conditions.initial_jump:{0}'.format(state_name),
                          src_indices=ar, flat_src_indices=True)

            phase.connect('final_jump:{0}'.format(state_name),
                          'final_conditions.final_jump:{0}'.format(state_name),
                          src_indices=ar, flat_src_indices=True)

        for control_name, options in phase.control_options.items():
            size = np.prod(options['shape'])
            ar = np.arange(size)

            phase.connect('control_values:{0}'.format(control_name),
                          'initial_conditions.initial_value:{0}'.format(control_name))

            phase.connect('control_values:{0}'.format(control_name),
                          'final_conditions.final_value:{0}'.format(control_name))

            phase.connect('initial_jump:{0}'.format(control_name),
                          'initial_conditions.initial_jump:{0}'.format(control_name),
                          src_indices=ar, flat_src_indices=True)

            phase.connect('final_jump:{0}'.format(control_name),
                          'final_conditions.final_jump:{0}'.format(control_name),
                          src_indices=ar, flat_src_indices=True)

    def setup_path_constraints(self, phase):
        """
        Add a path constraint component if necessary and issue appropriate connections as
        part of the setup stack.  This overrides the default transcription path constraints at
        all nodes and only applies them at the segment end points, the only points in an RK segment
        where all of the variables are valid.
        """
        gd = self.grid_data

        if phase._path_constraints:
            path_comp = PathConstraintComp(num_nodes=gd.subset_num_nodes['segment_ends'])
            phase.add_subsystem('path_constraints', subsys=path_comp)

    def configure_path_constraints(self, phase):
        super(RungeKutta, self).configure_path_constraints(phase)

        gd = self.grid_data
        num_seg = gd.num_segments
        num_seg_ends = self.grid_data.subset_num_nodes['segment_ends']
        seg_end_idxs = self.grid_data.subset_node_indices['segment_ends']

        for var, options in phase._path_constraints.items():
            con_name = options['constraint_name']

            # Determine the path to the variable which we will be constraining
            # This is more complicated for path constraints since, for instance,
            # a single state variable has two sources which must be connected to
            # the path component.
            var_type = phase.classify_var(var)

            if var_type == 'time':
                src = 'time'
                tgt = f'path_constraints.all_values:{con_name}'
                src_idxs = np.reshape(seg_end_idxs, newshape=(num_seg_ends, 1))
                flat_src_idxs = False

            elif var_type == 'time_phase':
                src = 'time_phase'
                tgt = f'path_constraints.all_values:{con_name}'
                src_idxs = np.reshape(seg_end_idxs, newshape=(num_seg_ends, 1))
                flat_src_idxs = False

            elif var_type == 'state':
                state_shape = phase.state_options[var]['shape']
                row_idxs = np.repeat(np.arange(1, num_seg, dtype=int), repeats=2)
                row_idxs = np.concatenate(([0], row_idxs, [num_seg]))
                src_idxs = get_src_indices_by_row(row_idxs, state_shape)
                flat_src_idxs = True
                src = f'states:{var}'
                tgt = f'path_constraints.all_values:{var}'

            elif var_type in ('indep_control', 'input_control'):
                control_shape = phase.control_options[var]['shape']

                src_rows = self.grid_data.subset_node_indices['segment_ends']
                src_idxs = get_src_indices_by_row(src_rows, shape=control_shape)
                flat_src_idxs = True

                src = f'control_values:{var}'
                tgt = f'path_constraints.all_values:{con_name}'

            elif var_type in ('indep_polynomial_control', 'input_polynomial_control'):
                shape = phase.polynomial_control_options[var]['shape']
                src_idxs = get_src_indices_by_row(seg_end_idxs, shape=shape)
                flat_src_idxs = True

                src = f'polynomial_control_values:{var}'
                tgt = f'path_constraints.all_values:{con_name}'

            elif var_type in ('control_rate', 'control_rate2'):
                control_name = var[:-5] if var.endswith('_rate') else var[:-6]
                control_shape = phase.control_options[control_name]['shape']
                src_idxs = get_src_indices_by_row(seg_end_idxs, shape=control_shape)
                flat_src_idxs = True

                src = f'control_rates:{var}'
                tgt = f'path_constraints.all_values:{con_name}'

            elif var_type in ('polynomial_control_rate', 'polynomial_control_rate2'):
                control_name = var[:-5] if var.endswith('_rate') else var[:-6]
                control_shape = phase.polynomial_control_options[control_name]['shape']
                src_idxs = get_src_indices_by_row(seg_end_idxs, shape=control_shape)
                flat_src_idxs = True

                src = f'polynomial_control_rates:{var}'
                tgt = f'path_constraints.all_values:{con_name}'

            else:
                src_rows = np.arange(num_seg * 2, dtype=int)
                src_idxs = get_src_indices_by_row(src_rows, shape=options['shape'])
                flat_src_idxs = True

                src = f'ode.{var}'
                tgt = f'path_constraints.all_values:{con_name}'

            phase.connect(src_name=src, tgt_name=tgt,
                          src_indices=src_idxs, flat_src_indices=flat_src_idxs)

    def setup_timeseries_outputs(self, phase):
        gd = self.grid_data

        for name, options in phase._timeseries.items():

            if options['transcription'] is None:
                ogd = None
            else:
                ogd = options['transcription'].grid_data

            timeseries_comp = RungeKuttaTimeseriesOutputComp(input_grid_data=gd,
                                                             output_grid_data=ogd,
                                                             output_subset=options['subset'])
            phase.add_subsystem(name, subsys=timeseries_comp)

    def configure_timeseries_outputs(self, phase):
        gd = self.grid_data
        num_seg = gd.num_segments
        time_units = phase.time_options['units']

        for timeseries_name, timeseries_options in phase._timeseries.items():
            timeseries_comp = phase._get_subsystem(timeseries_name)

            src_idxs = get_src_indices_by_row(gd.subset_node_indices['segment_ends'], (1,))

            timeseries_comp._add_output_configure('time',
                                                  shape=(1,),
                                                  units=time_units,
                                                  desc='time')

            timeseries_comp._add_output_configure('time_phase',
                                                  shape=(1,),
                                                  units=time_units,
                                                  desc='phase elapsed time')

            phase.connect(src_name='time', tgt_name=f'{timeseries_name}.input_values:time',
                          src_indices=src_idxs, flat_src_indices=True)

            phase.connect(src_name='time_phase', tgt_name=f'{timeseries_name}.input_values:time_phase',
                          src_indices=src_idxs, flat_src_indices=True)

            for state_name, options in phase.state_options.items():
                row_idxs = np.repeat(np.arange(1, num_seg, dtype=int), repeats=2)
                row_idxs = np.concatenate(([0], row_idxs, [num_seg]))
                src_idxs = get_src_indices_by_row(row_idxs, options['shape'])

                timeseries_comp._add_output_configure(f'states:{state_name}',
                                                      shape=options['shape'],
                                                      units=options['units'],
                                                      desc=options['desc'])

                phase.connect(src_name=f'states:{state_name}',
                              tgt_name=f'{timeseries_name}.input_values:states:{state_name}',
                              src_indices=src_idxs, flat_src_indices=True)

            for control_name, options in phase.control_options.items():
                control_units = options['units']
                src_rows = gd.subset_node_indices['segment_ends']
                src_idxs = get_src_indices_by_row(src_rows, options['shape'])

                timeseries_comp._add_output_configure(f'controls:{control_name}',
                                                      shape=options['shape'],
                                                      units=control_units,
                                                      desc=options['desc'])

                phase.connect(src_name='control_values:{0}'.format(control_name),
                              tgt_name=f'{timeseries_name}.input_values:controls:{control_name}',
                              src_indices=src_idxs, flat_src_indices=True)

                # Control rates
                timeseries_comp._add_output_configure(f'control_rates:{control_name}_rate',
                                                      shape=options['shape'],
                                                      units=get_rate_units(control_units,
                                                                           time_units,
                                                                           deriv=1),
                                                      desc=f'first time-derivative of control {control_name}')

                phase.connect(src_name=f'control_rates:{control_name}_rate',
                              tgt_name=f'{timeseries_name}.input_values:control_rates:{control_name}_rate',
                              src_indices=src_idxs, flat_src_indices=True)

                # Control second derivatives
                timeseries_comp._add_output_configure(f'control_rates:{control_name}_rate2',
                                                      shape=options['shape'],
                                                      units=get_rate_units(control_units,
                                                                           time_units,
                                                                           deriv=2),
                                                      desc=f'second time-derivative of control {control_name}')

                phase.connect(src_name=f'control_rates:{control_name}_rate2',
                              tgt_name=f'{timeseries_name}.input_values:control_rates:{control_name}_rate2',
                              src_indices=src_idxs, flat_src_indices=True)

            for control_name, options in phase.polynomial_control_options.items():
                src_rows = gd.subset_node_indices['segment_ends']
                src_idxs = get_src_indices_by_row(src_rows, options['shape'])

                control_units = options['units']

                timeseries_comp._add_output_configure(f'polynomial_controls:{control_name}',
                                                      shape=options['shape'],
                                                      units=control_units,
                                                      desc=options['desc'])

                phase.connect(src_name=f'polynomial_control_values:{control_name}',
                              tgt_name=f'{timeseries_name}.input_values:polynomial_controls:{control_name}',
                              src_indices=src_idxs, flat_src_indices=True)

                # Control rates
                timeseries_comp._add_output_configure('polynomial_control_rates:{0}_rate'.format(control_name),
                                                      shape=options['shape'],
                                                      units=get_rate_units(control_units, time_units,
                                                                           deriv=1),
                                                      desc=f'first time-derivative of polynomial '
                                                           f'control {control_name}')

                # Control rates
                phase.connect(src_name=f'polynomial_control_rates:{control_name}_rate',
                              tgt_name=f'{timeseries_name}.input_values:polynomial_control_rates:{control_name}_rate',
                              src_indices=src_idxs, flat_src_indices=True)

                # Control second derivatives
                timeseries_comp._add_output_configure(f'polynomial_control_rates:{control_name}_rate2',
                                                      shape=options['shape'],
                                                      units=get_rate_units(control_units, time_units,
                                                                           deriv=2),
                                                      desc=f'second time-derivative of polynomial '
                                                           f'control {control_name}')

                phase.connect(src_name=f'polynomial_control_rates:{control_name}_rate2',
                              tgt_name=f'{timeseries_name}.input_values:polynomial_control_rates:{control_name}_rate2',
                              src_indices=src_idxs, flat_src_indices=True)

            for param_name, options in phase.parameter_options.items():
                if options['include_timeseries']:
                    src_idxs_raw = np.zeros(self.grid_data.subset_num_nodes['segment_ends'], dtype=int)
                    src_idxs = get_src_indices_by_row(src_idxs_raw, options['shape'])

                    prom_name = 'parameters:{0}'.format(param_name)
                    tgt_name = 'input_values:parameters:{0}'.format(param_name)

                    timeseries_comp._add_output_configure(f'parameters:{param_name}',
                                                          shape=options['shape'],
                                                          units=options['units'],
                                                          desc='')

                    phase.promotes(timeseries_name, inputs=[(tgt_name, prom_name)],
                                   src_indices=src_idxs, flat_src_indices=True)

            for var, options in timeseries_options['outputs'].items():
                output_name = options['output_name']
                units = options.get('units', None)
                timeseries_units = options.get('timeseries_units', None)

                if '*' in var:  # match outputs from the ODE
                    ode_outputs = {opts['prom_name']: opts for (k, opts) in
                                   phase.ode.get_io_metadata(iotypes=('output',)).items()}
                    matches = filter(list(ode_outputs.keys()), var)
                else:
                    matches = [var]

                for v in matches:
                    if '*' in var:
                        output_name = v.split('.')[-1]
                        units = ode_outputs[v]['units']
                        # check for timeseries_units override of ODE units
                        if v in timeseries_units:
                            units = timeseries_units[v]

                    # Determine the path to the variable which we will be constraining
                    # This is more complicated for path constraints since, for instance,
                    # a single state variable has two sources which must be connected to
                    # the path component.
                    var_type = phase.classify_var(v)

                    # Ignore any variables that we've already added (states, times, controls, etc)
                    if var_type != 'ode':
                        continue

                    try:
                        shape, units = get_source_metadata(phase.ode, src=v,
                                                           user_units=units,
                                                           user_shape=options['shape'])
                    except ValueError:
                        raise ValueError(f'Timeseries output {v} is not a known variable in'
                                         f' the phase {phase.pathname} nor is it a known output of '
                                         f' the ODE.')

                    try:
                        timeseries_comp._add_output_configure(output_name, units, shape, desc='')
                    except ValueError as e:  # OK if it already exists
                        if 'already exists' in str(e):
                            continue
                        else:
                            raise e

                    # Failed to find variable, assume it is in the RHS
                    phase.connect(src_name=f'ode.{v}',
                                  tgt_name=f'{timeseries_name}.input_values:{output_name}')

    def get_parameter_connections(self, name, phase):
        """
        Returns a list containing tuples of each path and related indices to which the
        given design variable name is to be connected.

        Parameters
        ----------
        name : str
            The name of the parameter for which connection info is desired.
        phase : Phase
            The Phase instance with which this transcription is associated.

        Returns
        -------
        connection_info : list of (paths, indices)
            A list containing a tuple of target paths and corresponding src_indices to which the
            given design variable is to be connected.
        """
        connection_info = []
        num_seg = self.grid_data.num_segments
        num_stages = rk_methods[self.options['method']]['num_stages']
        num_iter_ode_nodes = num_seg * num_stages
        num_final_ode_nodes = 2 * num_seg

        if name in phase.parameter_options:
            options = phase.parameter_options[name]
            ode_tgts = get_targets(ode=phase.ode, name=name, user_targets=options['targets'])
            dynamic = options['dynamic']
            shape = options['shape']

            if dynamic:
                src_idxs_raw = np.zeros(num_final_ode_nodes, dtype=int)
                src_idxs = get_src_indices_by_row(src_idxs_raw, shape)
                if shape == (1,):
                    src_idxs = src_idxs.ravel()
            else:
                src_idxs_raw = np.zeros(1, dtype=int)
                src_idxs = get_src_indices_by_row(src_idxs_raw, shape)
                src_idxs = np.squeeze(src_idxs, axis=0)

            connection_info.append((['ode.{0}'.format(tgt) for tgt in ode_tgts], src_idxs))

            if dynamic:
                src_idxs_raw = np.zeros(num_iter_ode_nodes, dtype=int)
                src_idxs = get_src_indices_by_row(src_idxs_raw, shape)
                if shape == (1,):
                    src_idxs = src_idxs.ravel()
            else:
                src_idxs_raw = np.zeros(1, dtype=int)
                src_idxs = get_src_indices_by_row(src_idxs_raw, shape)
                src_idxs = np.squeeze(src_idxs, axis=0)

            connection_info.append((['rk_solve_group.ode.{0}'.format(tgt) for tgt in ode_tgts],
                                    src_idxs))

        return connection_info

    def _get_boundary_constraint_src(self, var, loc, phase):
        """
        Get the source for boundary constraint values.

        Parameters
        ----------
        var : str
            The name of the variable whose source information is desired.
        loc : str
            The location of the boundary constraint ('initial' or 'final')
        phase : Phase
            The Phase instance with which this transcription is associated.

        Returns
        -------
        constraint_path, shape, units, linear

        """
        # Determine the path to the variable which we will be constraining
        time_units = phase.time_options['units']
        var_type = phase.classify_var(var)

        if var_type == 'time':
            shape = (1,)
            units = time_units
            linear = True
            constraint_path = 'time'
        elif var_type == 'time_phase':
            shape = (1,)
            units = time_units
            linear = True
            constraint_path = 'time_phase'
        elif var_type == 'state':
            state_shape = phase.state_options[var]['shape']
            state_units = phase.state_options[var]['units']
            shape = state_shape
            units = state_units
            linear = True if loc == 'initial' and phase.state_options[var]['fix_initial'] or \
                loc == 'final' and phase.state_options[var]['fix_final'] else False
            constraint_path = 'states:{0}'.format(var)
        elif var_type in ('indep_control', 'input_control'):
            control_shape = phase.control_options[var]['shape']
            control_units = phase.control_options[var]['units']
            shape = control_shape
            units = control_units
            linear = False
            constraint_path = 'control_values:{0}'.format(var)
        elif var_type in ('indep_polynomial_control', 'input_polynomial_control'):
            control_shape = phase.polynomial_control_options[var]['shape']
            control_units = phase.polynomial_control_options[var]['units']
            shape = control_shape
            units = control_units
            linear = False
            constraint_path = 'polynomial_control_values:{0}'.format(var)
        elif var_type == 'parameter':
            control_shape = phase.parameter_options[var]['shape']
            control_units = phase.parameter_options[var]['units']
            shape = control_shape
            units = control_units
            linear = True
            constraint_path = 'parameters:{0}'.format(var)
        elif var_type in ('control_rate', 'control_rate2'):
            control_var = var[:-5] if var_type == 'control_rate' else var[:-6]
            control_shape = phase.control_options[control_var]['shape']
            control_units = phase.control_options[control_var]['units']
            d = 1 if var_type == 'control_rate' else 2
            control_rate_units = get_rate_units(control_units, time_units, deriv=d)
            shape = control_shape
            units = control_rate_units
            linear = False
            constraint_path = 'control_rates:{0}'.format(var)
        elif var_type in ('polynomial_control_rate', 'polynomial_control_rate2'):
            control_var = var[:-5] if var_type == 'polynomial_control_rate' else var[:-6]
            control_shape = phase.polynomial_control_options[control_var]['shape']
            control_units = phase.polynomial_control_options[control_var]['units']
            d = 1 if var_type == 'polynomial_control_rate' else 2
            control_rate_units = get_rate_units(control_units, time_units, deriv=d)
            shape = control_shape
            units = control_rate_units
            linear = False
            constraint_path = 'polynomial_control_rates:{0}'.format(var)
        else:
            # Failed to find variable, assume it is in the RHS
            constraint_path = 'ode.{0}'.format(var)
            shape = None
            units = None
            linear = False

        return constraint_path, shape, units, linear<|MERGE_RESOLUTION|>--- conflicted
+++ resolved
@@ -22,11 +22,7 @@
     RungeKutta transcription in Dymos uses the RungeKutta-based shooting method which propagates
     the states from the phase initial time to the phase final time.
     """
-<<<<<<< HEAD
     def __init__(self, **kwargs):
-=======
-    def __init__(self, grid_data=None, **kwargs):
->>>>>>> 4b22c430
         super(RungeKutta, self).__init__(**kwargs)
         self._rhs_source = 'ode'
 
