from collections.abc import Sequence

import numpy as np

import openmdao.api as om

from .common import BoundaryConstraintComp, ControlGroup, \
<<<<<<< HEAD
    PolynomialControlGroup, PathConstraintComp
=======
    PolynomialControlGroup
>>>>>>> 418dde0e
from ..utils.constants import INF_BOUND
from ..utils.misc import get_rate_units


class TranscriptionBase(object):

    def __init__(self, **kwargs):

        self.grid_data = None

        self.options = om.OptionsDictionary()

        self.options.declare('num_segments', types=int, desc='Number of segments')
        self.options.declare('segment_ends', default=None, types=(Sequence, np.ndarray),
                             allow_none=True, desc='Locations of segment ends or None for equally '
                             'spaced segments')
        self.options.declare('order', default=3, types=(int, Sequence, np.ndarray),
                             desc='Order of the state transcription')
        self.options.declare('compressed', default=True, types=bool,
                             desc='Use compressed transcription, meaning state and control values'
                                  'at segment boundaries are not duplicated on input.  This '
                                  'implicitly enforces value continuity between segments but in '
                                  'some cases may make the problem more difficult to solve.')

        self._declare_options()
        self.initialize()
        self.options.update(kwargs)
        self.init_grid()

    def _declare_options(self):
        pass

    def initialize(self):
        pass

    def init_grid(self):
        """
        Setup the GridData object for the Transcription
        """

        raise NotImplementedError('Transcription {0} does not implement method'
                                  'init_grid.'.format(self.__class__.__name__))

    def setup_time(self, phase):
        """
        Setup up the time component and time extents for the phase.

        Returns
        -------
        comps
            A list of the component names needed for time extents.
        """
        time_options = phase.time_options
        time_units = time_options['units']

        indeps = []
        default_vals = {'t_initial': phase.time_options['initial_val'],
                        't_duration': phase.time_options['duration_val']}
        externals = []
        comps = []

        # Warn about invalid options
        phase.check_time_options()

        if time_options['input_initial']:
            externals.append('t_initial')
        else:
            indeps.append('t_initial')

        if time_options['input_duration']:
            externals.append('t_duration')
        else:
            indeps.append('t_duration')

        if indeps:
            indep = om.IndepVarComp()

            for var in indeps:
                indep.add_output(var, val=default_vals[var], units=time_units)

            phase.add_subsystem('time_extents', indep, promotes_outputs=['*'])
            comps += ['time_extents']

        if not (time_options['input_initial'] or time_options['fix_initial']):
            lb, ub = time_options['initial_bounds']
            lb = -INF_BOUND if lb is None else lb
            ub = INF_BOUND if ub is None else ub

            phase.add_design_var('t_initial',
                                 lower=lb,
                                 upper=ub,
                                 scaler=time_options['initial_scaler'],
                                 adder=time_options['initial_adder'],
                                 ref0=time_options['initial_ref0'],
                                 ref=time_options['initial_ref'])

        if not (time_options['input_duration'] or time_options['fix_duration']):
            lb, ub = time_options['duration_bounds']
            lb = -INF_BOUND if lb is None else lb
            ub = INF_BOUND if ub is None else ub

            phase.add_design_var('t_duration',
                                 lower=lb,
                                 upper=ub,
                                 scaler=time_options['duration_scaler'],
                                 adder=time_options['duration_adder'],
                                 ref0=time_options['duration_ref0'],
                                 ref=time_options['duration_ref'])

    def setup_controls(self, phase):
        """
        Adds an IndepVarComp if necessary and issues appropriate connections based
        on transcription.
        """
        phase._check_control_options()

        if phase.control_options:
            control_group = ControlGroup(control_options=phase.control_options,
                                         time_units=phase.time_options['units'],
                                         grid_data=self.grid_data)

            phase.add_subsystem('control_group',
                                subsys=control_group,
                                promotes=['controls:*', 'control_values:*', 'control_rates:*'])

    def configure_controls(self, phase):
        if phase.control_options:
            phase.connect('dt_dstau', 'control_group.dt_dstau')

    def setup_polynomial_controls(self, phase):
        """
        Adds the polynomial control group to the model if any polynomial controls are present.
        """
        if phase.polynomial_control_options:
            sys = PolynomialControlGroup(grid_data=self.grid_data,
                                         polynomial_control_options=phase.polynomial_control_options,
                                         time_units=phase.time_options['units'])
            phase.add_subsystem('polynomial_control_group', subsys=sys,
                                promotes_inputs=['*'], promotes_outputs=['*'])

    def configure_polynomial_controls(self, phase):
        pass

    def setup_parameters(self, phase):
        """
        Sets input defaults for parameters and optionally adds design variables.
        """
        phase._check_parameter_options()

        if phase.parameter_options:
            for name, options in phase.parameter_options.items():
                src_name = 'parameters:{0}'.format(name)

                if options['opt']:
                    lb = -INF_BOUND if options['lower'] is None else options['lower']
                    ub = INF_BOUND if options['upper'] is None else options['upper']

                    phase.add_design_var(name=src_name,
                                         lower=lb,
                                         upper=ub,
                                         scaler=options['scaler'],
                                         adder=options['adder'],
                                         ref0=options['ref0'],
                                         ref=options['ref'])

                val = options['val']
                _shape = (1,) + options['shape']
                shaped_val = np.broadcast_to(val, _shape)

                phase.set_input_defaults(name=src_name,
                                         val=shaped_val,
                                         units=options['units'])

    def configure_parameters(self, phase):
        if phase.parameter_options:
            for name, options in phase.parameter_options.items():
                prom_name = 'parameters:{0}'.format(name)
                for tgts, src_idxs in self.get_parameter_connections(name, phase):
                    for pathname in tgts:
                        parts = pathname.split('.')
                        sub_sys = parts[0]
                        tgt_var = '.'.join(parts[1:])
                        phase.promotes(sub_sys, inputs=[(tgt_var, prom_name)],
                                       src_indices=src_idxs, flat_src_indices=True)

    def setup_states(self, phase):
        raise NotImplementedError('Transcription {0} does not implement method '
                                  'setup_states.'.format(self.__class__.__name__))

    def setup_ode(self, phase):
        raise NotImplementedError('Transcription {0} does not implement method '
                                  'setup_ode.'.format(self.__class__.__name__))

    def setup_timeseries_outputs(self, phase):
        raise NotImplementedError('Transcription {0} does not implement method '
                                  'setup_timeseries_outputs.'.format(self.__class__.__name__))

    def setup_boundary_constraints(self, loc, phase):
        """
        Adds BoundaryConstraintComp for initial and/or final boundary constraints if necessary
        and issues appropriate connections.

        Parameters
        ----------
        loc : str
            The kind of boundary constraints being setup.  Must be one of 'initial' or 'final'.
        phase
            The phase object to which this transcription instance applies.

        """
        if loc not in ('initial', 'final'):
            raise ValueError('loc must be one of \'initial\' or \'final\'.')
        bc_comp = None

        bc_dict = phase._initial_boundary_constraints \
            if loc == 'initial' else phase._final_boundary_constraints

        if bc_dict:
            bc_comp = phase.add_subsystem('{0}_boundary_constraints'.format(loc),
                                          subsys=BoundaryConstraintComp(loc=loc))

        for var, options in bc_dict.items():
            con_name = options['constraint_name']

            # Constraint options are a copy of options with constraint_name key removed.
            con_options = options.copy()
            con_options.pop('constraint_name')

            src, shape, units, linear = self._get_boundary_constraint_src(var, loc, phase)

            con_units = options.get('units', None)

            shape = options['shape'] if shape is None else shape
            if shape is None:
                shape = (1,)

            if options['indices'] is not None:
                # Indices are provided, make sure lower/upper/equals are compatible.
                con_shape = (len(options['indices']),)
                # Indices provided, make sure lower/upper/equals have shape of the indices.
                if options['lower'] and not np.isscalar(options['lower']) and \
                        np.asarray(options['lower']).shape != con_shape:
                    raise ValueError('The lower bounds of boundary constraint on {0} are not '
                                     'compatible with its shape, and no indices were '
                                     'provided.'.format(var))

                if options['upper'] and not np.isscalar(options['upper']) and \
                        np.asarray(options['upper']).shape != con_shape:
                    raise ValueError('The upper bounds of boundary constraint on {0} are not '
                                     'compatible with its shape, and no indices were '
                                     'provided.'.format(var))

                if options['equals'] and not np.isscalar(options['equals']) and \
                        np.asarray(options['equals']).shape != con_shape:
                    raise ValueError('The equality boundary constraint value on {0} is not '
                                     'compatible the provided indices. Provide them as a '
                                     'flat array with the same size as indices.'.format(var))

            elif options['lower'] or options['upper'] or options['equals']:
                # Indices not provided, make sure lower/upper/equals have shape of source.
                if options['lower'] and not np.isscalar(options['lower']) and \
                        np.asarray(options['lower']).shape != shape:
                    raise ValueError('The lower bounds of boundary constraint on {0} are not '
                                     'compatible with its shape, and no indices were '
                                     'provided.'.format(var))

                if options['upper'] and not np.isscalar(options['upper']) and \
                        np.asarray(options['upper']).shape != shape:
                    raise ValueError('The upper bounds of boundary constraint on {0} are not '
                                     'compatible with its shape, and no indices were '
                                     'provided.'.format(var))

                if options['equals'] and not np.isscalar(options['equals']) \
                        and np.asarray(options['equals']).shape != shape:
                    raise ValueError('The equality boundary constraint value on {0} is not '
                                     'compatible with its shape, and no indices were '
                                     'provided.'.format(var))
                con_shape = (np.prod(shape),)

            size = np.prod(shape)
            con_options['shape'] = shape if shape is not None else con_shape
            con_options['units'] = units if con_units is None else con_units
            con_options['linear'] = linear

            # Build the correct src_indices regardless of shape
            if loc == 'initial':
                src_idxs = np.arange(size, dtype=int).reshape(shape)
            else:
                src_idxs = np.arange(-size, 0, dtype=int).reshape(shape)

            bc_comp._add_constraint(con_name, **con_options)

    def configure_boundary_constraints(self, loc, phase):
        """
        Adds BoundaryConstraintComp for initial and/or final boundary constraints if necessary
        and issues appropriate connections.

        Parameters
        ----------
        loc : str
            The kind of boundary constraints being setup.  Must be one of 'initial' or 'final'.
        phase
            The phase object to which this transcription instance applies.

        """
        bc_dict = phase._initial_boundary_constraints \
            if loc == 'initial' else phase._final_boundary_constraints

        for var, options in bc_dict.items():
            con_name = options['constraint_name']

            src, shape, units, linear = self._get_boundary_constraint_src(var, loc, phase)

            shape = options['shape'] if shape is None else shape
            if shape is None:
                shape = (1,)

            size = np.prod(shape)

            # Build the correct src_indices regardless of shape
            if loc == 'initial':
                src_idxs = np.arange(size, dtype=int).reshape(shape)
            else:
                src_idxs = np.arange(-size, 0, dtype=int).reshape(shape)

            if 'parameters:' in src:
                sys_name = '{0}_boundary_constraints'.format(loc)
                tgt_name = '{0}_value_in:{1}'.format(loc, con_name)
                phase.promotes(sys_name, inputs=[(tgt_name, src)],
                               src_indices=src_idxs, flat_src_indices=True)

            else:
                phase.connect(src,
                              '{0}_boundary_constraints.{0}_value_in:{1}'.format(loc, con_name),
                              src_indices=src_idxs,
                              flat_src_indices=True)

    def setup_path_constraints(self, phase):
        """
        Add a path constraint component if necessary.
        """
        gd = self.grid_data

        if phase._path_constraints:
            path_comp = PathConstraintComp(num_nodes=gd.num_nodes)
            phase.add_subsystem('path_constraints', subsys=path_comp)

    def configure_path_constraints(self, phase):
        """
        Handle the common operations for configuration of the path constraints.
        """
        time_units = phase.time_options['units']

        for var, options in phase._path_constraints.items():
            constraint_kwargs = options.copy()
            con_units = constraint_kwargs['units'] = options.get('units', None)
            con_name = constraint_kwargs.pop('constraint_name')

            # Determine the path to the variable which we will be constraining
            # This is more complicated for path constraints since, for instance,
            # a single state variable has two sources which must be connected to
            # the path component.
            var_type = phase.classify_var(var)

            if var_type == 'time':
                constraint_kwargs['shape'] = (1,)
                constraint_kwargs['units'] = time_units if con_units is None else con_units
                constraint_kwargs['linear'] = True

            elif var_type == 'time_phase':
                constraint_kwargs['shape'] = (1,)
                constraint_kwargs['units'] = time_units if con_units is None else con_units
                constraint_kwargs['linear'] = True

            elif var_type == 'state':
                state_shape = phase.state_options[var]['shape']
                state_units = phase.state_options[var]['units']
                constraint_kwargs['shape'] = state_shape
                constraint_kwargs['units'] = state_units if con_units is None else con_units
                constraint_kwargs['linear'] = False

            elif var_type == 'indep_control':
                control_shape = phase.control_options[var]['shape']
                control_units = phase.control_options[var]['units']

                constraint_kwargs['shape'] = control_shape
                constraint_kwargs['units'] = control_units if con_units is None else con_units
                constraint_kwargs['linear'] = True

            elif var_type == 'input_control':
                control_shape = phase.control_options[var]['shape']
                control_units = phase.control_options[var]['units']

                constraint_kwargs['shape'] = control_shape
                constraint_kwargs['units'] = control_units if con_units is None else con_units
                constraint_kwargs['linear'] = True

            elif var_type == 'indep_polynomial_control':
                control_shape = phase.polynomial_control_options[var]['shape']
                control_units = phase.polynomial_control_options[var]['units']
                constraint_kwargs['shape'] = control_shape
                constraint_kwargs['units'] = control_units if con_units is None else con_units
                constraint_kwargs['linear'] = False

            elif var_type == 'input_polynomial_control':
                control_shape = phase.polynomial_control_options[var]['shape']
                control_units = phase.polynomial_control_options[var]['units']
                constraint_kwargs['shape'] = control_shape
                constraint_kwargs['units'] = control_units if con_units is None else con_units
                constraint_kwargs['linear'] = False

            elif var_type == 'control_rate':
                control_name = var[:-5]
                control_shape = phase.control_options[control_name]['shape']
                control_units = phase.control_options[control_name]['units']
                constraint_kwargs['shape'] = control_shape
                constraint_kwargs['units'] = get_rate_units(control_units, time_units, deriv=1) \
                    if con_units is None else con_units

            elif var_type == 'control_rate2':
                control_name = var[:-6]
                control_shape = phase.control_options[control_name]['shape']
                control_units = phase.control_options[control_name]['units']
                constraint_kwargs['shape'] = control_shape
                constraint_kwargs['units'] = get_rate_units(control_units, time_units, deriv=2) \
                    if con_units is None else con_units

            elif var_type == 'polynomial_control_rate':
                control_name = var[:-5]
                control_shape = phase.polynomial_control_options[control_name]['shape']
                control_units = phase.polynomial_control_options[control_name]['units']
                constraint_kwargs['shape'] = control_shape
                constraint_kwargs['units'] = get_rate_units(control_units, time_units, deriv=1) \
                    if con_units is None else con_units

            elif var_type == 'polynomial_control_rate2':
                control_name = var[:-6]
                control_shape = phase.polynomial_control_options[control_name]['shape']
                control_units = phase.polynomial_control_options[control_name]['units']
                constraint_kwargs['shape'] = control_shape
                constraint_kwargs['units'] = get_rate_units(control_units, time_units, deriv=2) \
                    if con_units is None else con_units

            else:
                # Failed to find variable, assume it is in the ODE
                constraint_kwargs['linear'] = False
                constraint_kwargs['shape'] = options.get('shape', None)
                if constraint_kwargs['shape'] is None:
                    options['shape'] = (1,)
                    constraint_kwargs['shape'] = (1,)

            constraint_kwargs.pop('constraint_name', None)
            phase._get_subsystem('path_constraints')._add_path_constraint_configure(con_name, **constraint_kwargs)

    def setup_objective(self, phase):
        """
        Find the path of the objective(s) and add the objective using the standard OpenMDAO method.
        """
        for name, options in phase._objectives.items():
            index = options['index']
            loc = options['loc']

            obj_path, shape, units, _ = self._get_boundary_constraint_src(name, loc, phase)

            shape = options['shape'] if shape is None else shape

            size = int(np.prod(shape))

            if size > 1 and index is None:
                raise ValueError('Objective variable is non-scaler {0} but no index specified '
                                 'for objective'.format(shape))

            idx = 0 if index is None else index
            if idx < 0:
                idx = size + idx

            if idx >= size or idx < -size:
                raise ValueError('Objective index={0}, but the shape of the objective '
                                 'variable is {1}'.format(index, shape))

            if loc == 'final':
                obj_index = -size + idx
            elif loc == 'initial':
                obj_index = idx
            else:
                raise ValueError('Invalid value for objective loc: {0}. Must be '
                                 'one of \'initial\' or \'final\'.'.format(loc))

            from ..phase import Phase
            super(Phase, phase).add_objective(obj_path, ref=options['ref'], ref0=options['ref0'],
                                              index=obj_index, adder=options['adder'],
                                              scaler=options['scaler'],
                                              parallel_deriv_color=options['parallel_deriv_color'],
                                              vectorize_derivs=options['vectorize_derivs'])

    def configure_objective(self, phase):
        pass

    def _get_boundary_constraint_src(self, name, loc, phase):
        raise NotImplementedError('Transcription {0} does not implement method'
                                  '_get_boundary_constraint_source.'.format(self.__class__.__name__))

    def _get_rate_source_path(self, name, loc, phase):
        raise NotImplementedError('Transcription {0} does not implement method'
                                  '_get_rate_source_path.'.format(self.__class__.__name__))

    def get_parameter_connections(self, name, phase):
        """
        Returns a list containing tuples of each path and related indices to which the
        given parameter name is to be connected.

        Parameters
        ----------
        name : str
            The name of the parameter for which connection information is desired.
        phase
            The phase object to which this transcription applies.

        Returns
        -------
        connection_info : list of (paths, indices)
            A list containing a tuple of target paths and corresponding src_indices to which the
            given design variable is to be connected.
        """
        raise NotImplementedError('Transcription {0} does not implement method '
                                  'get_parameter_connections.'.format(self.__class__.__name__))

    def check_config(self, phase, logger):

        for var, options in phase._path_constraints.items():
            # Determine the path to the variable which we will be constraining
            # This is more complicated for path constraints since, for instance,
            # a single state variable has two sources which must be connected to
            # the path component.
            var_type = phase.classify_var(var)

            if var_type == 'ode':
                # Failed to find variable, assume it is in the ODE
                if options['shape'] is None:
                    logger.warning('Unable to infer shape of path constraint \'{0}\' in '
                                   'phase \'{1}\'. Scalar assumed.  If this ODE output is '
                                   'is not scalar, connection errors will '
                                   'result.'.format(var, phase.name))

        for var, options in phase._initial_boundary_constraints.items():
            # Determine the path to the variable which we will be constraining
            # This is more complicated for path constraints since, for instance,
            # a single state variable has two sources which must be connected to
            # the path component.
            var_type = phase.classify_var(var)

            if var_type == 'ode':
                # Failed to find variable, assume it is in the ODE
                if options['shape'] is None:
                    logger.warning('Unable to infer shape of boundary constraint \'{0}\' in '
                                   'phase \'{1}\'. Scalar assumed.  If this ODE output is '
                                   'is not scalar, connection errors will '
                                   'result.'.format(var, phase.name))

        for var, options in phase._final_boundary_constraints.items():
            # Determine the path to the variable which we will be constraining
            # This is more complicated for path constraints since, for instance,
            # a single state variable has two sources which must be connected to
            # the path component.
            var_type = phase.classify_var(var)

            if var_type == 'ode':
                # Failed to find variable, assume it is in the ODE
                if options['shape'] is None:
                    logger.warning('Unable to infer shape of boundary constraint \'{0}\' in '
                                   'phase \'{1}\'. Scalar assumed.  If this ODE output is '
                                   'is not scalar, connection errors will '
                                   'result.'.format(var, phase.name))<|MERGE_RESOLUTION|>--- conflicted
+++ resolved
@@ -4,12 +4,7 @@
 
 import openmdao.api as om
 
-from .common import BoundaryConstraintComp, ControlGroup, \
-<<<<<<< HEAD
-    PolynomialControlGroup, PathConstraintComp
-=======
-    PolynomialControlGroup
->>>>>>> 418dde0e
+from .common import BoundaryConstraintComp, ControlGroup, PolynomialControlGroup, PathConstraintComp
 from ..utils.constants import INF_BOUND
 from ..utils.misc import get_rate_units
 
