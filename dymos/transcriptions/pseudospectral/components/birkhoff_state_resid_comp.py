import numpy as np
import openmdao.api as om

from openmdao.utils.general_utils import ensure_compatible

from ...._options import options as dymos_options


class BirkhoffStateResidComp(om.ImplicitComponent):

    def __init__(self, **kwargs):
        super().__init__(**kwargs)
        self._no_check_partials = not dymos_options['include_check_partials']
        self._io_pairs = []

    def add_residual_from_input(self, name, **kwargs):
        """
        Adds a residual whose value is given by resid_input.

        Parameters
        ----------
        name : str
            The name of the input providing the residuals for the given output
        kwargs
            Additional keyword arguments for add_input and add_residual.
        """
        val = kwargs['val'] if 'val' in kwargs else 1.0
        shape = kwargs['shape'] if 'shape' in kwargs else None
        val, shape = ensure_compatible(name, value=val, shape=shape)
        resid_name = 'resid_' + name

<<<<<<< HEAD
        self.add_input(resid_input, **kwargs)
        self.add_output(name, **kwargs)
        self._io_pairs.append((name, resid_input))
=======
        self._io_pairs.append((resid_name, name))
>>>>>>> f0141683

        size = np.prod(shape, dtype=int)
        ar = np.arange(size, dtype=int)

        self.add_input(name, **kwargs)
        self.add_residual(resid_name, **kwargs)
        # self.declare_partials(of=resid_name, wrt=name, rows=ar, cols=ar, val=1.0)
        self.declare_partials(of='*', wrt='*', method='fd')

    def apply_nonlinear(self, inputs, outputs, residuals):
        """
        Compute residuals given inputs and outputs.

        The model is assumed to be in an unscaled state.

        Parameters
        ----------
        inputs : Vector
            Unscaled, dimensional input variables read via inputs[key].
        outputs : Vector
            Unscaled, dimensional output variables read via outputs[key].
        residuals : Vector
            Unscaled, dimensional residuals written to via residuals[key].
        """
        residuals.set_val(inputs.asarray())
        # print(residuals)
        # for name, resid_input in self._io_pairs:
        #     residuals[name] = inputs[resid_input]<|MERGE_RESOLUTION|>--- conflicted
+++ resolved
@@ -29,13 +29,7 @@
         val, shape = ensure_compatible(name, value=val, shape=shape)
         resid_name = 'resid_' + name
 
-<<<<<<< HEAD
-        self.add_input(resid_input, **kwargs)
-        self.add_output(name, **kwargs)
-        self._io_pairs.append((name, resid_input))
-=======
         self._io_pairs.append((resid_name, name))
->>>>>>> f0141683
 
         size = np.prod(shape, dtype=int)
         ar = np.arange(size, dtype=int)
