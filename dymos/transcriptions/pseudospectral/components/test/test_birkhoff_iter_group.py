--- conflicted
+++ resolved
@@ -183,31 +183,29 @@
             state_options['x']['rate_source'] = 'x_dot'
 
             time_options = TimeOptionsDictionary()
-<<<<<<< HEAD
-            grid_data = BirkhoffGaussLobattoGrid(num_segments=1, nodes_per_seg=31)
-=======
             grid_data = BirkhoffRadauGrid(num_segments=1, nodes_per_seg=31)
->>>>>>> 58ee876a
-            nn = grid_data.subset_num_nodes['all']
-            ode_class = SimpleODE
-
-            p = om.Problem()
-            p.model.add_subsystem('birkhoff', BirkhoffIterGroup(state_options=state_options,
-                                                                time_options=time_options,
-                                                                grid_data=grid_data,
-                                                                ode_class=ode_class))
-
-            birkhoff = p.model._get_subsystem('birkhoff')
-
-            birkhoff.nonlinear_solver = om.NewtonSolver(solve_subsystems=True)
-            birkhoff.linear_solver = om.DirectSolver()
-
-            p.setup(force_alloc_complex=True)
-
-            # Instead of using the TimeComp just transform the node segment taus onto [0, 2]
-            times = grid_data.node_stau + 1
-
-            solution = np.reshape(times**2 + 2 * times + 1 - 0.5 * np.exp(times), (nn, 1))
+            nn = grid_data.subset_num_nodes['all']
+            ode_class = SimpleODE
+
+            p = om.Problem()
+            p.model.add_subsystem('birkhoff', BirkhoffIterGroup(state_options=state_options,
+                                                                time_options=time_options,
+                                                                grid_data=grid_data,
+                                                                ode_class=ode_class))
+
+            birkhoff = p.model._get_subsystem('birkhoff')
+
+            birkhoff.nonlinear_solver = om.NewtonSolver(solve_subsystems=True)
+            birkhoff.linear_solver = om.DirectSolver()
+
+            p.setup(force_alloc_complex=True)
+
+            # Instead of using the TimeComp just transform the node segment taus onto [0, 2]
+            times = grid_data.node_stau + 1
+            tf = 2
+
+            solution = np.reshape(times**2 + 2 * times + 1 - 0.5 * np.exp(times), (nn, 1))
+            solution_f = tf**2 + 2 * tf + 1 - 0.5 * np.exp(tf)
             dsolution_dt = np.reshape(2 * times + 2 - 0.5 * np.exp(times), (nn, 1))
 
             p.set_val('birkhoff.initial_states:x', 0.5)
@@ -225,14 +223,13 @@
             assert_near_equal(solution, p.get_val('birkhoff.states:x'), tolerance=1.0E-9)
             assert_near_equal(dsolution_dt, p.get_val('birkhoff.state_rates:x'), tolerance=1.0E-9)
             assert_near_equal(solution[0], p.get_val('birkhoff.initial_states:x'), tolerance=1.0E-9)
-            assert_near_equal(solution[-1], p.get_val('birkhoff.final_states:x'), tolerance=1.0E-9)
+            assert_near_equal(solution_f, p.get_val('birkhoff.final_states:x'), tolerance=1.0E-9)
 
             cpd = p.check_partials(method='cs', compact_print=True, out_stream=None)
             assert_check_partials(cpd)
 
             import matplotlib.pyplot as plt
             plt.plot(times, p.get_val('birkhoff.states:x'), 'o')
-<<<<<<< HEAD
             plt.show()
 
     def test_solve_segments_radau_bkwd(self):
@@ -292,6 +289,7 @@
 
             cpd = p.check_partials(method='cs', compact_print=True, out_stream=None)
             assert_check_partials(cpd)
-=======
-            plt.show()
->>>>>>> 58ee876a
+
+            import matplotlib.pyplot as plt
+            plt.plot(times, p.get_val('birkhoff.states:x'), 'o')
+            plt.show()