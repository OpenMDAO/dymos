import numpy as np
import openmdao.api as om

from .birkhoff_defect_comp import BirkhoffDefectComp
<<<<<<< HEAD
from .input_resids_comp import InputResidsComp
=======
>>>>>>> 8588548b

from ...grid_data import GridData
from ....phase.options import TimeOptionsDictionary


class BirkhoffIterGroup(om.Group):
    """
    Class definition for the BirkhoffIterGroup.

    This group allows for iteration of the state variables and initial _or_ final value of the state
    depending on the direction of the solve.

    Parameters
    ----------
    **kwargs : dict
        Dictionary of optional arguments.
    """
    def __init__(self, **kwargs):
        super().__init__(**kwargs)
        self._implicit_outputs = set()

    def initialize(self):
        """
        Declare group options.
        """
        self.options.declare('state_options', types=dict,
                             desc='Dictionary of options for the states.')
        self.options.declare('time_options', types=TimeOptionsDictionary,
                             desc='Options for time in the phase.')
        self.options.declare('grid_data', types=GridData, desc='Container object for grid info.')
        self.options.declare('ode_class', default=None,
                             desc='Callable that instantiates the ODE system.',
                             recordable=False)
        self.options.declare('ode_init_kwargs', types=dict, default={},
                             desc='Keyword arguments provided when initializing the ODE System')

    def setup(self):
        """
        Define the structure of the control group.
        """
        gd = self.options['grid_data']
        nn = gd.subset_num_nodes['all']
        state_options = self.options['state_options']
        time_options = self.options['time_options']
        ode_class = self.options['ode_class']
        ode_init_kwargs = self.options['ode_init_kwargs']

        self.add_subsystem('ode_all', subsys=ode_class(num_nodes=nn, **ode_init_kwargs))

        self.add_subsystem('collocation_comp',
                           subsys=BirkhoffDefectComp(grid_data=gd,
                                                     state_options=state_options,
                                                     time_units=time_options['units']),
                           promotes_inputs=['*'], promotes_outputs=['*'])

        if any([opts['solve_segments'] in ('forward', 'backward') for opts in state_options.values()]):
<<<<<<< HEAD
            self.add_subsystem('states_balance_comp', subsys=InputResidsComp(),
=======
            self.add_subsystem('states_balance_comp', subsys=om.InputResidsComp(),
>>>>>>> 8588548b
                               promotes_inputs=['*'], promotes_outputs=['*'])

    def _configure_desvars(self, name, options):
        state_name = f'states:{name}'
        initial_state_name = f'initial_states:{name}'
        final_state_name = f'final_states:{name}'
        state_rate_name = f'state_rates:{name}'

        solve_segs = options['solve_segments']
        opt = options['opt']

        num_nodes = self.options['grid_data'].subset_num_nodes['col']

        ib = (None, None) if options['initial_bounds'] is None else options['initial_bounds']
        fb = (None, None) if options['final_bounds'] is None else options['final_bounds']
        lower = options['lower']
        upper = options['upper']
        scaler = options['scaler']
        adder = options['adder']
        ref0 = options['ref0']
        ref = options['ref']
        fix_initial = options['fix_initial']
        fix_final = options['fix_final']
        input_initial = options['input_initial']
        input_final = options['input_final']
        shape = options['shape']

        if solve_segs == 'forward' and fix_final:
            raise ValueError(f"Option fix_final on state {name} may not "
                             f"be used with `solve_segments='forward'`.\n Use "
                             f"a boundary constraint to constrain the final "
                             f"state value instead.")
        elif solve_segs == 'backward' and fix_initial:
            raise ValueError(f"Option fix_final on state {name} may not "
                             f"be used with `solve_segments='forward'`.\n Use "
                             f"a boundary constraint to constrain the initial "
                             f"state value instead.")

        if not np.isscalar(ref0) and ref0 is not None:
            ref0 = np.asarray(ref0)
            if ref0.shape == shape:
                ref0_state = np.tile(ref0.flatten(), num_nodes)
                # ref0_seg_ends = np.tile(ref0.flatten(), 2)
            else:
                raise ValueError('array-valued scaler/ref must length equal to state-size')
        else:
            ref0_state = ref0
            # ref0_seg_ends = ref0
        if not np.isscalar(ref) and ref is not None:
            ref = np.asarray(ref)
            if ref.shape == shape:
                ref_state = np.tile(ref.flatten(), num_nodes)
                # ref_seg_ends = np.tile(ref.flatten(), 2)
            else:
                raise ValueError('array-valued scaler/ref must length equal to state-size')
        else:
            ref_state = ref
            # ref_seg_ends = ref

        free_vars = {state_name, state_rate_name, initial_state_name, final_state_name}

        if solve_segs == 'forward':
            implicit_outputs = {state_name, state_rate_name, final_state_name}
        elif solve_segs == 'backward':
            implicit_outputs = {state_name, state_rate_name, initial_state_name}
        else:
            implicit_outputs = set()

        free_vars = free_vars - implicit_outputs

        if fix_initial or input_initial:
            free_vars = free_vars - {initial_state_name}
        if fix_final or input_final:
            free_vars = free_vars - {final_state_name}

        if opt:
            # Add design variables for the remaining free variables
            if state_name in free_vars:
                self.add_design_var(name=state_name,
                                    lower=lower,
                                    upper=upper,
                                    scaler=scaler,
                                    adder=adder,
                                    ref0=ref0_state,
                                    ref=ref_state)

            if state_rate_name in free_vars:
                self.add_design_var(name=state_rate_name,
                                    scaler=scaler,
                                    adder=adder,
                                    ref0=ref0_state,
                                    ref=ref_state)

            if initial_state_name in free_vars:
                self.add_design_var(name=initial_state_name,
                                    lower=ib[0],
                                    upper=ib[1],
                                    scaler=scaler,
                                    adder=adder,
                                    ref0=ref0,
                                    ref=ref)

            if final_state_name in free_vars:
                self.add_design_var(name=final_state_name,
                                    lower=fb[0],
                                    upper=fb[1],
                                    scaler=scaler,
                                    adder=adder,
                                    ref0=ref0,
                                    ref=ref)

        return implicit_outputs

    def configure_io(self, phase):
        """
        I/O creation is delayed until configure so that we can determine shape and units for the states.

        Parameters
        ----------
        phase : dymos.Phase
            The phase object to which this transcription instance applies.
        """
        collocation_comp = self._get_subsystem('collocation_comp')
        collocation_comp.configure_io(phase)

        gd = self.options['grid_data']
        nn = gd.subset_num_nodes['all']
        ns = gd.num_segments

        state_options = self.options['state_options']
        states_balance_comp = self._get_subsystem('states_balance_comp')

        for name, options in state_options.items():
            units = options['units']
            rate_source = options['rate_source']
            shape = options['shape']

            for tgt in options['targets']:
                self.promotes('ode_all', [(tgt, f'states:{name}')])
                self.set_input_defaults(f'states:{name}', val=1.0, units=units, src_shape=(nn,) + shape)

            self._implicit_outputs = self._configure_desvars(name, options)

            if f'states:{name}' in self._implicit_outputs:
                states_balance_comp.add_output(f'states:{name}',
                                               shape=(nn,) + shape,
                                               units=units)

                states_balance_comp.add_input(f'state_defects:{name}',
                                              shape=(nn+ns,) + shape,
                                              units=units)

                if ns > 1:
                    states_balance_comp.add_input(f'state_cnty_defects:{name}',
                                                  shape=(ns - 1,) + shape,
                                                  units=units)

            if f'state_rates:{name}' in self._implicit_outputs:
                states_balance_comp.add_output(f'state_rates:{name}', shape=(nn,) + shape, units=units)
                states_balance_comp.add_input(f'state_rate_defects:{name}',
                                              shape=(nn,) + shape,
                                              units=units)

            if f'initial_states:{name}' in self._implicit_outputs:
                states_balance_comp.add_output(f'initial_states:{name}', shape=(1,) + shape, units=units)

            if f'final_states:{name}' in self._implicit_outputs:
                states_balance_comp.add_output(f'final_states:{name}', shape=(1,) + shape, units=units)

            try:
                rate_source_var = options['rate_source']
            except RuntimeError:
                raise ValueError(f"state '{name}' in phase '{phase.name}' was not given a "
                                 "rate_source")

            # Note the rate source must be shape-compatible with the state
            var_type = phase.classify_var(rate_source_var)

            if var_type == 'ode':
                self.connect(f'ode_all.{rate_source}', f'f_computed:{name}')<|MERGE_RESOLUTION|>--- conflicted
+++ resolved
@@ -2,10 +2,6 @@
 import openmdao.api as om
 
 from .birkhoff_defect_comp import BirkhoffDefectComp
-<<<<<<< HEAD
-from .input_resids_comp import InputResidsComp
-=======
->>>>>>> 8588548b
 
 from ...grid_data import GridData
 from ....phase.options import TimeOptionsDictionary
@@ -62,11 +58,7 @@
                            promotes_inputs=['*'], promotes_outputs=['*'])
 
         if any([opts['solve_segments'] in ('forward', 'backward') for opts in state_options.values()]):
-<<<<<<< HEAD
-            self.add_subsystem('states_balance_comp', subsys=InputResidsComp(),
-=======
             self.add_subsystem('states_balance_comp', subsys=om.InputResidsComp(),
->>>>>>> 8588548b
                                promotes_inputs=['*'], promotes_outputs=['*'])
 
     def _configure_desvars(self, name, options):
