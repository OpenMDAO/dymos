--- conflicted
+++ resolved
@@ -312,34 +312,20 @@
                 options['transcription'].setup_grid(phase)
                 ogd = options['transcription'].grid_data
 
-<<<<<<< HEAD
-            timeseries_comp = RadauTimeseriesOutputComp(input_grid_data=gd,
-                                                        output_grid_data=ogd,
-                                                        output_subset=options['subset'])
-=======
             timeseries_comp = PseudospectralTimeseriesOutputComp(input_grid_data=gd,
                                                                  output_grid_data=ogd,
                                                                  output_subset=options['subset'])
->>>>>>> 2489d6f3
             phase.add_subsystem(name, subsys=timeseries_comp)
 
             timeseries_comp._add_timeseries_output('time',
                                                    var_class=phase.classify_var('time'),
                                                    units=time_units)
-<<<<<<< HEAD
-            phase.connect(src_name='time', tgt_name='{0}.all_values:time'.format(name))
-=======
             phase.connect(src_name='time', tgt_name='{0}.input_values:time'.format(name))
->>>>>>> 2489d6f3
 
             timeseries_comp._add_timeseries_output('time_phase',
                                                    var_class=phase.classify_var('time_phase'),
                                                    units=time_units)
-<<<<<<< HEAD
-            phase.connect(src_name='time_phase', tgt_name='{0}.all_values:time_phase'.format(name))
-=======
             phase.connect(src_name='time_phase', tgt_name='{0}.input_values:time_phase'.format(name))
->>>>>>> 2489d6f3
 
             for state_name, options in iteritems(phase.state_options):
                 timeseries_comp._add_timeseries_output('states:{0}'.format(state_name),
@@ -349,105 +335,6 @@
                 src_rows = gd.input_maps['state_input_to_disc']
                 src_idxs = get_src_indices_by_row(src_rows, options['shape'])
                 phase.connect(src_name='states:{0}'.format(state_name),
-<<<<<<< HEAD
-                              tgt_name='{0}.all_values:states:{1}'.format(name, state_name),
-                              src_indices=src_idxs, flat_src_indices=True)
-
-            for control_name, options in iteritems(phase.control_options):
-                control_units = options['units']
-                timeseries_comp._add_timeseries_output('controls:{0}'.format(control_name),
-                                                       var_class=phase.classify_var(control_name),
-                                                       shape=options['shape'],
-                                                       units=control_units)
-                src_rows = gd.subset_node_indices['all']
-                src_idxs = get_src_indices_by_row(src_rows, options['shape'])
-                phase.connect(src_name='control_values:{0}'.format(control_name),
-                              tgt_name='{0}.all_values:controls:{1}'.format(name, control_name),
-                              src_indices=src_idxs, flat_src_indices=True)
-
-                # # Control rates
-                timeseries_comp._add_timeseries_output('control_rates:{0}_rate'.format(control_name),
-                                                       var_class=phase.classify_var(control_name),
-                                                       shape=options['shape'],
-                                                       units=get_rate_units(control_units,
-                                                                            time_units,
-                                                                            deriv=1))
-                phase.connect(src_name='control_rates:{0}_rate'.format(control_name),
-                              tgt_name='{0}.all_values:control_rates:{1}_rate'.format(name, control_name))
-    
-                # Control second derivatives
-                timeseries_comp._add_timeseries_output('control_rates:{0}_rate2'.format(control_name),
-                                                       var_class=phase.classify_var(control_name),
-                                                       shape=options['shape'],
-                                                       units=get_rate_units(control_units,
-                                                                            time_units,
-                                                                            deriv=2))
-                phase.connect(src_name='control_rates:{0}_rate2'.format(control_name),
-                              tgt_name='{0}.all_values:control_rates:{1}_rate2'.format(name, control_name))
-
-            for control_name, options in iteritems(phase.polynomial_control_options):
-                control_units = options['units']
-                timeseries_comp._add_timeseries_output('polynomial_controls:{0}'.format(control_name),
-                                                       var_class=phase.classify_var(control_name),
-                                                       shape=options['shape'],
-                                                       units=control_units)
-                src_rows = gd.subset_node_indices['all']
-                src_idxs = get_src_indices_by_row(src_rows, options['shape'])
-                phase.connect(src_name='polynomial_control_values:{0}'.format(control_name),
-                              tgt_name='{0}.all_values:'
-                                       'polynomial_controls:{1}'.format(name, control_name),
-                              src_indices=src_idxs, flat_src_indices=True)
-    
-                # # Control rates
-                timeseries_comp._add_timeseries_output('polynomial_control_rates:{0}_rate'.format(control_name),
-                                                       var_class=phase.classify_var(control_name),
-                                                       shape=options['shape'],
-                                                       units=get_rate_units(control_units,
-                                                                            time_units,
-                                                                            deriv=1))
-                phase.connect(src_name='polynomial_control_rates:{0}_rate'.format(control_name),
-                              tgt_name='{0}.all_values:polynomial_control_rates:'
-                                       '{1}_rate'.format(name, control_name))
-    
-                # Control second derivatives
-                timeseries_comp._add_timeseries_output('polynomial_control_rates:'
-                                                       '{0}_rate2'.format(control_name),
-                                                       var_class=phase.classify_var(control_name),
-                                                       shape=options['shape'],
-                                                       units=get_rate_units(control_units,
-                                                                            time_units,
-                                                                            deriv=2))
-                phase.connect(src_name='polynomial_control_rates:{0}_rate2'.format(control_name),
-                              tgt_name='{0}.all_values:polynomial_control_rates:'
-                                       '{1}_rate2'.format(name, control_name))
-
-            for param_name, options in iteritems(phase.design_parameter_options):
-                units = options['units']
-                timeseries_comp._add_timeseries_output('design_parameters:{0}'.format(param_name),
-                                                       var_class=phase.classify_var(param_name),
-                                                       shape=options['shape'],
-                                                       units=units)
-    
-                src_idxs_raw = np.zeros(gd.subset_num_nodes['all'], dtype=int)
-                src_idxs = get_src_indices_by_row(src_idxs_raw, options['shape'])
-    
-                phase.connect(src_name='design_parameters:{0}'.format(param_name),
-                              tgt_name='{0}.all_values:design_parameters:{1}'.format(name, param_name),
-                              src_indices=src_idxs, flat_src_indices=True)
-
-            for param_name, options in iteritems(phase.input_parameter_options):
-                units = options['units']
-                timeseries_comp._add_timeseries_output('input_parameters:{0}'.format(param_name),
-                                                       var_class=phase.classify_var(param_name),
-                                                       shape=options['shape'],
-                                                       units=units)
-    
-                src_idxs_raw = np.zeros(gd.subset_num_nodes['all'], dtype=int)
-                src_idxs = get_src_indices_by_row(src_idxs_raw, options['shape'])
-    
-                phase.connect(src_name='input_parameters:{0}_out'.format(param_name),
-                              tgt_name='{0}.all_values:input_parameters:{1}'.format(name, param_name),
-=======
                               tgt_name='{0}.input_values:states:{1}'.format(name, state_name),
                               src_indices=src_idxs, flat_src_indices=True)
 
@@ -545,7 +432,6 @@
 
                 phase.connect(src_name='input_parameters:{0}_out'.format(param_name),
                               tgt_name='{0}.input_values:input_parameters:{1}'.format(name, param_name),
->>>>>>> 2489d6f3
                               src_indices=src_idxs, flat_src_indices=True)
 
             for param_name, options in iteritems(phase.traj_parameter_options):
@@ -558,11 +444,7 @@
                 src_idxs = get_src_indices_by_row(src_idxs_raw, options['shape'])
 
                 phase.connect(src_name='traj_parameters:{0}_out'.format(param_name),
-<<<<<<< HEAD
-                              tgt_name='{0}.all_values:traj_parameters:{1}'.format(name, param_name),
-=======
                               tgt_name='{0}.input_values:traj_parameters:{1}'.format(name, param_name),
->>>>>>> 2489d6f3
                               src_indices=src_idxs, flat_src_indices=True)
 
             for var, options in iteritems(phase._timeseries[name]['outputs']):
@@ -584,11 +466,7 @@
 
                 # Failed to find variable, assume it is in the ODE
                 phase.connect(src_name='rhs_all.{0}'.format(var),
-<<<<<<< HEAD
-                              tgt_name='{0}.all_values:{1}'.format(name, output_name))
-=======
                               tgt_name='{0}.input_values:{1}'.format(name, output_name))
->>>>>>> 2489d6f3
 
                 kwargs = options.copy()
                 kwargs.pop('output_name', None)
