from collections import defaultdict
from fnmatch import filter
import warnings

import numpy as np
import openmdao.api as om
from openmdao.utils.om_warnings import issue_warning

from .pseudospectral_base import PseudospectralBase
from ..common import RadauPSContinuityComp
from ...utils.misc import get_rate_units, _unspecified
from ...utils.introspection import get_promoted_vars, get_targets, get_source_metadata
from ...utils.indexing import get_src_indices_by_row
from ..grid_data import GridData


class Radau(PseudospectralBase):
    """
    Radau Pseudospectral Method Transcription.

    Parameters
    ----------
    **kwargs : dict
        Dictionary of optional arguments.

    References
    ----------
    Garg, Divya et al. "Direct Trajectory Optimization and Costate Estimation of General Optimal
    Control Problems Using a Radau Pseudospectral Method." American Institute of Aeronautics
    and Astronautics, 2009.
    """
    def __init__(self, **kwargs):
        super(Radau, self).__init__(**kwargs)
        self._rhs_source = 'rhs_all'

    def init_grid(self):
        """
        Setup the GridData object for the Transcription.
        """
        self.grid_data = GridData(num_segments=self.options['num_segments'],
                                  transcription='radau-ps',
                                  transcription_order=self.options['order'],
                                  segment_ends=self.options['segment_ends'],
                                  compressed=self.options['compressed'])

    def configure_time(self, phase):
        """
        Configure the inputs/outputs on the time component.

        This method assumes that target introspection has already been performed by the phase and thus
        options['targets'], options['time_phase_targets'], options['t_initial_targets'],
        and options['t_duration_targets'] are all correctly populated.

        Parameters
        ----------
        phase : dymos.Phase
            The phase object to which this transcription instance applies.
        """
        super(Radau, self).configure_time(phase)
        options = phase.time_options
        ode = phase._get_subsystem(self._rhs_source)
        ode_inputs = get_promoted_vars(ode, iotypes='input')

        # The tuples here are (name, user_specified_targets, dynamic)
        for name, targets, dynamic in [('time', options['targets'], True),
                                       ('time_phase', options['time_phase_targets'], True)]:
            if targets:
                src_idxs = self.grid_data.subset_node_indices['all'] if dynamic else None
                phase.connect(name, [f'rhs_all.{t}' for t in targets], src_indices=src_idxs,
                              flat_src_indices=True if dynamic else None)

        for name, targets in [('t_initial', options['t_initial_targets']),
                              ('t_duration', options['t_duration_targets'])]:
            for t in targets:
                shape = ode_inputs[t]['shape']

                if shape == (1,):
                    src_idxs = None
                    flat_src_idxs = None
                    src_shape = None
                else:
                    src_idxs = np.zeros(self.grid_data.subset_num_nodes['all'])
                    flat_src_idxs = True
                    src_shape = (1,)

                phase.promotes('rhs_all', inputs=[(t, name)], src_indices=src_idxs,
                               flat_src_indices=flat_src_idxs, src_shape=src_shape)
            if targets:
                phase.set_input_defaults(name=name,
                                         val=np.ones((1,)),
                                         units=options['units'])

    def configure_controls(self, phase):
        """
        Configure the inputs/outputs for the controls.

        Parameters
        ----------
        phase : dymos.Phase
            The phase object to which this transcription instance applies.
        """
        super(Radau, self).configure_controls(phase)

        for name, options in phase.control_options.items():
            if options['targets']:
                phase.connect(f'control_values:{name}', [f'rhs_all.{t}' for t in options['targets']])

            if options['rate_targets']:
                phase.connect(f'control_rates:{name}_rate',
                              [f'rhs_all.{t}' for t in options['rate_targets']])

            if options['rate2_targets']:
                phase.connect(f'control_rates:{name}_rate2',
                              [f'rhs_all.{t}' for t in options['rate2_targets']])

    def configure_polynomial_controls(self, phase):
        """
        Configure the inputs/outputs for the polynomial controls.

        Parameters
        ----------
        phase : dymos.Phase
            The phase object to which this transcription instance applies.
        """
        super(Radau, self).configure_polynomial_controls(phase)

        ode_inputs = get_promoted_vars(self._get_ode(phase), 'input')

        for name, options in phase.polynomial_control_options.items():
            targets = get_targets(ode=ode_inputs, name=name, user_targets=options['targets'])
            if targets:
                phase.connect(f'polynomial_control_values:{name}',
                              [f'rhs_all.{t}' for t in targets])

            targets = get_targets(ode=phase.rhs_all, name=f'{name}_rate',
                                  user_targets=options['rate_targets'])
            if targets:
                phase.connect(f'polynomial_control_rates:{name}_rate',
                              [f'rhs_all.{t}' for t in targets])

            targets = get_targets(ode=phase.rhs_all, name=f'{name}_rate2',
                                  user_targets=options['rate2_targets'])
            if targets:
                phase.connect(f'polynomial_control_rates:{name}_rate2',
                              [f'rhs_all.{t}' for t in targets])

    def setup_ode(self, phase):
        """
        Setup the ode for this transcription.

        Parameters
        ----------
        phase : dymos.Phase
            The phase object to which this transcription instance applies.
        """
        super(Radau, self).setup_ode(phase)

        ODEClass = phase.options['ode_class']
        grid_data = self.grid_data

        kwargs = phase.options['ode_init_kwargs']
        phase.add_subsystem('rhs_all',
                            subsys=ODEClass(num_nodes=grid_data.subset_num_nodes['all'],
                                            **kwargs))

    def configure_ode(self, phase):
        """
        Create connections to the introspected states.

        Parameters
        ----------
        phase : dymos.Phase
            The phase object to which this transcription instance applies.
        """
        super(Radau, self).configure_ode(phase)

        grid_data = self.grid_data
        map_input_indices_to_disc = grid_data.input_maps['state_input_to_disc']
        ode_inputs = get_promoted_vars(phase.rhs_all, 'input')

        for name, options in phase.state_options.items():

            targets = get_targets(ode_inputs, name=name, user_targets=options['targets'])
            if targets:
                phase.connect(f'states:{name}',
                              [f'rhs_all.{tgt}' for tgt in targets],
                              src_indices=om.slicer[map_input_indices_to_disc, ...])

    def setup_defects(self, phase):
        """
        Create the continuity_comp to house the defects.

        Parameters
        ----------
        phase : dymos.Phase
            The phase object to which this transcription instance applies.
        """
        super(Radau, self).setup_defects(phase)

        if any(self._requires_continuity_constraints(phase)):
            phase.add_subsystem('continuity_comp',
                                RadauPSContinuityComp(grid_data=self.grid_data,
                                                      state_options=phase.state_options,
                                                      control_options=phase.control_options,
                                                      time_units=phase.time_options['units']))

    def configure_defects(self, phase):
        """
        Configure the continuity_comp and connect the collocation constraints.

        Parameters
        ----------
        phase : dymos.Phase
            The phase object to which this transcription instance applies.
        """
        super(Radau, self).configure_defects(phase)

        for name, options in phase.state_options.items():
            phase.connect(f'state_interp.staterate_col:{name}',
                          f'collocation_constraint.f_approx:{name}')

            rate_src_path, src_idxs = self._get_rate_source_path(name, 'col', phase)
            phase.connect(rate_src_path,
                          f'collocation_constraint.f_computed:{name}',
                          src_indices=src_idxs)

        any_state_cnty, any_control_cnty, any_control_rate_cnty = self._requires_continuity_constraints(phase)

        if any((any_state_cnty, any_control_cnty, any_control_rate_cnty)):
            phase._get_subsystem('continuity_comp').configure_io()

    def configure_timeseries_outputs(self, phase):
        """
        Create connections from time series to all post-introspection sources.

        Parameters
        ----------
        phase : dymos.Phase
            The phase object to which this transcription instance applies.
        """
        gd = self.grid_data
        time_units = phase.time_options['units']

        ode_outputs = get_promoted_vars(phase.rhs_all, iotypes='output')

        for timeseries_name in phase._timeseries:
            timeseries_comp = phase._get_subsystem(timeseries_name)

            timeseries_comp._add_output_configure('time',
                                                  shape=(1,),
                                                  units=time_units,
                                                  desc='',
                                                  src='time')

            timeseries_comp._add_output_configure('time_phase',
                                                  shape=(1,),
                                                  units=time_units,
                                                  desc='',
                                                  src='time_phase')

            phase.connect(src_name='time', tgt_name=f'{timeseries_name}.input_values:time')

            phase.connect(src_name='time_phase', tgt_name=f'{timeseries_name}.input_values:time_phase')

            for state_name, options in phase.state_options.items():

                added_src = timeseries_comp._add_output_configure(f'states:{state_name}',
                                                                  shape=options['shape'],
                                                                  units=options['units'],
                                                                  desc=options['desc'],
                                                                  src=f'states:{state_name}')
                if added_src:
                    src_rows = gd.input_maps['state_input_to_disc']
                    phase.connect(src_name=f'states:{state_name}',
                                  tgt_name=f'{timeseries_name}.input_values:states:{state_name}',
                                  src_indices=om.slicer[src_rows, ...])

                rate_src_path, src_idxs = self._get_rate_source_path(state_name, 'all', phase)

                added_src = timeseries_comp._add_output_configure(f'state_rates:{state_name}',
                                                                  shape=options['shape'],
                                                                  units=get_rate_units(
                                                                      options['units'],
                                                                      time_units),
                                                                  desc=f'rate of state {state_name}',
                                                                  src=rate_src_path)
                if added_src:
                    phase.connect(src_name=rate_src_path,
                                  tgt_name=f'{timeseries_name}.input_values:state_rates:{state_name}',
                                  src_indices=src_idxs)

            for control_name, options in phase.control_options.items():
                control_units = options['units']
                src_rows = gd.subset_node_indices['all']

                added_src = timeseries_comp._add_output_configure(f'controls:{control_name}',
                                                                  shape=options['shape'],
                                                                  units=control_units,
                                                                  desc=options['desc'],
                                                                  src=f'control_values:{control_name}')
                if added_src:
                    src_idxs = get_src_indices_by_row(src_rows, options['shape'])
                    phase.connect(src_name=f'control_values:{control_name}',
                                  tgt_name=f'{timeseries_name}.input_values:controls:{control_name}',
                                  src_indices=(src_idxs,), flat_src_indices=True)

                # Control rates
                added_src = timeseries_comp._add_output_configure(f'control_rates:{control_name}_rate',
                                                                  shape=options['shape'],
                                                                  units=get_rate_units(control_units,
                                                                                       time_units, deriv=1),
                                                                  desc=f'first time-derivative of {control_name}',
                                                                  src=f'control_rates:{control_name}_rate')
                if added_src:
                    phase.connect(src_name=f'control_rates:{control_name}_rate',
                                  tgt_name=f'{timeseries_name}.input_values:control_rates:{control_name}_rate')

                # Control second derivatives
                added_src = timeseries_comp._add_output_configure(f'control_rates:{control_name}_rate2',
                                                                  shape=options['shape'],
                                                                  units=get_rate_units(control_units,
                                                                                       time_units, deriv=2),
                                                                  desc=f'second time-derivative of {control_name}',
                                                                  src=f'control_rates:{control_name}_rate2')

                if added_src:
                    phase.connect(src_name=f'control_rates:{control_name}_rate2',
                                  tgt_name=f'{timeseries_name}.input_values:control_rates:{control_name}_rate2')

            for control_name, options in phase.polynomial_control_options.items():
                src_rows = gd.subset_node_indices['all']
                control_units = options['units']

                # Control values
                added_src = timeseries_comp._add_output_configure(f'polynomial_controls:{control_name}',
                                                                  shape=options['shape'],
                                                                  units=control_units,
                                                                  desc=options['desc'],
                                                                  src=f'polynomial_control_values:{control_name}')

                if added_src:
                    src_idxs = get_src_indices_by_row(src_rows, options['shape'])
                    phase.connect(src_name=f'polynomial_control_values:{control_name}',
                                  tgt_name=f'{timeseries_name}.input_values:polynomial_controls:{control_name}',
                                  src_indices=(src_idxs,), flat_src_indices=True)

                # Control rates
                added_src = timeseries_comp._add_output_configure(f'polynomial_control_rates:{control_name}_rate',
                                                                  shape=options['shape'],
                                                                  units=get_rate_units(control_units,
                                                                                       time_units, deriv=1),
                                                                  desc=f'first time-derivative of {control_name}',
                                                                  src=f'polynomial_control_rates:{control_name}_rate')
                if added_src:
                    phase.connect(src_name=f'polynomial_control_rates:{control_name}_rate',
                                  tgt_name=f'{timeseries_name}.input_values:polynomial_control_rates:{control_name}_rate')

                # Control second derivatives
                added_src = timeseries_comp._add_output_configure(f'polynomial_control_rates:{control_name}_rate2',
                                                                  shape=options['shape'],
                                                                  units=get_rate_units(control_units,
                                                                                       time_units, deriv=2),
                                                                  desc=f'second time-derivative of {control_name}',
                                                                  src=f'polynomial_control_rates:{control_name}_rate2')
                if added_src:
                    phase.connect(src_name=f'polynomial_control_rates:{control_name}_rate2',
                                  tgt_name=f'{timeseries_name}.input_values:polynomial_control_rates:{control_name}_rate2')

            for param_name, options in phase.parameter_options.items():
                if options['include_timeseries']:
                    var_name = f'parameters:{param_name}'
                    src_name = f'parameter_vals:{param_name}'
                    tgt_name = f'input_values:parameters:{param_name}'

                    # Add output.
                    timeseries_comp = phase._get_subsystem(timeseries_name)
                    added_src = timeseries_comp._add_output_configure(var_name,
                                                                      desc='',
                                                                      shape=options['shape'],
                                                                      units=options['units'],
                                                                      src=src_name)
                    if added_src:
                        src_idxs_raw = np.zeros(gd.subset_num_nodes['all'], dtype=int)
                        src_idxs = get_src_indices_by_row(src_idxs_raw, options['shape'])

                        phase.connect(src_name,
                                      f'{timeseries_name}.{tgt_name}',
                                      src_indices=(src_idxs,),
                                      flat_src_indices=True)

            for output_name, ts_output in phase._timeseries[timeseries_name]['outputs'].items():
                var = ts_output['name']
                units = ts_output['units']
                wildcard_units = ts_output['wildcard_units']
                shape = ts_output['shape']
                is_rate = ts_output['is_rate']

                if '*' in var:  # match outputs from the ODE
<<<<<<< HEAD
                    ode_outputs = {opts['prom_name']: opts for opts in
                                   phase.rhs_all.get_io_metadata(iotypes=('output',)).values()}
                    matches = filter(ode_outputs.keys(), var)
=======
                    matches = filter(list(ode_outputs.keys()), var)
>>>>>>> 7953f867

                    # A nested ODE can have multiple outputs at different levels that share
                    #   the same name.
                    # If the user does not use the output_name option to add_timeseries_output
                    #   to disambiguate the variables with the same name, only one of the
                    #   variables will be added. This code warns the user if that is happening.
                    # Find the duplicate timeseries names by looking at the last part of the names.
                    output_name_groups = defaultdict(list)
                    for v in matches:
                        output_name = v.split('.')[-1]
                        output_name_groups[output_name].append(v)

                    # If there are duplicates, warn the user
                    for output_name, var_list in output_name_groups.items():
                        if len(var_list) > 1:
                            var_list_as_string = ', '.join(var_list)
                            issue_warning(f"The timeseries variable name {output_name} is "
                                          f"duplicated in these variables: {var_list_as_string}. "
                                          "Disambiguate by using the add_timeseries_output "
                                          "output_name option.")
                else:
                    matches = [var]

                for v in matches:
                    if '*' in var:
                        output_name = v.split('.')[-1]
                        units = ode_outputs[v]['units']
                        # check for wildcard_units override of ODE units
                        if v in wildcard_units:
                            units = wildcard_units[v]

                    # Determine the path to the variable which we will be constraining
                    # This is more complicated for path constraints since, for instance,
                    # a single state variable has two sources which must be connected to
                    # the path component.
                    var_type = phase.classify_var(v)

                    # Ignore any variables that we've already added (states, times, controls, etc)
                    if var_type != 'ode':
                        continue

                    # If the full shape does not start with num_nodes, skip this variable.
                    if self.is_static_ode_output(v, ode_outputs, gd.subset_num_nodes['all']):
                        warnings.warn(f'Cannot add ODE output {v} to the timeseries output. It is '
                                      f'sized such that its first dimension != num_nodes.')
                        continue

                    try:
                        shape, units = get_source_metadata(ode_outputs, src=v,  user_units=units, user_shape=shape)
                    except ValueError:
                        raise ValueError(f'Timeseries output {v} is not a known variable in'
                                         f' the phase {phase.pathname} nor is it a known output of '
                                         f' the ODE.')

                    add_connection = timeseries_comp._add_output_configure(output_name, units,
                                                                           shape, desc='',
                                                                           src=f'rhs_all.{v}',
                                                                           rate=is_rate)

                    if add_connection:
                        phase.connect(src_name=f'rhs_all.{v}',
                                      tgt_name=f'{timeseries_name}.input_values:{output_name}')

    def _get_rate_source_path(self, state_name, nodes, phase):
        """
        Return the rate source location and indices for a given state name.

        Parameters
        ----------
        state_name : str
            Name of the state.
        nodes : str
            One of ['col', 'all'].
        phase : dymos.Phase
            Phase object containing the rate source.

        Returns
        -------
        str
            Path to the rate source.
        ndarray
            Array of source indices.
        """
        gd = self.grid_data
        try:
            var = phase.state_options[state_name]['rate_source']
        except RuntimeError:
            raise ValueError('state \'{0}\' in phase \'{1}\' was not given a '
                             'rate_source'.format(state_name, phase.name))

        # Note the rate source must be shape-compatible with the state
        var_type = phase.classify_var(var)

        # Determine the path to the variable
        if var_type == 'time':
            rate_path = 'time'
            node_idxs = gd.subset_node_indices[nodes]
        elif var_type == 'time_phase':
            rate_path = 'time_phase'
            node_idxs = gd.subset_node_indices[nodes]
        elif var_type == 'state':
            rate_path = 'states:{0}'.format(var)
            # Find the state_input indices which occur at segment endpoints, and repeat them twice
            state_input_idxs = gd.subset_node_indices['state_input']
            repeat_idxs = np.ones_like(state_input_idxs)
            if self.options['compressed']:
                segment_end_idxs = gd.subset_node_indices['segment_ends'][1:-1]
                # Repeat nodes that are on segment bounds (but not the first or last nodes in the phase)
                nodes_to_repeat = list(set(state_input_idxs).intersection(set(segment_end_idxs)))
                # Now find these nodes in the state input indices
                idxs_of_ntr_in_state_inputs = np.where(np.in1d(state_input_idxs, nodes_to_repeat))[0]
                # All state input nodes are used once, but nodes_to_repeat are used twice
                repeat_idxs[idxs_of_ntr_in_state_inputs] = 2
            # Now we have a way of mapping the state input indices to all nodes
            map_input_node_idxs_to_all = np.repeat(np.arange(gd.subset_num_nodes['state_input'],
                                                             dtype=int), repeats=repeat_idxs)
            # Now select the subset of nodes we want to use.
            node_idxs = map_input_node_idxs_to_all[gd.subset_node_indices[nodes]]
        elif var_type == 'indep_control':
            rate_path = 'control_values:{0}'.format(var)
            node_idxs = gd.subset_node_indices[nodes]
        elif var_type == 'input_control':
            rate_path = 'control_values:{0}'.format(var)
            node_idxs = gd.subset_node_indices[nodes]
        elif var_type == 'control_rate':
            control_name = var[:-5]
            rate_path = 'control_rates:{0}_rate'.format(control_name)
            node_idxs = gd.subset_node_indices[nodes]
        elif var_type == 'control_rate2':
            control_name = var[:-6]
            rate_path = 'control_rates:{0}_rate2'.format(control_name)
            node_idxs = gd.subset_node_indices[nodes]
        elif var_type == 'indep_polynomial_control':
            rate_path = 'polynomial_control_values:{0}'.format(var)
            node_idxs = gd.subset_node_indices[nodes]
        elif var_type == 'input_polynomial_control':
            rate_path = 'polynomial_control_values:{0}'.format(var)
            node_idxs = gd.subset_node_indices[nodes]
        elif var_type == 'polynomial_control_rate':
            control_name = var[:-5]
            rate_path = 'polynomial_control_rates:{0}_rate'.format(control_name)
            node_idxs = gd.subset_node_indices[nodes]
        elif var_type == 'polynomial_control_rate2':
            control_name = var[:-6]
            rate_path = 'polynomial_control_rates:{0}_rate2'.format(control_name)
            node_idxs = gd.subset_node_indices[nodes]
        elif var_type == 'parameter':
            rate_path = 'parameter_vals:{0}'.format(var)
            dynamic = phase.parameter_options[var]['dynamic']
            if dynamic:
                node_idxs = np.zeros(gd.subset_num_nodes[nodes], dtype=int)
            else:
                node_idxs = np.zeros(1, dtype=int)
        else:
            # Failed to find variable, assume it is in the ODE
            rate_path = 'rhs_all.{0}'.format(var)
            node_idxs = gd.subset_node_indices[nodes]

        src_idxs = om.slicer[node_idxs, ...]

        return rate_path, src_idxs

    def get_parameter_connections(self, name, phase):
        """
        Returns info about a parameter's target connections in the phase.

        Parameters
        ----------
        name : str
            Parameter name.
        phase : dymos.Phase
            The phase object to which this transcription instance applies.

        Returns
        -------
        list of (paths, indices)
            A list containing a tuple of target paths and corresponding src_indices to which the
            given design variable is to be connected.
        """
        connection_info = []

        if name in phase.parameter_options:
            options = phase.parameter_options[name]
            if not options['static_target']:
                src_idxs_raw = np.zeros(self.grid_data.subset_num_nodes['all'], dtype=int)
                src_idxs = get_src_indices_by_row(src_idxs_raw, options['shape'])
                if options['shape'] == (1,):
                    src_idxs = src_idxs.ravel()
            else:
                src_idxs_raw = np.zeros(1, dtype=int)
                src_idxs = get_src_indices_by_row(src_idxs_raw, options['shape'])
                src_idxs = np.squeeze(src_idxs, axis=0)

            rhs_all_tgts = [f'rhs_all.{t}' for t in options['targets']]
            connection_info.append((rhs_all_tgts, (src_idxs,)))

        return connection_info

    def _requires_continuity_constraints(self, phase):
        """
        Tests whether state and/or control and/or control rate continuity are required.

        Parameters
        ----------
        phase : dymos.Phase
            The phase to which this transcription applies.

        Returns
        -------
        any_state_continuity : bool
            True if any state continuity is required to be enforced.
        any_control_continuity : bool
            True if any control value continuity is required to be enforced.
        any_control_rate_continuity : bool
            True if any control rate continuity is required to be enforced.
        """
        num_seg = self.grid_data.num_segments
        compressed = self.grid_data.compressed

        any_state_continuity = num_seg > 1 and not compressed
        any_control_continuity = any([opts['continuity'] for opts in phase.control_options.values()])
        any_control_continuity = any_control_continuity and num_seg > 1
        any_rate_continuity = any([opts['rate_continuity'] or opts['rate2_continuity']
                                   for opts in phase.control_options.values()])
        any_rate_continuity = any_rate_continuity and num_seg > 1

        return any_state_continuity, any_control_continuity, any_rate_continuity<|MERGE_RESOLUTION|>--- conflicted
+++ resolved
@@ -396,13 +396,7 @@
                 is_rate = ts_output['is_rate']
 
                 if '*' in var:  # match outputs from the ODE
-<<<<<<< HEAD
-                    ode_outputs = {opts['prom_name']: opts for opts in
-                                   phase.rhs_all.get_io_metadata(iotypes=('output',)).values()}
-                    matches = filter(ode_outputs.keys(), var)
-=======
                     matches = filter(list(ode_outputs.keys()), var)
->>>>>>> 7953f867
 
                     # A nested ODE can have multiple outputs at different levels that share
                     #   the same name.
