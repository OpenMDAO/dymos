--- conflicted
+++ resolved
@@ -1,5 +1,4 @@
 from .grid_refinement.ph_adaptive.ph_adaptive import PHAdaptive
-from .grid_refinement.hp_adaptive.hp_adaptive import HPAdaptive
 from .phase.phase import Phase
 
 import openmdao.api as om
@@ -15,7 +14,6 @@
 def modify_problem(problem, restart=None, reset_grid=False):
     """
     Modifies the problem object by loading in a guess from a specified restart file.
-
     Parameters
     ----------
     problem : om.Problem
@@ -72,13 +70,11 @@
             load_case(problem, case)
 
 
-def run_problem(problem, refine=False, refine_iteration_limit=10, run_driver=True, simulate=False, no_iterate=False,
-                refine_method='ph'):
+def run_problem(problem, refine=False, refine_iteration_limit=10, run_driver=True, simulate=False, no_iterate=False):
     """
     A Dymos-specific interface to execute an OpenMDAO problem containing Dymos Trajectories or
     Phases.  This function can iteratively call run_driver to perform grid refinement, and automatically
     call simulate following a run to check the validity of a result.
-
     Parameters
     ----------
     problem : om.Problem
@@ -110,94 +106,39 @@
         out_file = 'grid_refinement.out'
 
         phases = find_phases(problem.model)
-        if refine_method == 'ph':
-            ref = PHAdaptive(phases)
-            with open(out_file, 'w+') as f:
 
-                for i in range(refine_iteration_limit):
-                    refine_results = ref.check_error()
+        ref = PHAdaptive(phases)
+        with open(out_file, 'w+') as f:
 
-<<<<<<< HEAD
-                    ref.refine(refine_results)
-
-                    for stream in f, sys.stdout:
-                        ref.write_iteration(stream, i, phases, refine_results)
-
-                    refined_phases = [phase_path for phase_path in refine_results if
-                                      phases[phase_path].refine_options['refine'] and
-                                      np.any(refine_results[phase_path]['need_refinement'])]
-
-                    if not refined_phases:
-                        break
-
-                    prev_soln = {'inputs': problem.model.list_inputs(out_stream=None, units=True, prom_name=True),
-                                 'outputs': problem.model.list_outputs(out_stream=None, units=True, prom_name=True)}
-
-                    # TODO: Until this is fixed in OpenMDAO 3.0.1
-                    if isinstance(problem.driver, om.pyOptSparseDriver):
-                        problem.driver._res_jacs = {}
-
-                    problem.setup()
-
-                    load_case(problem, prev_soln)
-
-                    problem.run_driver()
-                for stream in [f, sys.stdout]:
-                    if i == refine_iteration_limit-1:
-                        print('Iteration limit exceeded. Unable to satisfy specified tolerance', file=stream)
-                    else:
-                        print('Successfully completed grid refinement.', file=stream)
-                print(50 * '=')
-
-        elif refine_method == 'hp':
-            ref = HPAdaptive(phases)
-            with open(out_file, 'w+') as f:
-                refine_results = ref.check_error()
-                ref.refine_first_iter(refine_results)
-                for i in range(1, refine_iteration_limit):
-                    ref.iteration_number = i
-
-                    for stream in f, sys.stdout:
-                        ref.write_iteration(stream, i, phases, refine_results)
-
-                    refined_phases = [phase_path for phase_path in refine_results if
-                                      phases[phase_path].refine_options['refine'] and
-                                      np.any(refine_results[phase_path]['need_refinement'])]
-=======
             for i in range(refine_iteration_limit):
                 refine_results = check_error(phases)
->>>>>>> df7b5bd6
 
-                    if not refined_phases:
-                        break
+                ref.refine(refine_results)
 
-                    prev_soln = {'inputs': problem.model.list_inputs(out_stream=None, units=True, prom_name=True),
-                                 'outputs': problem.model.list_outputs(out_stream=None, units=True, prom_name=True)}
+                for stream in f, sys.stdout:
+                    ref.write_iteration(stream, i, phases, refine_results)
 
-                    # TODO: Until this is fixed in OpenMDAO 3.0.1
-                    if isinstance(problem.driver, om.pyOptSparseDriver):
-                        problem.driver._res_jacs = {}
+                refined_phases = [phase_path for phase_path in refine_results if
+                                  phases[phase_path].refine_options['refine'] and
+                                  np.any(refine_results[phase_path]['need_refinement'])]
 
-                    problem.setup()
+                if not refined_phases:
+                    break
 
-                    load_case(problem, prev_soln)
+                prev_soln = {'inputs': problem.model.list_inputs(out_stream=None, units=True, prom_name=True),
+                             'outputs': problem.model.list_outputs(out_stream=None, units=True, prom_name=True)}
 
-<<<<<<< HEAD
-                    problem.run_driver()
+                problem.setup()
 
-                    refine_results = ref.check_error()
-=======
-                problem.setup()
->>>>>>> df7b5bd6
+                load_case(problem, prev_soln)
 
-                    ref.refine(refine_results)
-
-                for stream in [f, sys.stdout]:
-                    if i == refine_iteration_limit - 1:
-                        print('Iteration limit exceeded. Unable to satisfy specified tolerance', file=stream)
-                    else:
-                        print('Successfully completed grid refinement.', file=stream)
-                print(50 * '=')
+                problem.run_driver()
+            for stream in [f, sys.stdout]:
+                if i == refine_iteration_limit-1:
+                    print('Iteration limit exceeded. Unable to satisfy specified tolerance', file=stream)
+                else:
+                    print('Successfully completed grid refinement.', file=stream)
+            print(50 * '=')
 
     if simulate:
         for subsys in problem.model.system_iter(include_self=True, recurse=True):
