--- conflicted
+++ resolved
@@ -142,10 +142,6 @@
             print(50 * '=')
 
     if simulate:
-<<<<<<< HEAD
-        for subsys in problem.model._subsystems_allprocs:
-=======
         for subsys in problem.model.system_iter(include_self=True, recurse=True):
->>>>>>> dcf3494e
             if isinstance(subsys, Trajectory):
                 subsys.simulate(record_file='dymos_simulation.db')