import warnings

from .grid_refinement.ph_adaptive.ph_adaptive import PHAdaptive
from .grid_refinement.hp_adaptive.hp_adaptive import HPAdaptive
from .grid_refinement.write_iteration import write_error, write_refine_iter
from .grid_refinement.refinement import _refine_iter
from .phase.phase import Phase

import openmdao.api as om
import dymos as dm
import numpy as np
from dymos.trajectory.trajectory import Trajectory
from dymos.load_case import load_case, find_phases
from dymos.grid_refinement.error_estimation import check_error
import os
import sys


def modify_problem(problem, restart=None, reset_grid=False):
    """
    Modifies the problem object by loading in a guess from a specified restart file.
    Parameters
    ----------
    problem : om.Problem
        The problem instance being modified.
    restart : String or None
        The name of a database to use for restarting the problem.
    reset_grid: Boolean
        Flag to trigger a grid reset.
    """
    # record variables to database when running driver under hook
    # pre-hook is important, because recording initialization is skipped if final_setup has run once
    save_db = 'dymos_solution.db'

    try:
        os.remove(save_db)
    except FileNotFoundError:
        pass  # OK if old database is not present to be deleted

<<<<<<< HEAD
    # print('adding recorder at:', save_db)
    # problem.add_recorder(om.SqliteRecorder(save_db))
    # problem.recording_options['includes'] = ['*']
    # problem.recording_options['record_inputs'] = True
=======
    print('adding recorder at:', save_db)
    problem.add_recorder(om.SqliteRecorder(save_db))
>>>>>>> a62b5436

    # if opts.get('reset_grid'):  # TODO: implement this option
    #     pass

    if restart is not None:  # restore variables from database file specified by 'restart'
        print('Restarting run_problem using the %s database.' % restart)
        cr = om.CaseReader(restart)

        # find the proper case
        try:
            case = cr.get_case('final')
        except RuntimeError:
            cases = cr.list_cases()
            if len(cases) < 1:
                print('WARNING: the requested %s database file does not have any cases to load.' % restart)
                return
            case = cr.get_case(cases[-1])  # use last case, ideally it should be the only one

        check_simulation = cr.problem_metadata['driver']['name'] == 'Driver'
        if check_simulation:
            prev_soln = {'inputs':  case.list_inputs(out_stream=None,  units=True, prom_name=True),
                         'outputs': case.list_outputs(out_stream=None, units=True, prom_name=True)}

            load_case(problem, prev_soln)
        else:
            # Initialize the system with values from the case.
            # We unnecessarily call setup again just to make sure we obliterate the previous solution
            # First reset the connections at the top level model until fixed in OpenMDAO
            problem.setup()

            # Load the values from the previous solution
            load_case(problem, case)


def run_problem(problem, refine_method='hp', refine_iteration_limit=0, run_driver=True,
                simulate=False, restart=None,
                solution_record_file='dymos_solution.db',
                simulation_record_file=None,
                make_plots=False,
                ):
    """
    A Dymos-specific interface to execute an OpenMDAO problem containing Dymos Trajectories or
    Phases.  This function can iteratively call run_driver to perform grid refinement, and automatically
    call simulate following a run to check the validity of a result.

    Parameters
    ----------
    problem : om.Problem
        The OpenMDAO problem object to be run.
    refine : bool
        If True, perform grid refinement on the Phases found in the Problem.
    refine_method : String
        The choice of refinement algorithm to use for grid refinement
    refine_iteration_limit : int
        The number of passes through the grid refinement algorithm to be made.
    run_driver : bool
        If True, run the driver (optimize the problem), otherwise just run the model one time.
    no_iterate : bool
        If True, run the driver but do not iterate.
    simulate : bool
        If True, perform a simulation of Trajectories found in the Problem after the driver
        has been run and grid refinement is complete.
    make_plots : bool
        If True, automatically generate plots of all timeseries outputs.
    solution_record_file : String
        Path to case recorder file use to store results from simulation.
    simulation_record_file : String
        Path to case recorder file use to store results from simulation.
    """
<<<<<<< HEAD
    # Herb added
    print('adding recorder at:', solution_record_file)
    recorder = om.SqliteRecorder(solution_record_file)
    problem.add_recorder(recorder)
    problem.recording_options['includes'] = ['*']
    problem.recording_options['record_inputs'] = True
=======
    if 'dymos_solution.db' not in [rec._filepath for rec in iter(problem._rec_mgr)]:
        problem.add_recorder(om.SqliteRecorder('dymos_solution.db'))
>>>>>>> a62b5436

    problem.final_setup()  # make sure command line option hook has a chance to run

    if restart is not None:
        case = om.CaseReader(restart).get_case('final')
        load_case(problem, case)

    recorder.startup(problem) # Herb added. Need to start separately
    from openmdao.recorders.recording_manager import RecordingManager, record_viewer_data, \
        record_system_options
    record_viewer_data(problem)
    record_system_options(problem)

    if run_driver:
        problem.run_driver()
        _refine_iter(problem, refine_iteration_limit, refine_method)
    else:
        problem.run_model()
        if refine_iteration_limit > 0:
            warnings.warn("Refinement not performed. Set run_driver to True to perform refinement.")

    problem.record('final')  # save case for potential restart
    problem.cleanup()

    if simulate:
        for subsys in problem.model.system_iter(include_self=True, recurse=True):
            if isinstance(subsys, Trajectory):
                subsys.simulate(record_file=simulation_record_file)

    if make_plots:
        from dymos.visualization.timeseries_plots import timeseries_plots
        timeseries_plots(solution_record_file, plot_simulation=simulate,
                         simulation_record_file=simulation_record_file,
                         plot_dir="plots")<|MERGE_RESOLUTION|>--- conflicted
+++ resolved
@@ -37,15 +37,11 @@
     except FileNotFoundError:
         pass  # OK if old database is not present to be deleted
 
-<<<<<<< HEAD
-    # print('adding recorder at:', save_db)
-    # problem.add_recorder(om.SqliteRecorder(save_db))
     # problem.recording_options['includes'] = ['*']
     # problem.recording_options['record_inputs'] = True
-=======
+    # qqq I commented these out for some reason before ???
     print('adding recorder at:', save_db)
     problem.add_recorder(om.SqliteRecorder(save_db))
->>>>>>> a62b5436
 
     # if opts.get('reset_grid'):  # TODO: implement this option
     #     pass
@@ -115,17 +111,15 @@
     simulation_record_file : String
         Path to case recorder file use to store results from simulation.
     """
-<<<<<<< HEAD
-    # Herb added
-    print('adding recorder at:', solution_record_file)
-    recorder = om.SqliteRecorder(solution_record_file)
-    problem.add_recorder(recorder)
-    problem.recording_options['includes'] = ['*']
-    problem.recording_options['record_inputs'] = True
-=======
+    # qqq Herb added these next 5 lines but commenting them out for now
+    # print('adding recorder at:', solution_record_file)
+    # recorder = om.SqliteRecorder(solution_record_file)
+    # problem.add_recorder(recorder)
+    # problem.recording_options['includes'] = ['*']
+    # problem.recording_options['record_inputs'] = True
+
     if 'dymos_solution.db' not in [rec._filepath for rec in iter(problem._rec_mgr)]:
         problem.add_recorder(om.SqliteRecorder('dymos_solution.db'))
->>>>>>> a62b5436
 
     problem.final_setup()  # make sure command line option hook has a chance to run
 
@@ -133,11 +127,12 @@
         case = om.CaseReader(restart).get_case('final')
         load_case(problem, case)
 
-    recorder.startup(problem) # Herb added. Need to start separately
-    from openmdao.recorders.recording_manager import RecordingManager, record_viewer_data, \
-        record_system_options
-    record_viewer_data(problem)
-    record_system_options(problem)
+    # qqq Herb added. Need to start separately
+    # recorder.startup(problem)
+    # from openmdao.recorders.recording_manager import RecordingManager, record_viewer_data, \
+    #     record_system_options
+    # record_viewer_data(problem)
+    # record_system_options(problem)
 
     if run_driver:
         problem.run_driver()
@@ -155,6 +150,7 @@
             if isinstance(subsys, Trajectory):
                 subsys.simulate(record_file=simulation_record_file)
 
+    # qqq Herb added
     if make_plots:
         from dymos.visualization.timeseries_plots import timeseries_plots
         timeseries_plots(solution_record_file, plot_simulation=simulate,
