--- conflicted
+++ resolved
@@ -462,7 +462,6 @@
             If True, recording the results of the simulation is enabled.
         time_units : str
             Units in which times are specified, if numeric.
-<<<<<<< HEAD
 
         Returns
         -------
@@ -538,106 +537,4 @@
         sim_prob.run_model()
         print('Done simulating phase {0}'.format(self.pathname))
 
-        return sim_prob
-
-    def get_values(self, var, phases=None, nodes='all', units=None, flat=False):
-        """
-        Returns the values of the given variable from the given phases, if provided.
-        If the variable is not present in one ore more phases, it will be returned as
-        numpy.nan at each time step.  If the variable does not exist in any phase within the
-        trajectory, KeyError is raised.
-
-        Parameters
-        ----------
-        var : str
-            The variable whose values are to be returned.
-        phases : Sequence, None
-            The phases from which the values are desired.  If None, included all Phases.
-        units : str, None
-            The units in which the values are desired.
-        nodes : str or dict of {str: str}
-            The node subset for which the values should be provided.  If given as a string,
-            provide the same subset for all phases.  If given as a dictionary, provide a
-            mapping of phase names to node subsets.  If an invalid node subset is requested
-            in one or more phases, a ValueError is raised.
-        flat : bool
-            If False return the values in a dictionary keyed by phase name.  If True,
-            return a single array incorporating values from all phases.
-=======
->>>>>>> b3f8bc34
-
-        Returns
-        -------
-        problem
-            An OpenMDAO Problem in which the simulation is implemented.  This Problem interface
-            can be interrogated to obtain timeseries outputs in the same manner as other Phases
-            to obtain results at the requested times.
-        """
-        sim_traj = SimulationTrajectory(phases=self._phases, times=times, time_units=time_units)
-
-        sim_traj.design_parameter_options.update(self.design_parameter_options)
-        sim_traj.input_parameter_options.update(self.input_parameter_options)
-
-        sim_prob = Problem(model=Group())
-
-        sim_prob.model.add_subsystem(self.name, sim_traj)
-
-        if record:
-            filename = '{0}_sim.sql'.format(self.name) if record_file is None else record_file
-            rec = SqliteRecorder(filename)
-            sim_prob.model.recording_options['includes'] = ['*.timeseries.*']
-            sim_prob.model.add_recorder(rec)
-
-        sim_prob.setup(check=True)
-
-        traj_op_dict = dict([(name, opts) for (name, opts) in self.list_outputs(units=True,
-                                                                                out_stream=None)])
-
-        # Assign trajectory design parameter values
-        for name, options in iteritems(self.design_parameter_options):
-            op = traj_op_dict['{0}.design_params.design_parameters:{1}'.format(self.pathname, name)]
-            var_name = '{0}.design_parameters:{1}'.format(self.name, name)
-            sim_prob[var_name] = op['value'][0, ...]
-
-        # Assign trajectory input parameter values
-        for name, options in iteritems(self.input_parameter_options):
-                op = traj_op_dict['{0}.input_params.input_parameters:'
-                                  '{1}_out'.format(self.pathname, name)]
-                var_name = '{0}.input_parameters:{1}'.format(self.name, name)
-                sim_prob[var_name] = op['value'][0, ...]
-
-        for phase_name, phs in iteritems(self._phases):
-
-            op_dict = dict([(name, opts) for (name, opts) in phs.list_outputs(units=True,
-                                                                              out_stream=None)])
-
-            # Assign initial state values
-            for name, options in iteritems(phs.state_options):
-                op = op_dict['{0}.timeseries.states:{1}'.format(phs.pathname, name)]
-                tgt_var = '{0}.{1}.initial_states:{2}'.format(self.name, phase_name, name)
-                sim_prob[tgt_var] = op['value'][0, ...]
-
-            # Assign control values at all nodes
-            for name, options in iteritems(phs.control_options):
-                op = op_dict['{0}.control_interp_comp.control_values:'
-                             '{1}'.format(phs.pathname, name)]
-                var_name = '{0}.{1}.implicit_controls:{2}'.format(self.name, phase_name, name)
-                sim_prob[var_name] = op['value']
-
-            # Assign design parameter values
-            for name, options in iteritems(phs.design_parameter_options):
-                op = op_dict['{0}.design_params.design_parameters:{1}'.format(phs.pathname, name)]
-                var_name = '{0}.{1}.design_parameters:{2}'.format(self.name, phase_name, name)
-                sim_prob[var_name] = op['value'][0, ...]
-
-            # Assign input parameter values
-            for name, options in iteritems(phs.input_parameter_options):
-                op = op_dict['{0}.input_params.input_parameters:{1}_out'.format(phs.pathname, name)]
-                var_name = '{0}.{1}.input_parameters:{2}'.format(self.name, phase_name, name)
-                sim_prob[var_name] = op['value'][0, ...]
-
-        print('\nSimulating trajectory {0}'.format(self.pathname))
-        sim_prob.run_model()
-        print('Done simulating phase {0}'.format(self.pathname))
-
         return sim_prob