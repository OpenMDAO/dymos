from __future__ import division, print_function, absolute_import

import warnings

import numpy as np
from openmdao.utils.units import convert_units, valid_units
from six import iteritems

from ..grid_data import GridData, make_subset_map
from .optimizer_based_phase_base import OptimizerBasedPhaseBase
from ..components import RadauPathConstraintComp, RadauPSContinuityComp, RadauTimeseriesOutputComp
from ...utils.misc import get_rate_units
from ...utils.indexing import get_src_indices_by_row


class RadauPseudospectralPhase(OptimizerBasedPhaseBase):
    """
    RadauPseudospectralPhase implements Legendre-Gauss-Radau
    pseudospectral transcription for solving optimal control problems.

    Parameters
    ----------
    num_segments : int
        The number of segments in the Phase
    transcription_order : int
        Order of transcription of the state variables within each segment.
    segment_ends : Iterable or None
        Iterable of locations of the segment ends in unnormalized space.  If None, segments
        will be equally distributed in the phase.
    compressed : bool
        If True, "compress" the transcription but providing only a single, shared value for
        states and controls at segment boundaries.
    **kwargs
        Additional options to be sent to the phase initialization as options.

    Attributes
    ----------
    self.time_options : dict of TimeOptionsDictionary
        A dictionary of options for time (integration variable) in the phase.

    self.state_options : dict of StateOptionsDictionary
        A dictionary of options for the RHS states in the Phase.

    self.control_options : dict of ControlOptionsDictionary
        A dictionary of options for the controls in the Phase.

    self._ode_controls : dict of ControlOptionsDictionary
        A dictionary of the default options for controllable inputs of the Phase RHS

    """

    def __init__(self, num_segments, transcription_order=3, segment_ends=None, compressed=True,
                 **kwargs):
        kwgs = kwargs.copy()
        kwgs.update({'num_segments': num_segments, 'transcription_order': transcription_order,
                    'segment_ends': segment_ends, 'compressed': compressed})

        super(RadauPseudospectralPhase, self).__init__(**kwgs)

        # Pluck out the kwargs needed to initialize grid_data, potentially needed prior to setup.
        num_segments = num_segments
        transcription_order = transcription_order
        segment_ends = segment_ends
        compressed = compressed
        self.grid_data = GridData(num_segments=num_segments, transcription='radau-ps',
                                  transcription_order=transcription_order,
                                  segment_ends=segment_ends, compressed=compressed)

    def initialize(self, **kwargs):
        super(RadauPseudospectralPhase, self).initialize(**kwargs)
        self.options['transcription'] = 'radau-ps'

    def _setup_time(self):
        comps = super(RadauPseudospectralPhase, self)._setup_time()

        if self.time_options['targets']:
            self.connect('time',
                         ['rhs_all.{0}'.format(t) for t in self.time_options['targets']],
                         src_indices=self.grid_data.subset_node_indices['all'])

        if self.time_options['time_phase_targets']:
            self.connect('time_phase',
                         ['rhs_all.{0}'.format(t) for t in self.time_options['time_phase_targets']],
                         src_indices=self.grid_data.subset_node_indices['all'])

        if self.time_options['t_initial_targets']:
            tgts = self.time_options['t_initial_targets']
            self.connect('t_initial',
                         ['rhs_all.{0}'.format(t) for t in tgts])

        if self.time_options['t_duration_targets']:
            tgts = self.time_options['t_duration_targets']
            self.connect('t_duration',
                         ['rhs_all.{0}'.format(t) for t in tgts])
        return comps

    def _setup_controls(self):
        super(RadauPseudospectralPhase, self)._setup_controls()

        for name, options in iteritems(self.control_options):

            if name in self.ode_options._parameters:
                targets = self.ode_options._parameters[name]['targets']

                self.connect('control_values:{0}'.format(name),
                             ['rhs_all.{0}'.format(t) for t in targets])

            if options['rate_param']:
                targets = self.ode_options._parameters[options['rate_param']]['targets']
                self.connect('control_rates:{0}_rate'.format(name),
                             ['rhs_all.{0}'.format(t) for t in targets])

            if options['rate2_param']:
                targets = self.ode_options._parameters[options['rate2_param']]['targets']
                self.connect('control_rates:{0}_rate2'.format(name),
                             ['rhs_all.{0}'.format(t) for t in targets])

    def _setup_polynomial_controls(self):
        super(RadauPseudospectralPhase, self)._setup_polynomial_controls()

        for name, options in iteritems(self.polynomial_control_options):

            if name in self.ode_options._parameters:
                targets = self.ode_options._parameters[name]['targets']

                self.connect('polynomial_control_values:{0}'.format(name),
                             ['rhs_all.{0}'.format(t) for t in targets])

            if options['rate_param']:
                targets = self.ode_options._parameters[options['rate_param']]['targets']
                self.connect('polynomial_control_rates:{0}_rate'.format(name),
                             ['rhs_all.{0}'.format(t) for t in targets])

            if options['rate2_param']:
                targets = self.ode_options._parameters[options['rate2_param']]['targets']
                self.connect('polynomial_control_rates:{0}_rate2'.format(name),
                             ['rhs_all.{0}'.format(t) for t in targets])

    def _get_parameter_connections(self, name):
        """
        Returns a list containing tuples of each path and related indices to which the
        given design variable name is to be connected.

        Returns
        -------
        connection_info : list of (paths, indices)
            A list containing a tuple of target paths and corresponding src_indices to which the
            given design variable is to be connected.
        """
        connection_info = []

        if name in self.ode_options._parameters:
            shape = self.ode_options._parameters[name]['shape']
            dynamic = self.ode_options._parameters[name]['dynamic']
            targets = self.ode_options._parameters[name]['targets']

            if self.ode_options._parameters[name]['dynamic']:
                src_idxs_raw = np.zeros(self.grid_data.subset_num_nodes['all'], dtype=int)
                src_idxs = get_src_indices_by_row(src_idxs_raw, shape)
                if shape == (1,):
                    src_idxs = src_idxs.ravel()
            else:
                src_idxs_raw = np.zeros(1, dtype=int)
                src_idxs = get_src_indices_by_row(src_idxs_raw, shape)
                src_idxs = np.squeeze(src_idxs, axis=0)

            rhs_all_tgts = ['rhs_all.{0}'.format(t) for t in targets]
            connection_info.append((rhs_all_tgts, src_idxs))

        return connection_info

    def _setup_path_constraints(self):
        """
        Add a path constraint component if necessary and issue appropriate connections as
        part of the setup stack.
        """
        path_comp = None
        gd = self.grid_data
        time_units = self.time_options['units']

        if self._path_constraints:
            path_comp = RadauPathConstraintComp(grid_data=gd)
            self.add_subsystem('path_constraints', subsys=path_comp)

        for var, options in iteritems(self._path_constraints):
            constraint_kwargs = options.copy()
            con_units = constraint_kwargs['units'] = options.get('units', None)
            con_name = constraint_kwargs.pop('constraint_name')

            # Determine the path to the variable which we will be constraining
            # This is more complicated for path constraints since, for instance,
            # a single state variable has two sources which must be connected to
            # the path component.
            var_type = self._classify_var(var)

            if var_type == 'time':
                constraint_kwargs['shape'] = (1,)
                constraint_kwargs['units'] = time_units if con_units is None else con_units
                constraint_kwargs['linear'] = True
                self.connect(src_name='time',
                             tgt_name='path_constraints.all_values:{0}'.format(con_name))

            if var_type == 'time_phase':
                constraint_kwargs['shape'] = (1,)
                constraint_kwargs['units'] = time_units if con_units is None else con_units
                constraint_kwargs['linear'] = True
                self.connect(src_name='time_phase',
                             tgt_name='path_constraints.all_values:{0}'.format(con_name))

            elif var_type == 'state':
                state_shape = self.state_options[var]['shape']
                state_units = self.state_options[var]['units']
                constraint_kwargs['shape'] = state_shape
                constraint_kwargs['units'] = state_units if con_units is None else con_units
                constraint_kwargs['linear'] = False
                src_idxs = get_src_indices_by_row(gd.input_maps['state_input_to_disc'], state_shape)
                self.connect(src_name='states:{0}'.format(var),
                             tgt_name='path_constraints.all_values:{0}'.format(con_name),
                             src_indices=src_idxs, flat_src_indices=True)

            elif var_type == 'indep_control':
                control_shape = self.control_options[var]['shape']
                control_units = self.control_options[var]['units']
<<<<<<< HEAD
                options['shape'] = control_shape
                options['units'] = control_units if con_units is None else con_units
                options['linear'] = True
                constraint_path = 'control_values:{0}'.format(var)
=======
                constraint_kwargs['shape'] = control_shape
                constraint_kwargs['units'] = control_units if con_units is None else con_units
                constraint_kwargs['linear'] = True
                constraint_path = 'control_interp_comp.control_values:{0}'.format(var)
>>>>>>> 6e2769e7

                self.connect(src_name=constraint_path,
                             tgt_name='path_constraints.all_values:{0}'.format(con_name))

            elif var_type == 'input_control':
                control_shape = self.control_options[var]['shape']
                control_units = self.control_options[var]['units']
<<<<<<< HEAD
                options['shape'] = control_shape
                options['units'] = control_units if con_units is None else con_units
                options['linear'] = True
                constraint_path = 'control_values:{0}'.format(var)

                self.connect(src_name=constraint_path,
                             tgt_name='path_constraints.all_values:{0}'.format(con_name))

            elif var_type == 'indep_polynomial_control':
                control_shape = self.polynomial_control_options[var]['shape']
                control_units = self.polynomial_control_options[var]['units']
                options['shape'] = control_shape
                options['units'] = control_units if con_units is None else con_units
                options['linear'] = False
                constraint_path = 'polynomial_control_values:{0}'.format(var)

                self.connect(src_name=constraint_path,
                             tgt_name='path_constraints.all_values:{0}'.format(con_name))

            elif var_type == 'input_polynomial_control':
                control_shape = self.polynomial_control_options[var]['shape']
                control_units = self.polynomial_control_options[var]['units']
                options['shape'] = control_shape
                options['units'] = control_units if con_units is None else con_units
                options['linear'] = False
                constraint_path = 'polynomial_control_values:{0}'.format(var)
=======
                constraint_kwargs['shape'] = control_shape
                constraint_kwargs['units'] = control_units if con_units is None else con_units
                constraint_kwargs['linear'] = True
                constraint_path = 'control_interp_comp.control_values:{0}'.format(var)
>>>>>>> 6e2769e7

                self.connect(src_name=constraint_path,
                             tgt_name='path_constraints.all_values:{0}'.format(con_name))

            elif var_type == 'control_rate':
                control_name = var[:-5]
                control_shape = self.control_options[control_name]['shape']
                control_units = self.control_options[control_name]['units']
                constraint_kwargs['shape'] = control_shape
                constraint_kwargs['units'] = get_rate_units(control_units, time_units, deriv=1) \
                    if con_units is None else con_units
                constraint_path = 'control_rates:{0}_rate'.format(control_name)
                self.connect(src_name=constraint_path,
                             tgt_name='path_constraints.all_values:{0}'.format(con_name))

            elif var_type == 'control_rate2':
                control_name = var[:-6]
                control_shape = self.control_options[control_name]['shape']
                control_units = self.control_options[control_name]['units']
                constraint_kwargs['shape'] = control_shape
                constraint_kwargs['units'] = get_rate_units(control_units, time_units, deriv=2) \
                    if con_units is None else con_units
                constraint_path = 'control_rates:{0}_rate2'.format(control_name)
                self.connect(src_name=constraint_path,
                             tgt_name='path_constraints.all_values:{0}'.format(con_name))

            elif var_type == 'polynomial_control_rate':
                control_name = var[:-5]
                control_shape = self.polynomial_control_options[control_name]['shape']
                control_units = self.polynomial_control_options[control_name]['units']
                options['shape'] = control_shape
                options['units'] = get_rate_units(control_units, time_units, deriv=1) \
                    if con_units is None else con_units
                constraint_path = 'polynomial_control_rates:{0}_rate'.format(control_name)
                self.connect(src_name=constraint_path,
                             tgt_name='path_constraints.all_values:{0}'.format(con_name))

            elif var_type == 'polynomial_control_rate2':
                control_name = var[:-6]
                control_shape = self.polynomial_control_options[control_name]['shape']
                control_units = self.polynomial_control_options[control_name]['units']
                options['shape'] = control_shape
                options['units'] = get_rate_units(control_units, time_units, deriv=2) \
                    if con_units is None else con_units
                constraint_path = 'polynomial_control_rates:{0}_rate2'.format(control_name)
                self.connect(src_name=constraint_path,
                             tgt_name='path_constraints.all_values:{0}'.format(con_name))

            else:
                # Failed to find variable, assume it is in the ODE
                constraint_kwargs['linear'] = False
                constraint_kwargs['shape'] = options.get('shape', None)
                if constraint_kwargs['shape'] is None:
                    warnings.warn('Unable to infer shape of path constraint {0}. Assuming scalar.\n'
                                  'In Dymos 1.0 the shape of ODE outputs must be explictly provided'
                                  ' via the add_path_constraint method.', DeprecationWarning)
                    constraint_kwargs['shape'] = (1,)
                self.connect(src_name='rhs_all.{0}'.format(var),
                             tgt_name='path_constraints.all_values:{0}'.format(con_name))

            path_comp._add_path_constraint(con_name, var_type, **constraint_kwargs)

    def _setup_timeseries_outputs(self):

        gd = self.grid_data
        time_units = self.time_options['units']
        timeseries_comp = RadauTimeseriesOutputComp(grid_data=gd)
        self.add_subsystem('timeseries', subsys=timeseries_comp)

        timeseries_comp._add_timeseries_output('time',
                                               var_class=self._classify_var('time'),
                                               units=time_units)
        self.connect(src_name='time', tgt_name='timeseries.all_values:time')

        timeseries_comp._add_timeseries_output('time_phase',
                                               var_class=self._classify_var('time_phase'),
                                               units=time_units)
        self.connect(src_name='time_phase', tgt_name='timeseries.all_values:time_phase')

        for name, options in iteritems(self.state_options):
            timeseries_comp._add_timeseries_output('states:{0}'.format(name),
                                                   var_class=self._classify_var(name),
                                                   shape=options['shape'],
                                                   units=options['units'])
            src_rows = gd.input_maps['state_input_to_disc']
            src_idxs = get_src_indices_by_row(src_rows, options['shape'])
            self.connect(src_name='states:{0}'.format(name),
                         tgt_name='timeseries.all_values:states:{0}'.format(name),
                         src_indices=src_idxs, flat_src_indices=True)

        for name, options in iteritems(self.control_options):
            control_units = options['units']
            timeseries_comp._add_timeseries_output('controls:{0}'.format(name),
                                                   var_class=self._classify_var(name),
                                                   shape=options['shape'],
                                                   units=control_units)
            src_rows = gd.subset_node_indices['all']
            src_idxs = get_src_indices_by_row(src_rows, options['shape'])
            self.connect(src_name='control_values:{0}'.format(name),
                         tgt_name='timeseries.all_values:controls:{0}'.format(name),
                         src_indices=src_idxs, flat_src_indices=True)

            # # Control rates
            timeseries_comp._add_timeseries_output('control_rates:{0}_rate'.format(name),
                                                   var_class=self._classify_var(name),
                                                   shape=options['shape'],
                                                   units=get_rate_units(control_units,
                                                                        time_units,
                                                                        deriv=1))
            self.connect(src_name='control_rates:{0}_rate'.format(name),
                         tgt_name='timeseries.all_values:control_rates:{0}_rate'.format(name))

            # Control second derivatives
            timeseries_comp._add_timeseries_output('control_rates:{0}_rate2'.format(name),
                                                   var_class=self._classify_var(name),
                                                   shape=options['shape'],
                                                   units=get_rate_units(control_units,
                                                                        time_units,
                                                                        deriv=2))
            self.connect(src_name='control_rates:{0}_rate2'.format(name),
                         tgt_name='timeseries.all_values:control_rates:{0}_rate2'.format(name))

        for name, options in iteritems(self.polynomial_control_options):
            control_units = options['units']
            timeseries_comp._add_timeseries_output('polynomial_controls:{0}'.format(name),
                                                   var_class=self._classify_var(name),
                                                   shape=options['shape'],
                                                   units=control_units)
            src_rows = gd.subset_node_indices['all']
            src_idxs = get_src_indices_by_row(src_rows, options['shape'])
            self.connect(src_name='polynomial_control_values:{0}'.format(name),
                         tgt_name='timeseries.all_values:'
                                  'polynomial_controls:{0}'.format(name),
                         src_indices=src_idxs, flat_src_indices=True)

            # # Control rates
            timeseries_comp._add_timeseries_output('polynomial_control_rates:{0}_rate'.format(name),
                                                   var_class=self._classify_var(name),
                                                   shape=options['shape'],
                                                   units=get_rate_units(control_units,
                                                                        time_units,
                                                                        deriv=1))
            self.connect(src_name='polynomial_control_rates:{0}_rate'.format(name),
                         tgt_name='timeseries.all_values:polynomial_control_rates:'
                                  '{0}_rate'.format(name))

            # Control second derivatives
            timeseries_comp._add_timeseries_output('polynomial_control_rates:'
                                                   '{0}_rate2'.format(name),
                                                   var_class=self._classify_var(name),
                                                   shape=options['shape'],
                                                   units=get_rate_units(control_units,
                                                                        time_units,
                                                                        deriv=2))
            self.connect(src_name='polynomial_control_rates:{0}_rate2'.format(name),
                         tgt_name='timeseries.all_values:polynomial_control_rates:'
                                  '{0}_rate2'.format(name))

        for name, options in iteritems(self.design_parameter_options):
            units = options['units']
            timeseries_comp._add_timeseries_output('design_parameters:{0}'.format(name),
                                                   var_class=self._classify_var(name),
                                                   shape=options['shape'],
                                                   units=units)

            src_idxs_raw = np.zeros(self.grid_data.subset_num_nodes['all'], dtype=int)
            src_idxs = get_src_indices_by_row(src_idxs_raw, options['shape'])

            self.connect(src_name='design_parameters:{0}'.format(name),
                         tgt_name='timeseries.all_values:design_parameters:{0}'.format(name),
                         src_indices=src_idxs, flat_src_indices=True)

        for name, options in iteritems(self.input_parameter_options):
            units = options['units']
            timeseries_comp._add_timeseries_output('input_parameters:{0}'.format(name),
                                                   var_class=self._classify_var(name),
                                                   shape=options['shape'],
                                                   units=units)

            src_idxs_raw = np.zeros(self.grid_data.subset_num_nodes['all'], dtype=int)
            src_idxs = get_src_indices_by_row(src_idxs_raw, options['shape'])

            self.connect(src_name='input_parameters:{0}_out'.format(name),
                         tgt_name='timeseries.all_values:input_parameters:{0}'.format(name),
                         src_indices=src_idxs, flat_src_indices=True)

        for name, options in iteritems(self.traj_parameter_options):
            units = options['units']
            timeseries_comp._add_timeseries_output('traj_parameters:{0}'.format(name),
                                                   var_class=self._classify_var(name),
                                                   units=units)

            if self.ode_options._parameters[name]['dynamic']:
                src_idxs_raw = np.zeros(self.grid_data.subset_num_nodes['all'], dtype=int)
                src_idxs = get_src_indices_by_row(src_idxs_raw, options['shape'])
            else:
                src_idxs_raw = np.zeros(1, dtype=int)
                src_idxs = get_src_indices_by_row(src_idxs_raw, options['shape'])

            self.connect(src_name='traj_parameters:{0}_out'.format(name),
                         tgt_name='timeseries.all_values:traj_parameters:{0}'.format(name),
                         src_indices=src_idxs, flat_src_indices=True)

        for var, options in iteritems(self._timeseries_outputs):
            output_name = options['output_name']

            # Determine the path to the variable which we will be constraining
            # This is more complicated for path constraints since, for instance,
            # a single state variable has two sources which must be connected to
            # the path component.
            var_type = self._classify_var(var)

            # Failed to find variable, assume it is in the ODE
            self.connect(src_name='rhs_all.{0}'.format(var),
                         tgt_name='timeseries.all_values:{0}'.format(output_name))

            kwargs = options.copy()
            kwargs.pop('output_name', None)
            timeseries_comp._add_timeseries_output(output_name, var_type, **kwargs)

    def _setup_rhs(self):
        super(RadauPseudospectralPhase, self)._setup_rhs()

        ODEClass = self.options['ode_class']
        grid_data = self.grid_data
        num_input_nodes = grid_data.subset_num_nodes['state_input']

        map_input_indices_to_disc = self.grid_data.input_maps['state_input_to_disc']

        kwargs = self.options['ode_init_kwargs']
        self.add_subsystem('rhs_all',
                           subsys=ODEClass(num_nodes=grid_data.subset_num_nodes['all'],
                                           **kwargs))

        for name, options in iteritems(self.state_options):
            size = np.prod(options['shape'])

            src_idxs_mat = np.reshape(np.arange(size * num_input_nodes, dtype=int),
                                      (num_input_nodes, size), order='C')

            src_idxs = src_idxs_mat[map_input_indices_to_disc, :]

            if size == 1:
                """ Flat state variable is passed as 1D data."""
                src_idxs = src_idxs.ravel()

            if options['targets']:
                self.connect(
                    'states:{0}'.format(name),
                    ['rhs_all.{0}'.format(tgt) for tgt in options['targets']],
                    src_indices=src_idxs, flat_src_indices=True)

    def _setup_defects(self):
        super(RadauPseudospectralPhase, self)._setup_defects()
        grid_data = self.grid_data

        for name, options in iteritems(self.state_options):
            self.connect(
                'state_interp.staterate_col:{0}'.format(name),
                'collocation_constraint.f_approx:{0}'.format(name))

            rate_src, src_idxs = self._get_rate_source_path(name, nodes='col')

            self.connect(rate_src,
                         'collocation_constraint.f_computed:{0}'.format(name),
                         src_indices=src_idxs, flat_src_indices=True)

        if grid_data.num_segments > 1:
            self.add_subsystem('continuity_comp',
                               RadauPSContinuityComp(grid_data=grid_data,
                                                     state_options=self.state_options,
                                                     control_options=self.control_options,
                                                     time_units=self.time_options['units']),
                               promotes_inputs=['t_duration'])

    def _get_rate_source_path(self, state_name, nodes, **kwargs):
        gd = self.grid_data
        var = self.state_options[state_name]['rate_source']
        # Note the rate source must be shape-compatible with the state
        shape = self.state_options[state_name]['shape']
        var_type = self._classify_var(var)

        # Determine the path to the variable
        if var_type == 'time':
            rate_path = 'time'
            node_idxs = gd.subset_node_indices[nodes]
        elif var_type == 'time_phase':
            rate_path = 'time_phase'
            node_idxs = gd.subset_node_indices[nodes]
        elif var_type == 'state':
            if self.options['compressed']:
                rate_path = 'states:{0}'.format(var)
                node_idxs = np.arange(gd.subset_num_nodes['state_input'] - 1, dtype=int)
            else:
                rate_path = 'states:{0}'.format(var)
                node_idxs = gd.subset_node_indices[nodes]
        elif var_type == 'indep_control':
            rate_path = 'control_values:{0}'.format(var)
            node_idxs = gd.subset_node_indices[nodes]
        elif var_type == 'input_control':
            rate_path = 'control_values:{0}'.format(var)
            node_idxs = gd.subset_node_indices[nodes]
        elif var_type == 'control_rate':
            control_name = var[:-5]
            rate_path = 'control_rates:{0}_rate'.format(control_name)
            node_idxs = gd.subset_node_indices[nodes]
        elif var_type == 'control_rate2':
            control_name = var[:-6]
            rate_path = 'control_rates:{0}_rate2'.format(control_name)
            node_idxs = gd.subset_node_indices[nodes]
        elif var_type == 'design_parameter':
            rate_path = 'design_parameters:{0}'.format(var)
            dynamic = self.design_parameter_options[var]['dynamic']
            if dynamic:
                node_idxs = np.zeros(gd.subset_num_nodes[nodes], dtype=int)
            else:
                node_idxs = np.zeros(1, dtype=int)
        elif var_type == 'input_parameter':
            rate_path = 'input_parameters:{0}_out'.format(var)
            dynamic = self.input_parameter_options[var]['dynamic']
            if dynamic:
                node_idxs = np.zeros(gd.subset_num_nodes[nodes], dtype=int)
            else:
                node_idxs = np.zeros(1, dtype=int)
        else:
            # Failed to find variable, assume it is in the ODE
            rate_path = 'rhs_all.{0}'.format(var)
            node_idxs = gd.subset_node_indices[nodes]

        src_idxs = get_src_indices_by_row(node_idxs, shape=shape)

        return rate_path, src_idxs

    def add_objective(self, name, loc='final', index=None, shape=(1,), ref=None, ref0=None,
                      adder=None, scaler=None, parallel_deriv_color=None,
                      vectorize_derivs=False):
        """
        Allows the user to add an objective in the phase.  If name is not a state,
        control, control rate, or 'time', then this is assumed to be the path of the variable
        to be constrained in the RHS.

        Parameters
        ----------
        name : str
            Name of the objective variable.  This should be one of 'time', a state or control
            variable, or the path to an output from the top level of the RHS.
        loc : str
            Where in the phase the objective is to be evaluated.  Valid
            options are 'initial' and 'final'.  The default is 'final'.
        index : int, optional
            If variable is an array at each point in time, this indicates which index is to be
            used as the objective, assuming C-ordered flattening.
        shape : int, optional
            The shape of the objective variable, at a point in time
        ref : float or ndarray, optional
            Value of response variable that scales to 1.0 in the driver.
        ref0 : float or ndarray, optional
            Value of response variable that scales to 0.0 in the driver.
        adder : float or ndarray, optional
            Value to add to the model value to get the scaled value. Adder
            is first in precedence.
        scaler : float or ndarray, optional
            value to multiply the model value to get the scaled value. Scaler
            is second in precedence.
        parallel_deriv_color : string
            If specified, this design var will be grouped for parallel derivative
            calculations with other variables sharing the same parallel_deriv_color.
        vectorize_derivs : bool
            If True, vectorize derivative calculations.
        """
        var_type = self._classify_var(name)

        # Determine the path to the variable
        if var_type == 'time':
            obj_path = 'time'
        elif var_type == 'time_phase':
            obj_path = 'time_phase'
        elif var_type == 'state':
            obj_path = 'states:{0}'.format(name)
        elif var_type == 'indep_control':
            obj_path = 'controls:{0}'.format(name)
        elif var_type == 'input_control':
            obj_path = 'controls:{0}'.format(name)
        elif var_type == 'control_rate':
            control_name = name[:-5]
            obj_path = 'control_rates:{0}_rate'.format(control_name)
        elif var_type == 'control_rate2':
            control_name = name[:-6]
            obj_path = 'control_rates:{0}_rate2'.format(control_name)
        elif var_type == 'design_parameter':
            obj_path = 'design_parameters:{0}'.format(name)
        elif var_type == 'input_parameter':
            obj_path = 'input_parameters:{0}_out'.format(name)
        else:
            # Failed to find variable, assume it is in the RHS
            obj_path = 'rhs_all.{0}'.format(name)

        pdc = parallel_deriv_color
        super(RadauPseudospectralPhase, self)._add_objective(obj_path, loc=loc, index=index,
                                                             shape=shape, ref=ref, ref0=ref0,
                                                             adder=adder, scaler=scaler,
                                                             parallel_deriv_color=pdc,
                                                             vectorize_derivs=vectorize_derivs)<|MERGE_RESOLUTION|>--- conflicted
+++ resolved
@@ -221,17 +221,11 @@
             elif var_type == 'indep_control':
                 control_shape = self.control_options[var]['shape']
                 control_units = self.control_options[var]['units']
-<<<<<<< HEAD
+
                 options['shape'] = control_shape
                 options['units'] = control_units if con_units is None else con_units
                 options['linear'] = True
                 constraint_path = 'control_values:{0}'.format(var)
-=======
-                constraint_kwargs['shape'] = control_shape
-                constraint_kwargs['units'] = control_units if con_units is None else con_units
-                constraint_kwargs['linear'] = True
-                constraint_path = 'control_interp_comp.control_values:{0}'.format(var)
->>>>>>> 6e2769e7
 
                 self.connect(src_name=constraint_path,
                              tgt_name='path_constraints.all_values:{0}'.format(con_name))
@@ -239,7 +233,7 @@
             elif var_type == 'input_control':
                 control_shape = self.control_options[var]['shape']
                 control_units = self.control_options[var]['units']
-<<<<<<< HEAD
+
                 options['shape'] = control_shape
                 options['units'] = control_units if con_units is None else con_units
                 options['linear'] = True
@@ -266,12 +260,6 @@
                 options['units'] = control_units if con_units is None else con_units
                 options['linear'] = False
                 constraint_path = 'polynomial_control_values:{0}'.format(var)
-=======
-                constraint_kwargs['shape'] = control_shape
-                constraint_kwargs['units'] = control_units if con_units is None else con_units
-                constraint_kwargs['linear'] = True
-                constraint_path = 'control_interp_comp.control_values:{0}'.format(var)
->>>>>>> 6e2769e7
 
                 self.connect(src_name=constraint_path,
                              tgt_name='path_constraints.all_values:{0}'.format(con_name))
