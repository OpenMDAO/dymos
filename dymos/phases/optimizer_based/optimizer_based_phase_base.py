from __future__ import division, print_function, absolute_import

from collections import Iterable

import numpy as np
from dymos.phases.components import ContinuityComp
from dymos.phases.optimizer_based.components import CollocationComp
from dymos.phases.optimizer_based.components import StateInterpComp
from dymos.phases.phase_base import PhaseBase
from dymos.utils.interpolate import LagrangeBarycentricInterpolant, StaticInterpolant
from dymos.utils.misc import CoerceDesvar
from dymos.utils.simulation import ScipyODEIntegrator, SimulationResults, \
    StdOutObserver, ProgressBarObserver
from openmdao.api import IndepVarComp
from six import string_types, iteritems


class OptimizerBasedPhaseBase(PhaseBase):
    """
    OptimizerBasedPhaseBase serves as the base class for GaussLobattoPhase and RadauPSPhase.

    Attributes
    ----------
    self.time_options : dict of TimeOptionsDictionary
        A dictionary of options for time (integration variable) in the phase.

    self.state_options : dict of StateOptionsDictionary
        A dictionary of options for the RHS states in the Phase.

    self.control_options : dict of ControlOptionsDictionary
        A dictionary of options for the controls in the Phase.

    self._ode_controls : dict of ControlOptionsDictionary
        A dictionary of the default options for controllable inputs of the Phase RHS

    """
    def simulate(self, times='all', integrator='vode', integrator_params=None,
                 observer=None, direction='forward', record_file=None, record=True):
        """
        Integrate the current phase using the current values of time, states, and controls.

        Parameters
        ----------
        times : str or sequence
            The times at which the observing function will be called, and outputs will be saved.
            If given as a string, it must be one of 'all' (all nodes), 'disc' (discretization
            nodes), or 'col' (collocation nodes).
            If given as a sequence, it directly provides the times at which output is provided,
            *in addition to the segment boundaries*.
        integrator : str
            The integrator to be used by scipy.ode.  This is one of:
            'vode', 'lsoda', 'dopri5', or 'dopri853'.
        integrator_params : dict
            Parameters specific to the chosen integrator.  See the scipy.integrate.ode
            documentation for details.
        observer : callable, str, or None
            A callable function to be called at the specified timesteps in
            `integrate_times`.  This can be used to record the integrated trajectory.
            If 'progress-bar', a ProgressBarObserver will be used, which outputs the simulation
            process to the screen as a ProgressBar.
            If 'stdout', a StdOutObserver will be used, which outputs all variables
            in the model to standard output by default.
            If None, no observer will be called.
        direction : str
            The direction of the integration.  If 'forward' (the default) then the integration
            begins with the initial conditions at the start of the phase and propagates forward
            to the end of the phase.  If 'reverse', the integration begins with the final values
            of time, states, and controls in the phase and propagates backwards to the start of
            the phase.
        record_file : str or None
            A string given the name of the recorded file to which the results of the explicit
            simulation should be saved.  If None, automatically save to '<phase_name>_sim.db'.
        record : bool
            If True (default), save the explicit simulation results to the file specified
            by record_file.

        Returns
        -------
        results : SimulationResults object


        """
        if not self.state_options:
            msg = 'Phase has no states, nothing to simulate. \n' \
                  'Call run_model() on the containing problem instead.'
            raise RuntimeError(msg)

        if self._outputs is None:
            msg = 'Unable to obtain initial state values.\n' \
                  'Call run_model() or run_driver() on the containing problem to populate outputs' \
                  ' before simulating the phase.'
            raise RuntimeError(msg)

        rhs_integrator = ScipyODEIntegrator(ode_class=self.metadata['ode_class'],
                                            ode_init_kwargs=self.metadata['ode_init_kwargs'],
                                            time_options=self.time_options,
                                            state_options=self.state_options,
                                            control_options=self.control_options)

        if observer == 'default':
            observer = StdOutObserver(rhs_integrator)
        elif observer == 'progress-bar':
            observer = ProgressBarObserver(rhs_integrator, t0=self._outputs['time.time'][0],
                                           tf=self._outputs['time.time'][-1])

        gd = self.grid_data

        x0 = {}

        x0_idx = 0 if direction == 'forward' else -1

        for state_name, options in iteritems(self.state_options):
            x0[state_name] = self._outputs['states:{0}'.format(state_name)][x0_idx, ...]

        rhs_integrator.setup()

        exp_out = SimulationResults(time_options=self.time_options,
                                    state_options=self.state_options,
                                    control_options=self.control_options)

        seg_sequence = range(gd.num_segments)
        if direction == 'reverse':
            seg_sequence = reversed(seg_sequence)

        first_seg = True
        for seg_i in seg_sequence:
            seg_idxs = gd.segment_indices[seg_i, :]

            seg_times = self._outputs['time.time'][seg_idxs[0]:seg_idxs[1]]

            for control_name, options in iteritems(self.control_options):

                if options['opt']:
                    control_vals = self._outputs['controls:{0}'.format(control_name)]
                else:
                    control_vals = self._outputs['controls:{0}_out'.format(control_name)]

                if options['dynamic']:
                    map_input_idxs_to_all = self.grid_data.input_maps['dynamic_control_to_all']
                    interp = LagrangeBarycentricInterpolant(gd.node_stau[seg_idxs[0]:seg_idxs[1]])
                    ctrl_vals = control_vals[map_input_idxs_to_all][seg_idxs[0]:seg_idxs[1]].ravel()
                    interp.setup(x0=seg_times[0], xf=seg_times[-1], f_j=ctrl_vals)
                    rhs_integrator.set_interpolant(control_name, interp)

                else:
                    interp = StaticInterpolant(options['shape'])
                    interp.setup(control_vals.ravel())
                    rhs_integrator.set_interpolant(control_name, interp)

            if not first_seg:
                for state_name, options in iteritems(self.state_options):
                    x0[state_name] = seg_out.outputs['states:{0}'.format(state_name)]['value'][-1,
                                                                                               ...]

            if not isinstance(times, string_types) and isinstance(times, Iterable):
                idxs_times_in_seg = np.where(np.logical_and(times > seg_times[0],
                                                            times < seg_times[-1]))[0]
                t_out = np.zeros(len(idxs_times_in_seg) + 2, dtype=float)
                t_out[1:-1] = times[idxs_times_in_seg]
                t_out[0] = seg_times[0]
                t_out[-1] = seg_times[-1]
            elif times == 'disc':
                t_out = seg_times[::2]
            elif times == 'all':
                t_out = seg_times
            elif times == 'col':
                t_out = seg_times[1::2]
            else:
                raise ValueError('Invalid value for option times. '
                                 'Must be \'disc\', \'all\', \'col\', or Iterable')

            if direction == 'reverse':
                t_out = t_out[::-1]

            seg_out = rhs_integrator.integrate_times(x0, t_out,
                                                     integrator=integrator,
                                                     integrator_params=integrator_params,
                                                     observer=observer)
            if first_seg:
                exp_out.outputs.update(seg_out.outputs)
            else:
                for var in seg_out.outputs:
                    exp_out.outputs[var]['value'] = np.concatenate((exp_out.outputs[var]['value'],
                                                                    seg_out.outputs[var]['value']),
                                                                   axis=0)

            first_seg = False

        # Save
        if record:
            phase_name = self.pathname.split('.')[0]
<<<<<<< HEAD
            _record_file = record_file if record_file else '{0}_sim.db'.format(phase_name)

            p = Problem(model=Group())
            time = exp_out.get_values('time')
            nn = len(time)
            ode_sys = self.metadata['ode_class'](num_nodes=nn, **self.metadata['ode_init_kwargs'])
            ivc = p.model.add_subsystem('inputs', subsys=IndepVarComp(), promotes_outputs=['*'])
            p.model.add_subsystem('ode', subsys=ode_sys)

            # Connect times
            ivc.add_output('time', val=np.zeros(nn), units=self.time_options['units'])
            p.model.connect('time', ['ode.{0}'.format(t) for t in self.time_options['targets']])

            # Connect states
            for name, options in iteritems(self.state_options):
                ivc.add_output('states:{0}'.format(name),
                               val=np.zeros((nn,) + options['shape']), units=options['units'])
                p.model.connect('states:{0}'.format(name),
                                ['ode.{0}'.format(t) for t in options['targets']])

            # Connect controls
            sys_param_options = ode_sys.ode_options._dynamic_parameters
            for name, options in iteritems(self.control_options):
                units = options['units']
                ivc.add_output('controls:{0}'.format(name),
                               val=np.zeros((nn,) + options['shape']), units=units)
                p.model.connect('controls:{0}'.format(name),
                                ['ode.{0}'.format(t) for t in sys_param_options[name]['targets']],
                                src_indices=np.arange(nn, dtype=int))
                if options['rate_param']:
                    rate_targets = sys_param_options[options['rate_param']]['targets']
                    rate_units = get_rate_units(units, self.time_options['units'], deriv=1)
                    ivc.add_output('control_rates:{0}_rate'.format(name),
                                   val=np.zeros((nn,) + options['shape']),
                                   units=rate_units)
                    p.model.connect('control_rates:{0}_rate'.format(name),
                                    ['ode.{0}'.format(t) for t in rate_targets],
                                    src_indices=np.arange(nn, dtype=int))
                if options['rate2_param']:
                    rate2_targets = sys_param_options[options['rate2_param']]['targets']
                    rate2_units = get_rate_units(units, self.time_options['units'], deriv=2)
                    ivc.add_output('control_rates:{0}_rate2'.format(name),
                                   val=np.zeros((nn,) + options['shape']),
                                   units=rate2_units)
                    p.model.connect('control_rates:{0}_rate2'.format(name),
                                    ['ode.{0}'.format(t) for t in rate2_targets],
                                    src_indices=np.arange(nn, dtype=int))

            p.setup(check=True)

            p.model.add_recorder(SqliteRecorder(_record_file))

            # Assign times
            p['time'] = time[:, 0]

            # Assign states
            for name in self.state_options:
                p['states:{0}'.format(name)] = exp_out.get_values(name)

            # Assign controls
            for name, options in iteritems(self.control_options):
                shape = p['controls:{0}'.format(name)].shape
                p['controls:{0}'.format(name)] = np.reshape(exp_out.get_values(name), shape)
                if options['rate_param']:
                    p['control_rates:{0}_rate'.format(name)] = \
                        np.reshape(exp_out.get_values('{0}_rate'.format(name)), shape)
                if options['rate2_param']:
                    p['control_rates:{0}_rate2'.format(name)] = \
                        np.reshape(exp_out.get_values('{0}_rate2'.format(name)), shape)

            # Populate outputs of ODE
            prom2abs_ode_outputs = p.model.ode._var_allprocs_prom2abs_list['output']
            for prom_name, abs_name in iteritems(prom2abs_ode_outputs):
                p[abs_name[0]] = np.reshape(exp_out.get_values(prom_name), p[abs_name[0]].shape)
            p.run_model()
=======
            filepath = record_file if record_file else '{0}_sim.db'.format(phase_name)
>>>>>>> 638f12b7

            exp_out.record_results(filepath, self.metadata['ode_class'],
                                   self.metadata['ode_init_kwargs'])
        return exp_out

    def setup(self):
        super(OptimizerBasedPhaseBase, self).setup()

        transcription = self.metadata['transcription']
        grid_data = self.grid_data

        indep_controls = []
        input_parameters = []
        control_rate_comp = []

        num_opt_controls = len([name for (name, options) in iteritems(self.control_options)
                                if options['opt']])

        num_input_controls = len([name for (name, options) in iteritems(self.control_options)
                                  if not options['opt']])

        num_controls = num_opt_controls + num_input_controls

        if num_opt_controls > 0:
            indep_controls = ['indep_controls']
        if num_input_controls > 0:
            input_parameters = ['input_controls']
        if num_controls > 0:
            control_rate_comp = ['control_rate_comp']

        order = self._time_extents + input_parameters + indep_controls + \
            ['indep_states', 'time'] + control_rate_comp + ['indep_jumps', 'endpoint_conditions']

        if transcription == 'gauss-lobatto':
            order = order + ['rhs_disc', 'state_interp', 'rhs_col', 'collocation_constraint']
        elif transcription == 'radau-ps':
            order = order + ['state_interp', 'rhs_all', 'collocation_constraint']
        else:
            raise ValueError('Invalid transcription: {0}'.format(transcription))

        num_segment_boundaries = grid_data.num_segments - 1
        if num_segment_boundaries > 0:
            order.append('continuity_constraint')
        if getattr(self, 'boundary_constraints', None) is not None:
            order.append('boundary_constraints')
        if getattr(self, 'path_constraints', None) is not None:
            order.append('path_constraints')
        self.set_order(order)

    def _setup_rhs(self):
        grid_data = self.grid_data
        time_units = self.time_options['units']
        map_input_indices_to_disc = self.grid_data.input_maps['state_to_disc']
        num_input_nodes = self.grid_data.num_state_input_nodes

        self.add_subsystem('state_interp',
                           subsys=StateInterpComp(grid_data=grid_data,
                                                  state_options=self.state_options,
                                                  time_units=time_units,
                                                  transcription=self.metadata['transcription']))

        self.connect(
            'time.dt_dstau', 'state_interp.dt_dstau',
            src_indices=grid_data.subset_node_indices['col'])

        for name, options in iteritems(self.state_options):
            size = np.prod(options['shape'])

            src_idxs_mat = np.reshape(np.arange(size * num_input_nodes, dtype=int),
                                      (num_input_nodes, size), order='C')

            src_idxs = src_idxs_mat[map_input_indices_to_disc, :]

            self.connect('states:{0}'.format(name),
                         'state_interp.state_disc:{0}'.format(name),
                         src_indices=src_idxs, flat_src_indices=True)

    def _setup_states(self):
        """
        Add an IndepVarComp for the states and setup the states as design variables.
        """
        grid_data = self.grid_data
        num_state_input_nodes = grid_data.num_state_input_nodes

        indep = IndepVarComp()
        for name, options in iteritems(self.state_options):
            indep.add_output(name='states:{0}'.format(name),
                             shape=(num_state_input_nodes, np.prod(options['shape'])),
                             units=options['units'])
        self.add_subsystem('indep_states', indep, promotes_outputs=['*'])

        for name, options in iteritems(self.state_options):
            size = np.prod(options['shape'])
            if options['opt']:
                desvar_indices = list(range(size * num_state_input_nodes))

                if options['fix_initial']:
                    if options['initial_bounds'] is not None:
                        raise ValueError('Cannot specify \'fix_initial=True\' and specify '
                                         'initial_bounds for state {0}'.format(name))
                    if isinstance(options['fix_initial'], Iterable):
                        idxs_to_fix = np.where(np.asarray(options['fix_initial']))[0]
                        for idx_to_fix in reversed(sorted(idxs_to_fix)):
                            del desvar_indices[idx_to_fix]
                    else:
                        del desvar_indices[:size]
                if options['fix_final']:
                    if options['final_bounds'] is not None:
                        raise ValueError('Cannot specify \'fix_final=True\' and specify '
                                         'final_bounds for state {0}'.format(name))
                    if isinstance(options['fix_final'], Iterable):
                        idxs_to_fix = np.where(np.asarray(options['fix_final']))[0]
                        for idx_to_fix in reversed(sorted(idxs_to_fix)):
                            del desvar_indices[-size + idx_to_fix]
                    else:
                        del desvar_indices[-size:]

                if len(desvar_indices) > 0:
                    coerce_desvar_option = CoerceDesvar(num_state_input_nodes, desvar_indices,
                                                        options)

                    lb = np.zeros_like(desvar_indices, dtype=float)
                    lb[:] = coerce_desvar_option('lower') \
                        if coerce_desvar_option('lower') is not None else np.finfo(float).min

                    ub = np.zeros_like(desvar_indices, dtype=float)
                    ub[:] = coerce_desvar_option('upper') \
                        if coerce_desvar_option('upper') is not None else np.finfo(float).max

                    if options['initial_bounds'] is not None:
                        lb[0] = options['initial_bounds'][0]
                        ub[0] = options['initial_bounds'][-1]

                    if options['final_bounds'] is not None:
                        lb[-1] = options['final_bounds'][0]
                        ub[-1] = options['final_bounds'][-1]

                    self.add_design_var(name='states:{0}'.format(name),
                                        lower=lb,
                                        upper=ub,
                                        scaler=coerce_desvar_option('scaler'),
                                        adder=coerce_desvar_option('adder'),
                                        ref0=coerce_desvar_option('ref0'),
                                        ref=coerce_desvar_option('ref'),
                                        indices=desvar_indices)

    def _setup_defects(self):
        """
        Setup the Collocation and Continuity components as necessary.
        """
        grid_data = self.grid_data
        compressed = self.metadata['compressed']

        time_units = self.time_options['units']

        self.add_subsystem('collocation_constraint',
                           CollocationComp(grid_data=grid_data,
                                           state_options=self.state_options,
                                           time_units=time_units))

        num_segment_boundaries = grid_data.num_segments - 1

        if num_segment_boundaries > 0:
            # Continuity Constraints
            self.add_subsystem('continuity_constraint',
                               ContinuityComp(grid_data=grid_data,
                                              state_options=self.state_options,
                                              control_options=self.control_options,
                                              time_units=time_units))

            for name, options in iteritems(self.state_options):
                if not compressed and options['continuity']:
                    self.connect('states:{0}'.format(name),
                                 'continuity_constraint.states:{}'.format(name))

            for name, options in iteritems(self.control_options):
                control_src_name = 'controls:{0}'.format(name) if options['opt'] \
                                   else 'controls:{0}_out'.format(name)

                if options['dynamic'] and options['continuity'] and not compressed:
                    self.connect(control_src_name,
                                 'continuity_constraint.controls:{0}'.format(name),
                                 src_indices=grid_data.subset_node_indices['disc'])

                if options['opt'] and options['dynamic']:
                    if options['rate_continuity']:
                        self.connect('control_rates:{0}_rate'.format(name),
                                     'continuity_constraint.control_rates:{}_rate'.format(name),
                                     src_indices=grid_data.subset_node_indices['disc'])

                    if options['rate2_continuity']:
                        self.connect('control_rates:{0}_rate2'.format(name),
                                     'continuity_constraint.control_rates:{}_rate2'.format(name),
                                     src_indices=grid_data.subset_node_indices['disc'])<|MERGE_RESOLUTION|>--- conflicted
+++ resolved
@@ -189,85 +189,7 @@
         # Save
         if record:
             phase_name = self.pathname.split('.')[0]
-<<<<<<< HEAD
-            _record_file = record_file if record_file else '{0}_sim.db'.format(phase_name)
-
-            p = Problem(model=Group())
-            time = exp_out.get_values('time')
-            nn = len(time)
-            ode_sys = self.metadata['ode_class'](num_nodes=nn, **self.metadata['ode_init_kwargs'])
-            ivc = p.model.add_subsystem('inputs', subsys=IndepVarComp(), promotes_outputs=['*'])
-            p.model.add_subsystem('ode', subsys=ode_sys)
-
-            # Connect times
-            ivc.add_output('time', val=np.zeros(nn), units=self.time_options['units'])
-            p.model.connect('time', ['ode.{0}'.format(t) for t in self.time_options['targets']])
-
-            # Connect states
-            for name, options in iteritems(self.state_options):
-                ivc.add_output('states:{0}'.format(name),
-                               val=np.zeros((nn,) + options['shape']), units=options['units'])
-                p.model.connect('states:{0}'.format(name),
-                                ['ode.{0}'.format(t) for t in options['targets']])
-
-            # Connect controls
-            sys_param_options = ode_sys.ode_options._dynamic_parameters
-            for name, options in iteritems(self.control_options):
-                units = options['units']
-                ivc.add_output('controls:{0}'.format(name),
-                               val=np.zeros((nn,) + options['shape']), units=units)
-                p.model.connect('controls:{0}'.format(name),
-                                ['ode.{0}'.format(t) for t in sys_param_options[name]['targets']],
-                                src_indices=np.arange(nn, dtype=int))
-                if options['rate_param']:
-                    rate_targets = sys_param_options[options['rate_param']]['targets']
-                    rate_units = get_rate_units(units, self.time_options['units'], deriv=1)
-                    ivc.add_output('control_rates:{0}_rate'.format(name),
-                                   val=np.zeros((nn,) + options['shape']),
-                                   units=rate_units)
-                    p.model.connect('control_rates:{0}_rate'.format(name),
-                                    ['ode.{0}'.format(t) for t in rate_targets],
-                                    src_indices=np.arange(nn, dtype=int))
-                if options['rate2_param']:
-                    rate2_targets = sys_param_options[options['rate2_param']]['targets']
-                    rate2_units = get_rate_units(units, self.time_options['units'], deriv=2)
-                    ivc.add_output('control_rates:{0}_rate2'.format(name),
-                                   val=np.zeros((nn,) + options['shape']),
-                                   units=rate2_units)
-                    p.model.connect('control_rates:{0}_rate2'.format(name),
-                                    ['ode.{0}'.format(t) for t in rate2_targets],
-                                    src_indices=np.arange(nn, dtype=int))
-
-            p.setup(check=True)
-
-            p.model.add_recorder(SqliteRecorder(_record_file))
-
-            # Assign times
-            p['time'] = time[:, 0]
-
-            # Assign states
-            for name in self.state_options:
-                p['states:{0}'.format(name)] = exp_out.get_values(name)
-
-            # Assign controls
-            for name, options in iteritems(self.control_options):
-                shape = p['controls:{0}'.format(name)].shape
-                p['controls:{0}'.format(name)] = np.reshape(exp_out.get_values(name), shape)
-                if options['rate_param']:
-                    p['control_rates:{0}_rate'.format(name)] = \
-                        np.reshape(exp_out.get_values('{0}_rate'.format(name)), shape)
-                if options['rate2_param']:
-                    p['control_rates:{0}_rate2'.format(name)] = \
-                        np.reshape(exp_out.get_values('{0}_rate2'.format(name)), shape)
-
-            # Populate outputs of ODE
-            prom2abs_ode_outputs = p.model.ode._var_allprocs_prom2abs_list['output']
-            for prom_name, abs_name in iteritems(prom2abs_ode_outputs):
-                p[abs_name[0]] = np.reshape(exp_out.get_values(prom_name), p[abs_name[0]].shape)
-            p.run_model()
-=======
             filepath = record_file if record_file else '{0}_sim.db'.format(phase_name)
->>>>>>> 638f12b7
 
             exp_out.record_results(filepath, self.metadata['ode_class'],
                                    self.metadata['ode_init_kwargs'])
