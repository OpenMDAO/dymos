from __future__ import division, print_function, absolute_import

from collections import Iterable

from six import iteritems

import numpy as np

from openmdao.api import IndepVarComp, DirectSolver, NewtonSolver, BoundsEnforceLS

from ..optimizer_based.components import CollocationComp, StateInterpComp
from ..components import EndpointConditionsComp
from ..phase_base import PhaseBase
from ...utils.constants import INF_BOUND
from ...utils.misc import CoerceDesvar, get_rate_units
from ...utils.lagrange import lagrange_matrices
from ...utils.indexing import get_src_indices_by_row


class OptimizerBasedPhaseBase(PhaseBase):
    """
    OptimizerBasedPhaseBase serves as the base class for GaussLobattoPhase and RadauPSPhase.

    Attributes
    ----------
    self.time_options : dict of TimeOptionsDictionary
        A dictionary of options for time (integration variable) in the phase.

    self.state_options : dict of StateOptionsDictionary
        A dictionary of options for the RHS states in the Phase.

    self.control_options : dict of ControlOptionsDictionary
        A dictionary of options for the controls in the Phase.

    self._ode_controls : dict of ControlOptionsDictionary
        A dictionary of the default options for controllable inputs of the Phase RHS

    """
    def setup(self):
        super(OptimizerBasedPhaseBase, self).setup()

        transcription = self.options['transcription']

        num_opt_controls = len([name for (name, options) in iteritems(self.control_options)
                                if options['opt']])

        num_controls = len(self.control_options)

        indep_controls = ['indep_controls'] if num_opt_controls > 0 else []
        design_params = ['design_params'] if self.design_parameter_options else []
        input_params = ['input_params'] if self.input_parameter_options else []
        traj_params = ['traj_params'] if self.traj_parameter_options else []
        control_interp_comp = ['control_interp_comp'] if num_controls > 0 else []

        order = self._time_extents + indep_controls + \
<<<<<<< HEAD
            input_params + design_params + traj_params

        if self.any_optimized_segments:
            order.append('indep_states')

        if self.any_solved_segments:
            newton = self.nonlinear_solver = NewtonSolver()
            newton.options['solve_subsystems'] = True
            newton.options['iprint'] = 0
            newton.linesearch = BoundsEnforceLS()

            self.linear_solver = DirectSolver()

        order += ['time'] + control_interp_comp + \
=======
            input_params + design_params + traj_params + \
            ['indep_states', 'time'] + control_interp_comp + \
>>>>>>> b3f8bc34
            ['indep_jumps', 'initial_conditions', 'final_conditions']

        if transcription == 'gauss-lobatto':
            order = order + ['rhs_disc', 'state_interp', 'rhs_col', 'collocation_constraint']
        elif transcription == 'radau-ps':
            order = order + ['state_interp', 'rhs_all', 'collocation_constraint']
        else:
            raise ValueError('Invalid transcription: {0}'.format(transcription))

        if self.grid_data.num_segments > 1:
            order.append('continuity_comp')
        if self._initial_boundary_constraints:
            order.append('initial_boundary_constraints')
        if self._final_boundary_constraints:
            order.append('final_boundary_constraints')
        if getattr(self, 'path_constraints', None) is not None:
            order.append('path_constraints')

        order.append('timeseries')

        self.set_order(order)

    def _setup_rhs(self):
        grid_data = self.grid_data
        time_units = self.time_options['units']
        map_input_indices_to_disc = self.grid_data.input_maps['state_input_to_disc']
        num_input_nodes = self.grid_data.subset_num_nodes['state_input']

        self.add_subsystem('state_interp',
                           subsys=StateInterpComp(grid_data=grid_data,
                                                  state_options=self.state_options,
                                                  time_units=time_units,
                                                  transcription=self.options['transcription']))

        self.connect(
            'time.dt_dstau', 'state_interp.dt_dstau',
            src_indices=grid_data.subset_node_indices['col'])

        for name, options in iteritems(self.state_options):
            size = np.prod(options['shape'])

            src_idxs_mat = np.reshape(np.arange(size * num_input_nodes, dtype=int),
                                      (num_input_nodes, size), order='C')

            src_idxs = src_idxs_mat[map_input_indices_to_disc, :]

            self.connect('states:{0}'.format(name),
                         'state_interp.state_disc:{0}'.format(name),
                         src_indices=src_idxs, flat_src_indices=True)

    def _setup_states(self):
        """
        Add an IndepVarComp for the states and setup the states as design variables.
        """
        grid_data = self.grid_data
        num_state_input_nodes = grid_data.subset_num_nodes['state_input']

        indep = IndepVarComp()

        # create des-vars for any solve_segments=False states
        # NOTE: solve_segments=True states get their state:<state_name> vars from the output
        #       of the implicit collocation_comp
        self.any_optimized_segments = False
        self.any_solved_segments = False
        for name, options in iteritems(self.state_options):
            if options['solve_segments']:
                self.any_solved_segments = True
            else:
                indep.add_output(name='states:{0}'.format(name),
                                 shape=(num_state_input_nodes, np.prod(options['shape'])),
                                 units=options['units'])

                self.any_optimized_segments = True

        if self.any_optimized_segments:
            self.add_subsystem('indep_states', indep, promotes_outputs=['*'])

        # add all the des-vars (either from the IndepVarComp or from the indep-var-like
        # outputs of the collocation comp)
        for name, options in iteritems(self.state_options):
            size = np.prod(options['shape'])
            if options['opt']:
                if options['solve_segments']:
                    desvar_indices = list(self.collocation_constraint.state_idx_map[name]['indep'])
                else:
                    desvar_indices = list(range(size * num_state_input_nodes))

            if options['fix_initial']:
                if options['initial_bounds'] is not None:
                    raise ValueError('Cannot specify \'fix_initial=True\' and specify '
                                     'initial_bounds for state {0}'.format(name))
                if isinstance(options['fix_initial'], Iterable):
                    idxs_to_fix = np.where(np.asarray(options['fix_initial']))[0]
                    for idx_to_fix in reversed(sorted(idxs_to_fix)):
                        del desvar_indices[idx_to_fix]
                else:
                    del desvar_indices[:size]
            if options['fix_final']:
                if options['final_bounds'] is not None:
                    raise ValueError('Cannot specify \'fix_final=True\' and specify '
                                     'final_bounds for state {0}'.format(name))
                if isinstance(options['fix_final'], Iterable):
                    idxs_to_fix = np.where(np.asarray(options['fix_final']))[0]
                    for idx_to_fix in reversed(sorted(idxs_to_fix)):
                        del desvar_indices[-size + idx_to_fix]
                else:
                    del desvar_indices[-size:]

            if len(desvar_indices) > 0:
                coerce_desvar_option = CoerceDesvar(num_state_input_nodes, desvar_indices,
                                                    options)

                lb = np.zeros_like(desvar_indices, dtype=float)
                lb[:] = -INF_BOUND if coerce_desvar_option('lower') is None else \
                    coerce_desvar_option('lower')

                ub = np.zeros_like(desvar_indices, dtype=float)
                ub[:] = INF_BOUND if coerce_desvar_option('upper') is None else \
                    coerce_desvar_option('upper')

                if options['initial_bounds'] is not None:
                    lb[0] = options['initial_bounds'][0]
                    ub[0] = options['initial_bounds'][-1]

                if options['final_bounds'] is not None:
                    lb[-1] = options['final_bounds'][0]
                    ub[-1] = options['final_bounds'][-1]

                self.add_design_var(name='states:{0}'.format(name),
                                    lower=lb,
                                    upper=ub,
                                    scaler=coerce_desvar_option('scaler'),
                                    adder=coerce_desvar_option('adder'),
                                    ref0=coerce_desvar_option('ref0'),
                                    ref=coerce_desvar_option('ref'),
                                    indices=desvar_indices)

    def _setup_defects(self):
        """
        Setup the Collocation and Continuity components as necessary.
        """
        grid_data = self.grid_data
        num_seg = grid_data.num_segments

        time_units = self.time_options['units']

        any_solved_segments = False
        for state_name, options in iteritems(self.state_options):
            if options['solve_segments']:
                any_solved_segments = True

        p_outputs = []
        if any_solved_segments:
            p_outputs = ['states:*']
        self.add_subsystem('collocation_constraint',
                           CollocationComp(grid_data=grid_data,
                                           state_options=self.state_options,
                                           time_units=time_units),
                           promotes_outputs=p_outputs)

        self.connect('time.dt_dstau', ('collocation_constraint.dt_dstau'),
                     src_indices=grid_data.subset_node_indices['col'])

        # Add the continuity constraint component if necessary
        if num_seg > 1:
            segment_end_idxs = grid_data.subset_node_indices['segment_ends']
            state_disc_idxs = grid_data.subset_node_indices['state_disc']

            if not self.options['compressed']:
                state_input_subidxs = np.where(np.in1d(state_disc_idxs, segment_end_idxs))[0]

                for name, options in iteritems(self.state_options):
                    shape = options['shape']
                    flattened_src_idxs = get_src_indices_by_row(state_input_subidxs, shape=shape,
                                                                flat=True)
                    self.connect('states:{0}'.format(name),
                                 'continuity_comp.states:{}'.format(name),
                                 src_indices=flattened_src_idxs, flat_src_indices=True)

            for name, options in iteritems(self.control_options):
                control_src_name = 'control_interp_comp.control_values:{0}'.format(name)

                # The sub-indices of control_disc indices that are segment ends
                segment_end_idxs = grid_data.subset_node_indices['segment_ends']
                src_idxs = get_src_indices_by_row(segment_end_idxs, options['shape'], flat=True)

                self.connect(control_src_name,
                             'continuity_comp.controls:{0}'.format(name),
                             src_indices=src_idxs, flat_src_indices=True)

                self.connect('control_rates:{0}_rate'.format(name),
                             'continuity_comp.control_rates:{}_rate'.format(name),
                             src_indices=src_idxs, flat_src_indices=True)

                self.connect('control_rates:{0}_rate2'.format(name),
                             'continuity_comp.control_rates:{}_rate2'.format(name),
                             src_indices=src_idxs, flat_src_indices=True)

    def _setup_endpoint_conditions(self):

        jump_comp = self.add_subsystem('indep_jumps', subsys=IndepVarComp(),
                                       promotes_outputs=['*'])

        jump_comp.add_output('initial_jump:time', val=0.0, units=self.time_options['units'],
                             desc='discontinuity in time at the start of the phase')

        jump_comp.add_output('final_jump:time', val=0.0, units=self.time_options['units'],
                             desc='discontinuity in time at the end of the phase')

        ic_comp = EndpointConditionsComp(loc='initial',
                                         time_options=self.time_options,
                                         state_options=self.state_options,
                                         control_options=self.control_options)

        self.add_subsystem(name='initial_conditions', subsys=ic_comp, promotes_outputs=['*'])

        fc_comp = EndpointConditionsComp(loc='final',
                                         time_options=self.time_options,
                                         state_options=self.state_options,
                                         control_options=self.control_options)

        self.add_subsystem(name='final_conditions', subsys=fc_comp, promotes_outputs=['*'])

        self.connect('time', 'initial_conditions.initial_value:time')
        self.connect('time', 'final_conditions.final_value:time')

        self.connect('initial_jump:time',
                     'initial_conditions.initial_jump:time')

        self.connect('final_jump:time',
                     'final_conditions.final_jump:time')

        for state_name, options in iteritems(self.state_options):
            size = np.prod(options['shape'])
            ar = np.arange(size)

            jump_comp.add_output('initial_jump:{0}'.format(state_name),
                                 val=np.zeros(options['shape']),
                                 units=options['units'],
                                 desc='discontinuity in {0} at the '
                                      'start of the phase'.format(state_name))

            jump_comp.add_output('final_jump:{0}'.format(state_name),
                                 val=np.zeros(options['shape']),
                                 units=options['units'],
                                 desc='discontinuity in {0} at the '
                                      'end of the phase'.format(state_name))

            self.connect('states:{0}'.format(state_name),
                         'initial_conditions.initial_value:{0}'.format(state_name))
            self.connect('states:{0}'.format(state_name),
                         'final_conditions.final_value:{0}'.format(state_name))

            self.connect('initial_jump:{0}'.format(state_name),
                         'initial_conditions.initial_jump:{0}'.format(state_name),
                         src_indices=ar, flat_src_indices=True)

            self.connect('final_jump:{0}'.format(state_name),
                         'final_conditions.final_jump:{0}'.format(state_name),
                         src_indices=ar, flat_src_indices=True)

        for control_name, options in iteritems(self.control_options):
            size = np.prod(options['shape'])
            ar = np.arange(size)

            jump_comp.add_output('initial_jump:{0}'.format(control_name),
                                 val=np.zeros(options['shape']),
                                 units=options['units'],
                                 desc='discontinuity in {0} at the '
                                      'start of the phase'.format(control_name))

            jump_comp.add_output('final_jump:{0}'.format(control_name),
                                 val=np.zeros(options['shape']),
                                 units=options['units'],
                                 desc='discontinuity in {0} at the '
                                      'end of the phase'.format(control_name))

            self.connect('control_interp_comp.control_values:{0}'.format(control_name),
                         'initial_conditions.initial_value:{0}'.format(control_name))

            self.connect('control_interp_comp.control_values:{0}'.format(control_name),
                         'final_conditions.final_value:{0}'.format(control_name))

            self.connect('initial_jump:{0}'.format(control_name),
                         'initial_conditions.initial_jump:{0}'.format(control_name),
                         src_indices=ar, flat_src_indices=True)

            self.connect('final_jump:{0}'.format(control_name),
                         'final_conditions.final_jump:{0}'.format(control_name),
                         src_indices=ar, flat_src_indices=True)

    def _get_boundary_constraint_src(self, var, loc):
        # Determine the path to the variable which we will be constraining
        time_units = self.time_options['units']
        var_type = self._classify_var(var)

        if var_type == 'time':
            shape = (1,)
            units = time_units
            linear = True
            constraint_path = 'time'
        elif var_type == 'time_phase':
            shape = (1,)
            units = time_units
            linear = True
            constraint_path = 'time_phase'
        elif var_type == 'state':
            state_shape = self.state_options[var]['shape']
            state_units = self.state_options[var]['units']
            shape = state_shape
            units = state_units
            linear = True
            constraint_path = 'states:{0}'.format(var)
        elif var_type in 'indep_control':
            control_shape = self.control_options[var]['shape']
            control_units = self.control_options[var]['units']
            shape = control_shape
            units = control_units
            linear = True
            constraint_path = 'control_interp_comp.control_values:{0}'.format(var)
        elif var_type == 'input_control':
            control_shape = self.control_options[var]['shape']
            control_units = self.control_options[var]['units']
            shape = control_shape
            units = control_units
            linear = False
            constraint_path = 'control_interp_comp.control_values:{0}'.format(var)
        elif var_type == 'design_parameter':
            control_shape = self.design_parameter_options[var]['shape']
            control_units = self.design_parameter_options[var]['units']
            shape = control_shape
            units = control_units
            linear = True
            constraint_path = 'design_parameters:{0}'.format(var)
        elif var_type == 'input_parameter':
            control_shape = self.input_parameter_options[var]['shape']
            control_units = self.input_parameter_options[var]['units']
            shape = control_shape
            units = control_units
            linear = False
            constraint_path = 'input_parameters:{0}_out'.format(var)
        elif var_type == 'control_rate':
            control_var = var[:-5]
            control_shape = self.control_options[control_var]['shape']
            control_units = self.control_options[control_var]['units']
            control_rate_units = get_rate_units(control_units, time_units, deriv=1)
            shape = control_shape
            units = control_rate_units
            linear = False
            constraint_path = 'control_rates:{0}'.format(var)
        elif var_type == 'control_rate2':
            control_var = var[:-6]
            control_shape = self.control_options[control_var]['shape']
            control_units = self.control_options[control_var]['units']
            control_rate_units = get_rate_units(control_units, time_units, deriv=2)
            shape = control_shape
            units = control_rate_units
            linear = False
            constraint_path = 'control_rates:{0}'.format(var)
        else:
            # Failed to find variable, assume it is in the RHS
            if self.options['transcription'] == 'gauss-lobatto':
                constraint_path = 'rhs_disc.{0}'.format(var)
            elif self.options['transcription'] == 'radau-ps':
                constraint_path = 'rhs_all.{0}'.format(var)
            else:
                raise ValueError('Invalid transcription')
            # TODO: Account for non-scalar variables here.
            shape = (1,)
            units = None
            linear = False

        return constraint_path, shape, units, linear<|MERGE_RESOLUTION|>--- conflicted
+++ resolved
@@ -53,25 +53,12 @@
         control_interp_comp = ['control_interp_comp'] if num_controls > 0 else []
 
         order = self._time_extents + indep_controls + \
-<<<<<<< HEAD
             input_params + design_params + traj_params
 
         if self.any_optimized_segments:
             order.append('indep_states')
 
-        if self.any_solved_segments:
-            newton = self.nonlinear_solver = NewtonSolver()
-            newton.options['solve_subsystems'] = True
-            newton.options['iprint'] = 0
-            newton.linesearch = BoundsEnforceLS()
-
-            self.linear_solver = DirectSolver()
-
         order += ['time'] + control_interp_comp + \
-=======
-            input_params + design_params + traj_params + \
-            ['indep_states', 'time'] + control_interp_comp + \
->>>>>>> b3f8bc34
             ['indep_jumps', 'initial_conditions', 'final_conditions']
 
         if transcription == 'gauss-lobatto':
@@ -93,6 +80,14 @@
         order.append('timeseries')
 
         self.set_order(order)
+
+        if self.any_solved_segments:
+            newton = self.nonlinear_solver = NewtonSolver()
+            newton.options['solve_subsystems'] = True
+            newton.options['iprint'] = 0
+            newton.linesearch = BoundsEnforceLS()
+
+            self.linear_solver = DirectSolver()
 
     def _setup_rhs(self):
         grid_data = self.grid_data
