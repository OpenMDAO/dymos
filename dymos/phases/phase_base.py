--- conflicted
+++ resolved
@@ -9,22 +9,17 @@
 
 from scipy import interpolate
 
-from openmdao.api import Problem, Group, IndepVarComp, SqliteRecorder, ExplicitComponent
+from openmdao.api import Problem, Group, IndepVarComp, SqliteRecorder
 from openmdao.utils.general_utils import warn_deprecation
-from openmdao.utils.logger_utils import get_logger
 from openmdao.core.system import System
 
 from dymos.phases.components import BoundaryConstraintComp
 from dymos.phases.components import InputParameterComp
 from dymos.phases.options import ControlOptionsDictionary, DesignParameterOptionsDictionary, \
-<<<<<<< HEAD
     InputParameterOptionsDictionary, StateOptionsDictionary, TimeOptionsDictionary, \
     PolynomialControlOptionsDictionary
 from dymos.phases.components import PolynomialControlGroup, ControlGroup
-=======
-    InputParameterOptionsDictionary, StateOptionsDictionary, TimeOptionsDictionary
-from dymos.phases.components import ControlInterpComp
->>>>>>> 6e2769e7
+
 from dymos.ode_options import ODEOptions
 from dymos.utils.constants import INF_BOUND
 from dymos.utils.misc import CoerceDesvar
@@ -846,7 +841,7 @@
 
         Parameters
         ----------
-        name : str
+        obj_path : str
             Name of the objective variable.  This should be one of 'time', a state or control
             variable, or the path to an output from the top level of the RHS.
         loc : str
