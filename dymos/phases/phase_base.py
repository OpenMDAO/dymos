--- conflicted
+++ resolved
@@ -406,9 +406,6 @@
             self._path_constraints[name] = {}
             self._path_constraints[name]['constraint_name'] = constraint_name
 
-<<<<<<< HEAD
-        self._path_constraints[name].update(kwargs)
-=======
         self._path_constraints[name]['lower'] = lower
         self._path_constraints[name]['upper'] = upper
         self._path_constraints[name]['equals'] = equals
@@ -418,7 +415,6 @@
         self._path_constraints[name]['ref'] = ref
         self._path_constraints[name]['linear'] = linear
         self._path_constraints[name]['units'] = units
->>>>>>> f3005fdc
 
     def set_objective(self, name, loc='final', index=None, shape=(1,), ref=None, ref0=None,
                       adder=None, scaler=None, parallel_deriv_color=None,
