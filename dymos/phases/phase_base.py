from __future__ import division, print_function, absolute_import

from collections import Iterable
from six import iteritems

import numpy as np

from scipy import interpolate

from openmdao.api import Group, IndepVarComp
from openmdao.utils.general_utils import warn_deprecation
from openmdao.core.system import System

from openmdao.utils.logger_utils import get_logger
from dymos.phases.components import BoundaryConstraintComp
from dymos.phases.components import ControlInputComp
from dymos.phases.components import TimeComp
from dymos.phases.components import EndpointConditionsComp
from dymos.phases.options import ControlOptionsDictionary, \
    StateOptionsDictionary, TimeOptionsDictionary
from dymos.phases.components import ControlRateComp
from dymos.phases.grid_data import GridData
from dymos.utils.misc import get_rate_units
from dymos.utils.misc import CoerceDesvar


class PhaseBase(Group):
    def __init__(self, **kwargs):

        super(PhaseBase, self).__init__(**kwargs)

        self.state_options = {}
        self.control_options = {}
        self.time_options = TimeOptionsDictionary()
        self._boundary_constraints = {}
        self._path_constaints = {}
        self._objectives = []
        self._ode_controls = {}
        self.grid_data = None
        self._time_extents = []

        self.ode_options = self.metadata['ode_class'].ode_options

        # Copy default value for options from the ODEOptions
        for state_name, options in iteritems(self.ode_options._states):
            self.state_options[state_name] = StateOptionsDictionary()
            self.state_options[state_name]['shape'] = options['shape']
            self.state_options[state_name]['units'] = options['units']
            self.state_options[state_name]['targets'] = options['targets']
            self.state_options[state_name]['rate_source'] = options['rate_source']

        # Integration variable options default to values from the RHS
        self.time_options['units'] = self.ode_options._time_options['units']
        self.time_options['targets'] = self.ode_options._time_options['targets']

    def initialize(self):
        # Required metadata
        self.metadata.declare('num_segments', types=int, desc='Number of segments')
        self.metadata.declare('ode_class',
                              desc='System defining the ODE')
        self.metadata.declare('ode_init_kwargs', types=dict, default={},
                              desc='Keyword arguments provided when initializing the ODE System')
        self.metadata.declare('transcription', values=['gauss-lobatto', 'radau-ps', 'glm'],
                              desc='Transcription technique of the optimal control problem.')

        # Optional metadata
        self.metadata.declare(
            'segment_ends', default=None, types=Iterable, allow_none=True,
            desc='Iterable of locations of segment ends or None for equally spaced segments')
        self.metadata.declare(
            'transcription_order', default=3, types=(int, Iterable),
            desc='Order of the transcription')
        self.metadata.declare(
            'compressed', default=False, types=bool, desc='Use compressed transcription')

    def set_state_options(self, name, **kwargs):
        """
        Declares that a control of the RHS is to be used as a dynamic control.

        Parameters
        ----------
        name : str
            Name of the state variable in the RHS.
        units : str or None
            Units in which the state variable is defined.
        opt : bool
            Specifies whether this state is to be a design variable for the optimization.
            If False, then the value is expected to be set by the user or provided externally.
        val :  ndarray
            The default value of the state at the nodes of the phase.
        fix_initial : bool
            If True, omit the first value of the state from the design variables (prevent the
            optimizer from changing it). Default = False.
        fix_final : bool
            If True, omit the final value of the state from the design variables (prevent the
            optimizer from changing it). Default = False.
        lower : float or ndarray
            The lower bound of the state at the nodes of the phase.
        upper : float or ndarray
            The upper bound of the state at the nodes of the phase.
        scaler : float or ndarray
            The scaler of the state value at the nodes of the phase.
        adder : float or ndarray
            The adder of the state value at the nodes of the phase.
        ref0 : float or ndarray
            The zero-reference value of the state at the nodes of the phase.
        ref : float or ndarray
            The unit-reference value of the state at the nodes of the phase
        defect_scaler : float or ndarray
            The scaler of the state defect at the collocation nodes of the phase.
        continuity : bool or dict

        """
        if self.metadata['transcription'] == 'glm':
            if 'fix_initial' in kwargs and not kwargs['fix_initial']:
                raise NotImplementedError(
                    'GLMPhase does not yet support optimizing the initial state value.')
            if 'fix_final' in kwargs and kwargs['fix_final']:
                raise NotImplementedError(
                    'GLMPhase does not yet support fixing the final state value in this way. ' +
                    'Equivalent, you can add a boundary constraint on the final state value: ' +
                    "phase.add_boundary_constraint('x', loc='final', equals=0.)")
        self.state_options[name].update(kwargs)

    def add_control(self, name, val=0.0, units=0, dynamic=True, opt=True, lower=None, upper=None,
                    fix_initial=False, fix_final=False,
                    scaler=None, adder=None, ref=None, ref0=None, continuity=None,
                    rate_continuity=None, rate2_continuity=None,
                    rate_param=None, rate2_param=None):
        """
        Declares that a parameter of the ODE is to potentially be used as an optimal control.

        Parameters
        ----------
        name : str
            Name of the controllable parameter in the ODE.
        val : float or ndarray
            Default value of the control at all nodes.  If val scalar and the control
            is dynamic it will be broadcast.
        units : str or None or 0
            Units in which the control variable is defined.  If 0, use the units declared
            for the parameter in the ODE.
        dynamic : bool
            If True (default) this is a dynamic control, the values provided correspond to
            the number of nodes in the phase.  If False, this is a static control, sized (1,),
            and that value is broadcast to all nodes within the phase.
        opt : bool
            If True (default) the value(s) of this control will be design variables in
            the optimization problem, in the path 'phase_name.indep_controls.controls:control_name'.
            If False, the values of this control will exist in
            'phase_name.input_controls.controls:control_name', where it may be connected to
            external sources if desired.
        lower : float or ndarray
            The lower bound of the control at the nodes of the phase.
        upper : float or ndarray
            The upper bound of the control at the nodes of the phase.
        scaler : float or ndarray
            The scaler of the control value at the nodes of the phase.
        adder : float or ndarray
            The adder of the control value at the nodes of the phase.
        ref0 : float or ndarray
            The zero-reference value of the control at the nodes of the phase.
        ref : float or ndarray
            The unit-reference value of the control at the nodes of the phase
        contiuity : bool or None
            True if continuity in the value of the control is desired at the segment bounds.
            See notes about default values for continuity.
        rate_continuity : bool or None
            True if continuity in the rate of the control is desired at the segment bounds.
            See notes about default values for continuity.
        rate_param : None or str
            The name of the parameter in the ODE to which the first time-derivative
            of the control value is connected.
        rate2_param : None or str
            The name of the parameter in the ODE to which the second time-derivative
            of the control value is connected.

        Notes
        -----
        If continuity is None or rate continuity is None, the default value for
        continuity is True and rate continuity of False.

        The default value of continuity and rate continuity for input controls (opt=False)
        is False.

        The user may override these defaults by specifying them as True or False.

        """
        if name in self.control_options:
            raise ValueError('{0} has already been added as a control.'.format(name))

        self.control_options[name] = ControlOptionsDictionary()

        if name in self.ode_options._dynamic_parameters:
            ode_param_info = self.ode_options._dynamic_parameters[name]
            self.control_options[name]['units'] = ode_param_info['units']
            self.control_options[name]['shape'] = ode_param_info['shape']
        else:
            rate_used = rate_param is not None and \
                rate_param in self.ode_options._dynamic_parameters
            rate2_used = rate2_param is not None and \
                rate2_param in self.ode_options._dynamic_parameters
            if not rate_used and not rate2_used:
                err_msg = 'Control {0} has no valid connection to a controllable parameter ' \
                          'through its value, rate, or second derivative.'.format(name)
                raise ValueError(err_msg)

        if rate_param is not None:
            ode_rate_param_info = self.ode_options._dynamic_parameters[rate_param]
            self.control_options[name]['rate_param'] = rate_param
            self.control_options[name]['shape'] = ode_rate_param_info['shape']
        if rate2_param is not None:
            ode_rate2_param_info = self.ode_options._dynamic_parameters[rate2_param]
            self.control_options[name]['rate2_param'] = rate2_param
            self.control_options[name]['shape'] = ode_rate2_param_info['shape']

        # Don't allow the user to provide desvar options if the control is not optimal
        if not opt:
            illegal_options = []
            if lower is not None:
                illegal_options.append('lower')
            if upper is not None:
                illegal_options.append('upper')
            if scaler is not None:
                illegal_options.append('scaler')
            if adder is not None:
                illegal_options.append('adder')
            if ref is not None:
                illegal_options.append('ref')
            if ref0 is not None:
                illegal_options.append('ref0')
            if continuity is not None:
                illegal_options.append('continuity')
            if rate_continuity is not None:
                illegal_options.append('rate_continuity')
            if illegal_options:
                msg = 'Invalid options for non-optimal control:' + ', '.join(illegal_options)
                raise ValueError(msg)

        self.control_options[name]['val'] = val
        self.control_options[name]['dynamic'] = dynamic
        self.control_options[name]['opt'] = opt
        # self.control_options[name]['opt_initial'] = opt_initial
        # self.control_options[name]['opt_final'] = opt_final
        self.control_options[name]['fix_initial'] = fix_initial
        self.control_options[name]['fix_final'] = fix_final
        self.control_options[name]['lower'] = lower
        self.control_options[name]['upper'] = upper
        self.control_options[name]['scaler'] = scaler
        self.control_options[name]['adder'] = adder
        self.control_options[name]['ref'] = ref
        self.control_options[name]['ref0'] = ref0

        if continuity is None:
            self.control_options[name]['continuity'] = opt
        else:
            self.control_options[name]['continuity'] = continuity

        if rate_continuity is None:
            self.control_options[name]['rate_continuity'] = False
        else:
            self.control_options[name]['rate_continuity'] = rate_continuity

        if rate2_continuity is None:
            self.control_options[name]['rate2_continuity'] = False
        else:
            self.control_options[name]['rate2_continuity'] = rate2_continuity

        if units != 0:
            self.control_options[name]['units'] = units

    def add_boundary_constraint(self, name, loc, constraint_name=None, **kwargs):
        r"""
        Add a constraint variable to this system.

        Parameters
        ----------
        name : string
            Name of the variable to constrain.  If name is not a state, control, or 'time',
            then this is assumed to be the path of the variable to be constrained in the ODE.
        loc : string
            The location of the boundary constraint ('initial' or 'final')
        constraint_name : string or None
            The name of the variable as provided to the boundary constraint comp.  By
            default this is the last element in `name` when split by dots.  The user may
            override the constraint name if splitting the path causes name collisions.
        lower : float or ndarray, optional
            Lower boundary for the variable
        upper : float or ndarray, optional
            Upper boundary for the variable
        equals : float or ndarray, optional
            Equality constraint value for the variable
        ref : float or ndarray, optional
            Value of response variable that scales to 1.0 in the driver.
        ref0 : float or ndarray, optional
            Value of response variable that scales to 0.0 in the driver.
        adder : float or ndarray, optional
            Value to add to the model value to get the scaled value. Adder
            is first in precedence.
        scaler : float or ndarray, optional
            value to multiply the model value to get the scaled value. Scaler
            is second in precedence.
        linear : bool
            Set to True if constraint is linear. Default is False.
        **kwargs : optional
            Keyword arguments that are saved as metadata for the
            design variable.
        """
        if 'indices' in kwargs:
            raise ValueError('boundary constraint does not accept indices')

        if loc not in ['initial', 'final']:
            raise ValueError('invalid boundary constraint location {0}'.format(loc))

        if constraint_name is None:
            constraint_name = name.split('.')[-1]

        if name not in self._boundary_constraints:
            self._boundary_constraints[name] = {}
            self._boundary_constraints[name]['constraint_name'] = constraint_name

        if loc not in self._boundary_constraints[name]:
            self._boundary_constraints[name][loc] = {}

        self._boundary_constraints[name][loc].update(kwargs)

    def add_path_constraint(self, name, constraint_name=None, **kwargs):
        r"""
        Add a constraint variable to this system.

        Parameters
        ----------
        name : string
            Name of the response variable in the system.
        constraint_name : string or None
            The name of the variable as provided to the boundary constraint comp.  By
            default this is the last element in `name` when split by dots.  The user may
            override the constraint name if splitting the path causes name collisions.
        lower : float or ndarray, optional
            Lower boundary for the variable
        upper : float or ndarray, optional
            Upper boundary for the variable
        equals : float or ndarray, optional
            Equality constraint value for the variable
        ref : float or ndarray, optional
            Value of response variable that scales to 1.0 in the driver.
        ref0 : float or ndarray, optional
            Value of response variable that scales to 0.0 in the driver.
        adder : float or ndarray, optional
            Value to add to the model value to get the scaled value. Adder
            is first in precedence.
        scaler : float or ndarray, optional
            value to multiply the model value to get the scaled value. Scaler
            is second in precedence.
        linear : bool
            Set to True if constraint is linear. Default is False.
        **kwargs : optional
            Keyword arguments that are saved as metadata for the
            design variable.
        """
        if constraint_name is None:
            constraint_name = name.split('.')[-1]

        if name not in self._path_constaints:
            self._path_constaints[name] = {}
            self._path_constaints[name]['constraint_name'] = constraint_name

        self._path_constaints[name].update(kwargs)

    def set_objective(self, name, loc='final', index=None, shape=(1,), ref=None, ref0=None,
                      adder=None, scaler=None, parallel_deriv_color=None,
                      vectorize_derivs=False, simul_coloring=None, simul_map=None):
        """
        Allows the user to set an objective in the phase.  If name is not a state,
        control, or 'time', then this is assumed to be the path of the variable
        to be constrained in the RHS.

        The default OpenMDAO `add_objective` method may still be used with the correct
        path name to the response, but this method is intended to be
        transcription-independent.

        Parameters
        ----------
        name : str
            Name of the response variable in the system.
        loc : str
            Where in the phase the objective is to be evaluated.  Valid
            options are 'start' and 'end'.  The default is 'end'.
        ref : float or ndarray, optional
            Value of response variable that scales to 1.0 in the driver.
        ref0 : float or ndarray, optional
            Value of response variable that scales to 0.0 in the driver.
        index : int, optional
            If variable is an array, this indicates which entry is of
            interest for this particular response. This may be a positive
            or negative integer.  If present, this overrides loc.
        adder : float or ndarray, optional
            Value to add to the model value to get the scaled value. Adder
            is first in precedence.
        scaler : float or ndarray, optional
            value to multiply the model value to get the scaled value. Scaler
            is second in precedence.

        """
        warn_deprecation('set_objective has been replaced with add_objective')
        self.add_objective(name, loc=loc, index=index, shape=shape, ref=ref, ref0=ref0,
                           adder=adder, scaler=scaler, parallel_deriv_color=parallel_deriv_color,
                           vectorize_derivs=vectorize_derivs, simul_coloring=simul_coloring,
                           simul_map=simul_map)

    def _add_objective(self, obj_path, loc='final', index=None, shape=(1,), ref=None, ref0=None,
                       adder=None, scaler=None, parallel_deriv_color=None,
                       vectorize_derivs=False, simul_coloring=None, simul_map=None):
        """
        Called by add_objective in classes that derive from PhaseBase.  Each subclass is responsible
        for determining the objective paht in the system.  This method then figures out the correct
        index based on the given loc and index attributes, and calls the standard add_objective
        method.

        Parameters
        ----------
        name : str
            Name of the objective variable.  This should be one of 'time', a state or control
            variable, or the path to an output from the top level of the RHS.
        loc : str
            Where in the phase the objective is to be evaluated.  Valid
            options are 'initial' and 'final'.  The default is 'final'.
        index : int, optional
            If variable is an array at each point in time, this indicates which index is to be
            used as the objective, assuming C-ordered flattening.
        shape : int, optional


        Parameters
        ----------
        obj_path : str
            The name of the variable in the phase to be used as an objective.
        loc : str
            One of 'initial' or 'final', depending on where in the phase the objective should be
            measured.
        index : int or None
            The index into the flattened shape giving the index at an instance in time to be used
            as the objective.  This index assumes row-major (C) ordering when flattening.
        shape : tuple
            The shape of the objective variable, at a point in time
        ref : float or ndarray, optional
            Value of response variable that scales to 1.0 in the driver.
        ref0 : float or ndarray, optional
            Value of response variable that scales to 0.0 in the driver.
        adder : float or ndarray, optional
            Value to add to the model value to get the scaled value. Adder
            is first in precedence.
        scaler : float or ndarray, optional
            value to multiply the model value to get the scaled value. Scaler
            is second in precedence.
        parallel_deriv_color : string
            If specified, this design var will be grouped for parallel derivative
            calculations with other variables sharing the same parallel_deriv_color.
        vectorize_derivs : bool
            If True, vectorize derivative calculations.
        simul_coloring : ndarray or list of int
            An array or list of integer color values.  Must match the size of the
            objective variable.
        simul_map : dict
            Mapping of this response to each design variable where simultaneous derivs will
            be used.  Each design variable entry is another dict keyed on color, and the values
            in the color dict are tuples of the form (resp_idxs, color_idxs).
        """
        size = int(np.prod(shape))

        if size > 1 and index is None:
            raise ValueError('Objective variable is non-scaler {0} but no index specified '
                             'for objective'.format(shape))

        idx = 0 if index is None else index
        if idx < 0:
            idx = size + idx

        if idx >= size or idx < -size:
            raise ValueError('Objective index={0}, but the shape of the objective '
                             'variable is {1}'.format(index, shape))

        if loc == 'final':
            obj_index = -size + idx
        elif loc == 'initial':
            obj_index = idx
        else:
            raise ValueError('Invalid value for objective loc: {0}. Must be '
                             'one of \'initial\' or \'final\'.')

        super(PhaseBase, self).add_objective(obj_path, ref=ref, ref0=ref0, index=obj_index,
                                             adder=adder, scaler=scaler,
                                             parallel_deriv_color=parallel_deriv_color,
                                             vectorize_derivs=vectorize_derivs,
                                             simul_coloring=simul_coloring,
                                             simul_map=simul_map)

    def set_time_options(self, **kwargs):
        """
        Set options for the time (or the integration variable) in the Phase.

        Parameters
        ----------
        opt_initial : bool
            If True, the initial time of the phase is a design variable
            for optimization, otherwise False.
        opt_initial : bool
            If True, the duration of the phase is a design variable
            for optimization, otherwise False.
        initial : float
            Value of the time at the start of the phase.
        initial_bounds : Iterable of size 2
            Tuple of (lower, upper) bounds for time at the start of the phase.
        initial_scaler : float
            Scalar for the initial value of time.
        initial_adder : float
            Adder for the initial value of time.
        inital_ref0 : float
            Zero-reference value for the initial value of time.
        initial_ref : float
            Unit-reference value for the initial value of time.
        duration : float
            Value of the duration of time across the phase.
        duration_bounds : Iterable of size 2
            Tuple of (lower, upper) bounds for the duration of time
            across the phase.
        duration_scaler : float
            Scalar for the duration of time across the phase.
        duration_adder : float
            Adder for the duration of time across the phase.
        duration_ref0 : float
            Zero-reference value for the duration of time across the phase.
        duration_ref : float
            Unit-reference value for the duration of time across the phase.
        """
        # Don't allow the user to provide desvar options if the control is not optimal
        if not kwargs.get('opt_initial', True):
            illegal_options = []
            if kwargs.get('initial_bounds', None) is not None:
                illegal_options.append('initial_bounds')
            if kwargs.get('initial_scaler', None) is not None:
                illegal_options.append('initial_scaler')
            if kwargs.get('initial_adder', None) is not None:
                illegal_options.append('initial_adder')
            if kwargs.get('initial_ref', None) is not None:
                illegal_options.append('initial_ref')
            if kwargs.get('initial_ref0', None) is not None:
                illegal_options.append('initial_ref0')
            if illegal_options:
                msg = 'Invalid options for non-optimal ' \
                      'initial time: {0}'.format(', '.join(illegal_options))
                raise ValueError(msg)
        if not kwargs.get('opt_duration', True):
            illegal_options = []
            if kwargs.get('duration_bounds', None) is not None:
                illegal_options.append('duration_bounds')
            if kwargs.get('duration_scaler', None) is not None:
                illegal_options.append('duration_scaler')
            if kwargs.get('duration_adder', None) is not None:
                illegal_options.append('duration_adder')
            if kwargs.get('duration_ref', None) is not None:
                illegal_options.append('duration_ref')
            if kwargs.get('duration_ref0', None) is not None:
                illegal_options.append('duration_ref0')
            if illegal_options:
                msg = 'Invalid options for non-optimal ' \
                      'duration: {0}'.format(', '.join(illegal_options))
                raise ValueError(msg)
        self.time_options.update(kwargs)

    def _classify_var(self, var):
        """
        Classifies a variable of the given name or path.

        This method searches for it as a time variable, state variable,
        control variable, or parameter.  If it is not found to be one
        of those variables, it is assumed to be the path to a variable
        relative to the top of the ODE system for the phase.

        Parameters
        ----------
        var : str
            The name of the variable to be classified.

        Returns
        -------
        str
            The classification of the given variable, which is one of
            'time', 'state', 'control', 'control_rate',
            'control_rate2', or 'rhs'.

        """
        if var == 'time':
            return 'time'
        elif var in self.state_options:
            return 'state'
        elif var in self.control_options:
            if self.control_options[var]['opt']:
                return 'indep_control'
            else:
                return 'input_control'
        elif var.endswith('_rate'):
            if var[:-5] in self.control_options:
                return 'control_rate'
        elif var.endswith('_rate2'):
            if var[:-6] in self.control_options:
                return 'control_rate2'
        else:
            return 'rhs'

    def setup(self):
        transcription = self.metadata['transcription']
        num_segments = self.metadata['num_segments']
        transcription_order = self.metadata['transcription_order']
        segment_ends = self.metadata['segment_ends']
        compressed = self.metadata['compressed']

        if np.any(np.asarray(transcription_order) < 3):
            raise ValueError('Given transcription order ({0}) is less than '
                             'the minimum allowed value (3)'.format(transcription_order))

        self.grid_data = grid_data = GridData(
            num_segments=num_segments, transcription=transcription,
            transcription_order=transcription_order,
            segment_ends=segment_ends,
            compressed=compressed)

        self._time_extents = self._setup_time()

        # Declare control_rate comp to which we'll connect controls and parameters.
        if self.control_options:
            ctrl_rate_comp = ControlRateComp(control_options=self.control_options,
                                             time_units=self.time_options['units'],
                                             grid_data=self.grid_data)

            promoted_outputs = []

            self._setup_controls()
            # self._setup_opt_controls()
            # self._setup_input_controls()
            promoted_outputs.append('control_rates:*')

            self.add_subsystem('control_rate_comp', subsys=ctrl_rate_comp,
                               promotes_outputs=promoted_outputs)
            self.connect('time.dt_dstau', 'control_rate_comp.dt_dstau')

        self._setup_rhs()
        self._setup_defects()
        self._setup_states()

        self._setup_endpoint_conditions()
        self._setup_boundary_constraints()
        self._setup_path_constraints()

        self._check_unprovided_controls()

    def _setup_time(self):
        """
        Setup up the time component and time extents for the phase.

        Returns
        -------
        comps
            A list of the component names needed for time extents.
        """
        time_units = self.time_options['units']
        grid_data = self.grid_data

        indeps = []
        externals = []
        comps = []

        if self.time_options['opt_initial']:
            indeps.append('t_initial')
            self.connect('t_initial', 'time.t_initial')
        else:
            externals.append('t_initial')

        if self.time_options['opt_duration']:
            indeps.append('t_duration')
            self.connect('t_duration', 'time.t_duration')
        else:
            externals.append('t_duration')

        if indeps:
            indep = IndepVarComp()
            for var in indeps:
                indep.add_output(var, val=1.0, units=time_units)
            self.add_subsystem('time_extents', indep, promotes_outputs=['*'])
            comps += ['time_extents']

        time_comp = TimeComp(grid_data=grid_data, units=time_units)
        self.add_subsystem('time', time_comp, promotes_outputs=['time'], promotes_inputs=externals)

        if self.time_options['opt_initial']:
            self.add_design_var('t_initial',
                                lower=self.time_options['initial_bounds'][0],
                                upper=self.time_options['initial_bounds'][1],
                                scaler=self.time_options['initial_scaler'],
                                adder=self.time_options['initial_adder'],
                                ref0=self.time_options['initial_ref0'],
                                ref=self.time_options['initial_ref'])

        if self.time_options['opt_duration']:
            self.add_design_var('t_duration',
                                lower=self.time_options['duration_bounds'][0],
                                upper=self.time_options['duration_bounds'][1],
                                scaler=self.time_options['duration_scaler'],
                                adder=self.time_options['duration_adder'],
                                ref0=self.time_options['duration_ref0'],
                                ref=self.time_options['duration_ref'])
        return comps

    def _setup_controls(self):
        """
        Adds an IndepVarComp if necessary and issues appropriate connections based
        on transcription.
        """
        opt_controls = [name for (name, opts) in iteritems(self.control_options) if opts['opt']]

        num_opt_controls = len(opt_controls)

        num_input_controls = len(self.control_options) - num_opt_controls

        grid_data = self.grid_data

        if num_opt_controls > 0:
            indep = self.add_subsystem('indep_controls', subsys=IndepVarComp(),
                                       promotes_outputs=['*'])

        if num_input_controls > 0:
            passthru = ControlInputComp(num_nodes=grid_data.num_nodes,
                                        control_options=self.control_options)

            self.add_subsystem('input_controls', subsys=passthru, promotes_inputs=['*'],
                               promotes_outputs=['*'])

        num_dynamic_controls = 0

        for name, options in iteritems(self.control_options):
            if options['opt']:
                if options['dynamic']:
                    num_dynamic_controls = num_dynamic_controls + 1
                    num_input_nodes = grid_data.num_dynamic_control_input_nodes
                    map_indices_to_all = self.grid_data.input_maps['dynamic_control_to_all']

                    desvar_indices = list(range(self.grid_data.num_dynamic_control_input_nodes))
                    if options['fix_initial']:
                        desvar_indices.pop(0)
                    if options['fix_final']:
                        desvar_indices.pop()

                    if len(desvar_indices) > 0:
                        coerce_desvar_option = CoerceDesvar(grid_data.subset_num_nodes['disc'],
                                                            desvar_indices, options)

                        self.add_design_var(name='controls:{0}'.format(name),
                                            lower=coerce_desvar_option('lower'),
                                            upper=coerce_desvar_option('upper'),
                                            scaler=coerce_desvar_option('scaler'),
                                            adder=coerce_desvar_option('adder'),
                                            ref0=coerce_desvar_option('ref0'),
                                            ref=coerce_desvar_option('ref'),
                                            indices=desvar_indices)
                # END DYNAMIC CONTROL
                else:
                    # Static control
                    num_input_nodes = 1
                    map_indices_to_all = np.zeros(self.grid_data.subset_num_nodes['all'], dtype=int)

                    self.add_design_var(name='controls:{0}'.format(name),
                                        lower=options['lower'],
                                        upper=options['upper'],
                                        scaler=options['scaler'],
                                        adder=options['adder'],
                                        ref0=options['ref0'],
                                        ref=options['ref'])

                indep.add_output(name='controls:{0}'.format(name),
                                 val=options['val'],
                                 shape=(num_input_nodes, np.prod(options['shape'])),
                                 units=options['units'])
                # END STATIC CONTROL
                control_src_name = 'controls:{0}'.format(name)

            # END OPTIMAL CONTROL
            else:
                if options['dynamic']:
                    map_indices_to_all = self.grid_data.input_maps['dynamic_control_to_all']
                else:
                    map_indices_to_all = np.zeros(self.grid_data.subset_num_nodes['all'],
                                                  dtype=int)
                control_src_name = 'controls:{0}_out'.format(name)

            # END INPUT CONTROL

            # Connect to control rate
            if options['dynamic']:
                self.connect(control_src_name,
                             'control_rate_comp.controls:{0}'.format(name),
                             src_indices=map_indices_to_all)

        return num_dynamic_controls

    def _setup_rhs(self):
        raise NotImplementedError()

    def _setup_defects(self):
        raise NotImplementedError()

    def _setup_states(self):
        raise NotImplementedError()

    def _setup_endpoint_conditions(self):

        jump_comp = self.add_subsystem('indep_jumps', subsys=IndepVarComp(),
                                       promotes_outputs=['*'])

        jump_comp.add_output('initial_jump:time', val=0.0, units=self.time_options['units'],
                             desc='discontinuity in time at the start of the phase')

        jump_comp.add_output('final_jump:time', val=0.0, units=self.time_options['units'],
                             desc='discontinuity in time at the end of the phase')

        endpoint_comp = EndpointConditionsComp(time_options=self.time_options,
                                               state_options=self.state_options,
                                               control_options=self.control_options)

        self.connect('time',
                     'endpoint_conditions.initial_value:time',
                     src_indices=np.array([0]))

        self.connect('time',
                     'endpoint_conditions.final_value:time',
                     src_indices=np.array([-1]))

        self.connect('initial_jump:time',
                     'endpoint_conditions.initial_jump:time')

        self.connect('final_jump:time',
                     'endpoint_conditions.final_jump:time')

        promoted_list = ['time--', 'time-+', 'time+-', 'time++']

        for state_name, options in iteritems(self.state_options):
            size = np.prod(options['shape'])
            ar = np.arange(size)

            jump_comp.add_output('initial_jump:{0}'.format(state_name),
                                 val=np.zeros(options['shape']),
                                 units=options['units'],
                                 desc='discontinuity in {0} at the '
                                      'start of the phase'.format(state_name))

            jump_comp.add_output('final_jump:{0}'.format(state_name),
                                 val=np.zeros(options['shape']),
                                 units=options['units'],
                                 desc='discontinuity in {0} at the '
                                      'end of the phase'.format(state_name))

            self.connect('states:{0}'.format(state_name),
                         'endpoint_conditions.initial_value:{0}'.format(state_name),
                         src_indices=ar, flat_src_indices=True)

            self.connect('states:{0}'.format(state_name),
                         'endpoint_conditions.final_value:{0}'.format(state_name),
                         src_indices=-ar[::-1] - 1, flat_src_indices=True)

            self.connect('initial_jump:{0}'.format(state_name),
                         'endpoint_conditions.initial_jump:{0}'.format(state_name),
                         src_indices=ar, flat_src_indices=True)

            self.connect('final_jump:{0}'.format(state_name),
                         'endpoint_conditions.final_jump:{0}'.format(state_name),
                         src_indices=ar, flat_src_indices=True)

            promoted_list += ['states:{0}--'.format(state_name),
                              'states:{0}-+'.format(state_name),
                              'states:{0}+-'.format(state_name),
                              'states:{0}++'.format(state_name)]

        for control_name, options in iteritems(self.control_options):
            size = np.prod(options['shape'])
            ar = np.arange(size)

            if options['opt']:
                suffix = ''
            else:
                suffix = '_out'

            jump_comp.add_output('initial_jump:{0}'.format(control_name),
                                 val=np.zeros(options['shape']),
                                 units=options['units'],
                                 desc='discontinuity in {0} at the '
                                      'start of the phase'.format(control_name))

            jump_comp.add_output('final_jump:{0}'.format(control_name),
                                 val=np.zeros(options['shape']),
                                 units=options['units'],
                                 desc='discontinuity in {0} at the '
                                      'end of the phase'.format(control_name))

            self.connect('controls:{0}{1}'.format(control_name, suffix),
                         'endpoint_conditions.initial_value:{0}'.format(control_name),
                         src_indices=ar, flat_src_indices=True)

            self.connect('controls:{0}{1}'.format(control_name, suffix),
                         'endpoint_conditions.final_value:{0}'.format(control_name),
                         src_indices=-ar[::-1] - 1, flat_src_indices=True)

            self.connect('initial_jump:{0}'.format(control_name),
                         'endpoint_conditions.initial_jump:{0}'.format(control_name),
                         src_indices=ar, flat_src_indices=True)

            self.connect('final_jump:{0}'.format(control_name),
                         'endpoint_conditions.final_jump:{0}'.format(control_name),
                         src_indices=ar, flat_src_indices=True)

            promoted_list += ['controls:{0}--'.format(control_name),
                              'controls:{0}-+'.format(control_name),
                              'controls:{0}+-'.format(control_name),
                              'controls:{0}++'.format(control_name)]

        self.add_subsystem(name='endpoint_conditions', subsys=endpoint_comp,
                           promotes_outputs=promoted_list)

    def _setup_boundary_constraints(self):
        """
        Adds BoundaryConstraintComp if necessary and issues appropriate connections.
        """
        transcription = self.metadata['transcription']
        bc_comp = None

        if self._boundary_constraints:
            bc_comp = self.add_subsystem('boundary_constraints', subsys=BoundaryConstraintComp())

        for var, options in iteritems(self._boundary_constraints):
            con_name = options['constraint_name']
            con_units = options.get('units', None)
            con_shape = options.get('shape', (1,))

            # Determine the path to the variable which we will be constraining
            var_type = self._classify_var(var)

            if var_type == 'time':
                options['shape'] = (1,)
                options['units'] = self.time_options['units'] if con_units is None else con_units
                options['linear'] = True
                constraint_path = 'time'
            elif var_type == 'state':
                state_shape = self.state_options[var]['shape']
                state_units = self.state_options[var]['units']
                options['shape'] = state_shape if con_shape is None else con_shape
                options['units'] = state_units if con_units is None else con_units
                options['linear'] = True
                constraint_path = 'states:{0}'.format(var)
            elif var_type == 'indep_control':
                control_shape = self.control_options[var]['shape']
                control_units = self.control_options[var]['units']
                options['shape'] = control_shape if con_shape is None else con_shape
                options['units'] = control_units if con_units is None else con_units
                options['linear'] = True
                constraint_path = 'controls:{0}'.format(var)
            elif var_type == 'input_control':
                control_shape = self.control_options[var]['shape']
                control_units = self.control_options[var]['units']
                options['shape'] = control_shape if con_shape is None else con_shape
                options['units'] = control_units if con_units is None else con_units
                options['linear'] = True
                constraint_path = 'controls:{0}_out'.format(var)
            elif var_type == 'control_rate':
                control_var = var[:-5]
                control_shape = self.control_options[control_var]['shape']
                control_units = self.control_options[control_var]['units']
                control_rate_units = get_rate_units(control_units,
                                                    self.time_options['units'],
                                                    deriv=1)
                options['shape'] = control_shape if con_shape is None else con_shape
                options['units'] = control_rate_units if con_units is None else con_units
                constraint_path = 'control_rates:{0}'.format(var)
            elif var_type == 'control_rate2':
                control_var = var[:-6]
                control_shape = self.control_options[control_var]['shape']
                control_units = self.control_options[control_var]['units']
                control_rate_units = get_rate_units(control_units,
                                                    self.time_options['units'],
                                                    deriv=2)
                options['shape'] = control_shape if con_shape is None else con_shape
                options['units'] = control_rate_units if con_units is None else con_units
                constraint_path = 'control_rates:{0}'.format(var)
            else:
                # Failed to find variable, assume it is in the RHS
                if transcription == 'gauss-lobatto':
                    constraint_path = 'rhs_disc.{0}'.format(var)
                elif transcription == 'radau-ps':
                    constraint_path = 'rhs_all.{0}'.format(var)
                else:
                    raise ValueError('Invalid transcription')

                options['shape'] = con_shape
                options['units'] = con_units

            if 'initial' in options:
                options['initial']['units'] = options['units']
                bc_comp._add_initial_constraint(con_name,
                                                **options['initial'])
            if 'final' in options:
                options['final']['units'] = options['units']
                bc_comp._add_final_constraint(con_name,
                                              **options['final'])

            # Build the correct src_indices regardless of shape
            size = np.prod(options['shape'])
            src_idxs_initial = np.arange(size, dtype=int).reshape(options['shape'])
            src_idxs_final = np.arange(-size, 0, dtype=int).reshape(options['shape'])
            src_idxs = np.stack((src_idxs_initial, src_idxs_final))

            self.connect(constraint_path,
                         'boundary_constraints.boundary_values:{0}'.format(con_name),
                         src_indices=src_idxs, flat_src_indices=True)

    def _check_unprovided_controls(self):
        logger = get_logger('check_config', use_format=True)
        unconnected = []
        ode_options = self.metadata['ode_class'](num_nodes=1,
                                                 **self.metadata['ode_init_kwargs']).ode_options
        ode_parameters = ode_options._dynamic_parameters.copy()

        for p in ode_parameters:
            p_is_connected = False
            for control_name, options in iteritems(self.control_options):
                if control_name == p:
                    p_is_connected = True
                if options['rate_param'] == p:
                    p_is_connected = True
                if options['rate2_param'] == p:
                    p_is_connected = True
            if not p_is_connected:
                unconnected.append(p)
        if unconnected:
            logger.warning('The following ODE parameters are not provided'
                           ' by phase {0} as controls, control rates nor'
                           ' parameters: {1}'.format(self.name, unconnected))

    def get_values(self, var, nodes=None):
        """
        Retrieve the values of the given variable at the given
        subset of nodes.

        Parameters
        ----------
        var : str
            The variable whose values are to be returned.  This may be
            the name 'time', the name of a state, control, or parameter,
            or the path to a variable in the ODE system of the phase.
        nodes : str
            The name of the node subset, one of 'disc', 'col', 'None'.
            This option does not apply to GLMPhase. The default is 'None'.

        Returns
        -------
        ndarray
            An array of the values at the requested node subset.  The
            node index is the first dimension of the ndarray.
        """
        raise NotImplementedError('get_values has not been implemented for this class.')

    def interpolate(self, xs=None, ys=None, nodes=None, kind='linear', axis=0):
        """
        Return an array of values on [a,b] linearly interpolated to the
        input nodes of the phase.

        Parameters
        ----------
        xs :  ndarray
            Array of integration variable values.
        ys :  ndarray
            Array of control/state/parameter values.
        nodes :  str
            Node type ('disc', 'col' or 'all').
        kind : str
            Specifies the kind of interpolation, as per the scipy.interpolate package.
            One of ('linear', 'nearest', 'zero', 'slinear', 'quadratic', 'cubic'
            where 'zero', 'slinear', 'quadratic' and 'cubic' refer to a spline
            interpolation of zeroth, first, second or third order) or as an
            integer specifying the order of the spline interpolator to use.
            Default is 'linear'.
        axis : int
            Specifies the axis along which interpolation should be performed.  Default is
            the first axis (0).

        Returns
        -------
        np.array
            The values of y interpolated at nodes of the specified type.
        """
        if self.metadata['transcription'] == 'glm' and nodes is not None:
            raise ValueError('With GLMPhase, nodes=None is the only valid option.')

        if nodes is None:
            nodes = 'all'

        if not isinstance(ys, Iterable):
            raise ValueError('ys must be provided as an Iterable of length at least 2.')
        if nodes not in ('col', 'disc', 'all'):
            raise ValueError("nodes must be one of 'col', 'disc', or 'all'")
        if xs is None:
            if len(ys) != 2:
                raise ValueError('xs may only be unspecified when len(ys)=2')
            if kind != 'linear':
                raise ValueError('kind must be linear when xs is unspecified.')
            xs = [-1, 1]
        elif len(xs) != np.prod(np.asarray(xs).shape):
            raise ValueError('xs must be viewable as a 1D array')

        node_locations = self.grid_data.node_ptau[self.grid_data.subset_node_indices[nodes]]
        if self.metadata['compressed']:
            node_locations = np.array(sorted(list(set(node_locations))))
        # Affine transform xs into tau space [-1, 1]
<<<<<<< HEAD
        _xs = np.asarray(xs)
        m = 2.0 / (_xs[-1] - _xs[0])
        b = 1.0 - (m * _xs[-1])
        taus = m * _xs + b
        interpfunc = interpolate.interp1d(taus, ys, kind=kind)
        return np.atleast_2d(interpfunc(node_locations)).T
=======
        _xs = np.asarray(xs).ravel()
        m = 2.0/(_xs[-1] - _xs[0])
        b = 1.0-(m*_xs[-1])
        taus = m*_xs + b
        interpfunc = interpolate.interp1d(taus, ys, axis=axis, kind=kind)
        res = np.atleast_2d(interpfunc(node_locations))
        if res.shape[0] == 1:
            res = res.T
        return res
>>>>>>> 638f12b7
<|MERGE_RESOLUTION|>--- conflicted
+++ resolved
@@ -1117,14 +1117,6 @@
         if self.metadata['compressed']:
             node_locations = np.array(sorted(list(set(node_locations))))
         # Affine transform xs into tau space [-1, 1]
-<<<<<<< HEAD
-        _xs = np.asarray(xs)
-        m = 2.0 / (_xs[-1] - _xs[0])
-        b = 1.0 - (m * _xs[-1])
-        taus = m * _xs + b
-        interpfunc = interpolate.interp1d(taus, ys, kind=kind)
-        return np.atleast_2d(interpfunc(node_locations)).T
-=======
         _xs = np.asarray(xs).ravel()
         m = 2.0/(_xs[-1] - _xs[0])
         b = 1.0-(m*_xs[-1])
@@ -1133,5 +1125,4 @@
         res = np.atleast_2d(interpfunc(node_locations))
         if res.shape[0] == 1:
             res = res.T
-        return res
->>>>>>> 638f12b7
+        return res