--- conflicted
+++ resolved
@@ -136,11 +136,7 @@
                           fix_initial=False, fix_final=False, initial_bounds=None,
                           final_bounds=None, lower=None, upper=None, scaler=None, adder=None,
                           ref=None, ref0=None, defect_scaler=1.0, defect_ref=None,
-<<<<<<< HEAD
-                          solve_segments=False, solve_continuity=False):
-=======
-                          solve_segments=False, time_direction='forward'):
->>>>>>> 392c5ff0
+                          solve_segments=False, propagation='forward', solve_continuity=False):
         """
         Set options that apply the EOM state variable of the given name.
 
@@ -183,10 +179,9 @@
             If True, a solver will be used to converge the collocation defects within a segment.
             Note that the state continuity defects between segements will still be
             handled by the optimizer.
-        time_direction : str
+        propagation : str
             The direction of time propagation for this state when solve_segments is True.  Must be
             one of 'forward' or 'backward'.
-
         solve_continuity : bool(False)
             If True, then initial conditions for this variable come from an external source.
             This option is only valid if solve_segments is also True.
@@ -207,15 +202,12 @@
         self.state_options[name]['defect_scaler'] = defect_scaler
         self.state_options[name]['defect_ref'] = defect_ref
         self.state_options[name]['solve_segments'] = solve_segments
-<<<<<<< HEAD
         self.state_options[name]['solve_continuity'] = solve_continuity
+        self.state_options[name]['propagation'] = propagation
 
         if solve_continuity and not solve_segments:
             msg = "The 'solve_continuity' option can only be used when 'solve_segments' is True."
             raise ValueError(msg)
-=======
-        self.state_options[name]['time_direction'] = time_direction
->>>>>>> 392c5ff0
 
     def add_control(self, name, val=0.0, units=0, opt=True, lower=None, upper=None,
                     fix_initial=False, fix_final=False,
