from __future__ import division, print_function, absolute_import

from collections import Iterable
import inspect
from six import iteritems
import warnings

import numpy as np

from scipy import interpolate

from openmdao.api import Problem, Group, IndepVarComp, SqliteRecorder
from openmdao.utils.general_utils import warn_deprecation
from openmdao.core.system import System

# from dymos.phases.components import BoundaryConstraintComp
from dymos.phases.components import BoundaryConstraintComp
from dymos.phases.components import InputParameterComp
from dymos.phases.components import TimeComp
from dymos.phases.options import ControlOptionsDictionary, DesignParameterOptionsDictionary, \
    InputParameterOptionsDictionary, StateOptionsDictionary, TimeOptionsDictionary
from dymos.phases.components import ControlInterpComp
from dymos.phases.grid_data import GridData
from dymos.ode_options import ODEOptions
from dymos.utils.constants import INF_BOUND
from dymos.utils.misc import get_rate_units
from dymos.utils.misc import CoerceDesvar


_unspecified = object()


class PhaseBase(Group):
    def __init__(self, **kwargs):

        super(PhaseBase, self).__init__(**kwargs)

        self.state_options = {}
        self.control_options = {}
        self.design_parameter_options = {}
        self.input_parameter_options = {}
        self.traj_parameter_options = {}
        self.time_options = TimeOptionsDictionary()
        self._initial_boundary_constraints = {}
        self._final_boundary_constraints = {}
        self._path_constraints = {}
        self._timeseries_outputs = {}
        self._objectives = []
        self._ode_controls = {}
        self.grid_data = None
        self._time_extents = []

        # check that ode_class is appropriate
        if not inspect.isclass(self.options['ode_class']):
            raise ValueError('ode_class must be a class, not an instance.')
        if not issubclass(self.options['ode_class'], System):
            raise ValueError('ode_class must be derived from openmdao.core.System.')
        if not hasattr(self.options['ode_class'], 'ode_options') or \
                not isinstance(self.options['ode_class'].ode_options, ODEOptions):
            raise ValueError('ode_class has no ODE metadata.  Use @declare_time, @declare_state'
                             'and @declare_control to assign ODE metadata.')

        self.ode_options = self.options['ode_class'].ode_options

        # Copy default value for options from the ODEOptions
        for state_name, options in iteritems(self.ode_options._states):
            self.state_options[state_name] = StateOptionsDictionary()
            self.state_options[state_name]['shape'] = options['shape']
            self.state_options[state_name]['units'] = options['units']
            self.state_options[state_name]['targets'] = options['targets']
            self.state_options[state_name]['rate_source'] = options['rate_source']

        # Integration variable options default to values from the RHS
        self.time_options['units'] = self.ode_options._time_options['units']
        self.time_options['targets'] = self.ode_options._time_options['targets']
        self.time_options['time_phase_targets'] = \
            self.ode_options._time_options['time_phase_targets']

    def initialize(self):
        self.options.declare('num_segments', types=int, desc='Number of segments')
        self.options.declare('ode_class',
                             desc='System defining the ODE')
        self.options.declare('ode_init_kwargs', types=dict, default={},
                             desc='Keyword arguments provided when initializing the ODE System')
        self.options.declare('transcription', values=['gauss-lobatto', 'radau-ps', 'explicit'],
                             desc='Transcription technique of the optimal control problem.')
        self.options.declare('segment_ends', default=None, types=Iterable, allow_none=True,
                             desc='Iterable of locations of segment ends or None for equally'
                                  'spaced segments')
        self.options.declare('transcription_order', default=3, types=(int, Iterable),
                             desc='Order of the transcription')
        self.options.declare('compressed', default=True, types=bool,
                             desc='Use compressed transcription')

    def set_state_options(self, name, units=_unspecified, val=1.0,
                          fix_initial=False, fix_final=False, initial_bounds=None,
                          final_bounds=None, lower=None, upper=None, scaler=None, adder=None,
                          ref=None, ref0=None, defect_scaler=1.0, defect_ref=None,
                          solve_segments=False):
        """
        Set options that apply the EOM state variable of the given name.

        Parameters
        ----------
        name : str
            Name of the state variable in the RHS.
        units : str or None
            Units in which the state variable is defined.  Internally components may use different
            units for the state variable, but the IndepVarComp which provides its value will provide
            it in these units, and collocation defects will use these units.  If units is not
            specified here then the value as defined in the ODEOptions (@declare_state) will be
            used.
        val :  ndarray
            The default value of the state at the state discretization nodes of the phase.
        fix_initial : bool(False)
            If True, omit the first value of the state from the design variables (prevent the
            optimizer from changing it).
        fix_final : bool(False)
            If True, omit the final value of the state from the design variables (prevent the
            optimizer from changing it).
        lower : float or ndarray or None (None)
            The lower bound of the state at the nodes of the phase.
        upper : float or ndarray or None (None)
            The upper bound of the state at the nodes of the phase.
        scaler : float or ndarray or None (None)
            The scaler of the state value at the nodes of the phase.
        adder : float or ndarray or None (None)
            The adder of the state value at the nodes of the phase.
        ref0 : float or ndarray or None (None)
            The zero-reference value of the state at the nodes of the phase.
        ref : float or ndarray or None (None)
            The unit-reference value of the state at the nodes of the phase
        defect_scaler : float or ndarray (1.0)
            The scaler of the state defect at the collocation nodes of the phase.
        defect_ref : float or ndarray (1.0)
            The unit-reference value of the state defect at the collocation nodes of the phase. If
            provided, this value overrides defect_scaler.
        solve_segments: bool(False)
            If True, a solver will be used to converge the collocation defects within a segment.
            Note that the state continuity defects between segements will still be
            handled by the optimizer.

        """
        if units is not _unspecified:
            self.state_options[name]['units'] = units
        self.state_options[name]['val'] = val
        self.state_options[name]['fix_initial'] = fix_initial
        self.state_options[name]['fix_final'] = fix_final
        self.state_options[name]['initial_bounds'] = initial_bounds
        self.state_options[name]['final_bounds'] = final_bounds
        self.state_options[name]['lower'] = lower
        self.state_options[name]['upper'] = upper
        self.state_options[name]['scaler'] = scaler
        self.state_options[name]['adder'] = adder
        self.state_options[name]['ref'] = ref
        self.state_options[name]['ref0'] = ref0
        self.state_options[name]['defect_scaler'] = defect_scaler
        self.state_options[name]['defect_ref'] = defect_ref
        self.state_options[name]['solve_segments'] = solve_segments

    def add_control(self, name, val=0.0, units=0, opt=True, lower=None, upper=None,
                    fix_initial=False, fix_final=False,
                    scaler=None, adder=None, ref=None, ref0=None, continuity=None,
                    rate_continuity=None, rate_continuity_scaler=1.0,
                    rate2_continuity=None, rate2_continuity_scaler=1.0,
                    rate_param=None, rate2_param=None):
        """
        Adds a dynamic control variable to be tied to a parameter in the ODE.

        Parameters
        ----------
        name : str
            Name of the controllable parameter in the ODE.
        val : float or ndarray
            Default value of the control at all nodes.  If val scalar and the control
            is dynamic it will be broadcast.
        units : str or None or 0
            Units in which the control variable is defined.  If 0, use the units declared
            for the parameter in the ODE.
        opt : bool
            If True (default) the value(s) of this control will be design variables in
            the optimization problem, in the path 'phase_name.indep_controls.controls:control_name'.
            If False, the values of this control will exist as aainput controls:{name}
        lower : float or ndarray
            The lower bound of the control at the nodes of the phase.
        upper : float or ndarray
            The upper bound of the control at the nodes of the phase.
        scaler : float or ndarray
            The scaler of the control value at the nodes of the phase.
        adder : float or ndarray
            The adder of the control value at the nodes of the phase.
        ref0 : float or ndarray
            The zero-reference value of the control at the nodes of the phase.
        ref : float or ndarray
            The unit-reference value of the control at the nodes of the phase
        continuity : bool or None
            True if continuity in the value of the control is desired at the segment bounds.
            See notes about default values for continuity.
        rate_continuity : bool or None
            True if continuity in the rate of the control is desired at the segment bounds.  This
            rate is normalized to segment tau space.
            See notes about default values for continuity.
        rate_continuity_scaler : float or ndarray
            The scaler to use for the rate_continuity constraint given to the optimizer.
        rate2_continuity : bool or None
            True if continuity in the second derivative of the control is desired at the
            segment bounds. This second derivative is normalized to segment tau space.
            See notes about default values for continuity.
        rate2_continuity_scaler : float or ndarray
            The scaler to use for the rate2_continuity constraint given to the optimizer.
        rate_param : None or str
            The name of the parameter in the ODE to which the first time-derivative
            of the control value is connected.
        rate2_param : None or str
            The name of the parameter in the ODE to which the second time-derivative
            of the control value is connected.

        Notes
        -----
        If continuity is None or rate continuity is None, the default value for
        continuity is True and rate continuity of False.

        The default value of continuity and rate continuity for input controls (opt=False)
        is False.

        The user may override these defaults by specifying them as True or False.

        """
        ode_params = self.ode_options._parameters
        if name in self.control_options:
            raise ValueError('{0} has already been added as a control.'.format(name))
        if name in self.design_parameter_options:
            raise ValueError('{0} has already been added as a design parameter.'.format(name))
        if name in self.input_parameter_options:
            raise ValueError('{0} has already been added as an input parameter.'.format(name))
        if name in ode_params and not ode_params[name]['dynamic']:
            raise ValueError('{0} is declared as a static parameter and therefore cannot be '
                             'used as a dynamic control'.format(name))

        self.control_options[name] = ControlOptionsDictionary()

        if name in ode_params:
            ode_param_info = ode_params[name]
            self.control_options[name]['units'] = ode_param_info['units']
            self.control_options[name]['shape'] = ode_param_info['shape']
            self.control_options[name]['targets'] = ode_param_info['targets']
        else:
            rate_used = \
                rate_param is not None and rate_param in ode_params
            rate2_used = \
                rate2_param is not None and rate2_param in ode_params
            if not rate_used and not rate2_used:
                err_msg = '{0} is not a controllable parameter in the ODE system, nor is it ' \
                          'connected to one through its rate or second derivative.'.format(name)
                raise ValueError(err_msg)

        if rate_param is not None:
            ode_rate_param_info = ode_params[rate_param]
            self.control_options[name]['rate_param'] = rate_param
            self.control_options[name]['shape'] = ode_rate_param_info['shape']
        if rate2_param is not None:
            ode_rate2_param_info = ode_params[rate2_param]
            self.control_options[name]['rate2_param'] = rate2_param
            self.control_options[name]['shape'] = ode_rate2_param_info['shape']

        # Don't allow the user to provide desvar options if the control is not optimal
        if not opt:
            illegal_options = []
            if lower is not None:
                illegal_options.append('lower')
            if upper is not None:
                illegal_options.append('upper')
            if scaler is not None:
                illegal_options.append('scaler')
            if adder is not None:
                illegal_options.append('adder')
            if ref is not None:
                illegal_options.append('ref')
            if ref0 is not None:
                illegal_options.append('ref0')
            if continuity is not None:
                illegal_options.append('continuity')
            if rate_continuity is not None:
                illegal_options.append('rate_continuity')
            if illegal_options:
                msg = 'Invalid options for non-optimal control "{0}":'.format(name) + \
                      ', '.join(illegal_options)
                warnings.warn(msg, RuntimeWarning)

        self.control_options[name]['val'] = val
        self.control_options[name]['opt'] = opt
        self.control_options[name]['fix_initial'] = fix_initial
        self.control_options[name]['fix_final'] = fix_final
        self.control_options[name]['lower'] = lower
        self.control_options[name]['upper'] = upper
        self.control_options[name]['scaler'] = scaler
        self.control_options[name]['adder'] = adder
        self.control_options[name]['ref'] = ref
        self.control_options[name]['ref0'] = ref0
        self.control_options[name]['rate_continuity_scaler'] = rate_continuity_scaler
        self.control_options[name]['rate2_continuity_scaler'] = rate2_continuity_scaler

        if continuity is None:
            self.control_options[name]['continuity'] = opt
        else:
            self.control_options[name]['continuity'] = continuity

        if rate_continuity is None:
            self.control_options[name]['rate_continuity'] = False
        else:
            self.control_options[name]['rate_continuity'] = rate_continuity

        if rate2_continuity is None:
            self.control_options[name]['rate2_continuity'] = False
        else:
            self.control_options[name]['rate2_continuity'] = rate2_continuity

        if units != 0:
            self.control_options[name]['units'] = units

    def add_design_parameter(self, name, val=0.0, units=0, opt=True,
                             lower=None, upper=None, scaler=None, adder=None, ref=None, ref0=None):
        """
        Add a design parameter (static control variable) to the phase.

        Parameters
        ----------
        name : str
            Name of the design parameter.
        val : float or ndarray
            Default value of the design parameter at all nodes.
        units : str or None or 0
            Units in which the design parameter is defined.  If 0, use the units declared
            for the parameter in the ODE.
        opt : bool
            If True (default) the value(s) of this design parameter will be design variables in
            the optimization problem, in the path 'phase_name.indep_controls.controls:control_name'.
            If False, the this design parameter will still be owned by an IndepVarComp in the phase,
            but it will not be a design variable in the optimization.
        lower : float or ndarray
            The lower bound of the design parameter value.
        upper : float or ndarray
            The upper bound of the design parameter value.
        scaler : float or ndarray
            The scaler of the design parameter value for the optimizer.
        adder : float or ndarray
            The adder of the design parameter value for the optimizer.
        ref0 : float or ndarray
            The zero-reference value of the design parameter for the optimizer.
        ref : float or ndarray
            The unit-reference value of the design parameter for the optimizer.

        """
        if name in self.control_options:
            raise ValueError('{0} has already been added as a control.'.format(name))
        if name in self.design_parameter_options:
            raise ValueError('{0} has already been added as a design parameter.'.format(name))
        if name in self.input_parameter_options:
            raise ValueError('{0} has already been added as an input parameter.'.format(name))

        self.design_parameter_options[name] = DesignParameterOptionsDictionary()

        if name in self.ode_options._parameters:
            ode_param_info = self.ode_options._parameters[name]
            self.design_parameter_options[name]['units'] = ode_param_info['units']
            self.design_parameter_options[name]['shape'] = ode_param_info['shape']
            self.design_parameter_options[name]['dynamic'] = ode_param_info['dynamic']
        else:
            err_msg = '{0} is not a controllable parameter in the ODE system.'.format(name)
            raise ValueError(err_msg)

        # Don't allow the user to provide desvar options if the design parameter is not a desvar
        if not opt:
            illegal_options = []
            if lower is not None:
                illegal_options.append('lower')
            if upper is not None:
                illegal_options.append('upper')
            if scaler is not None:
                illegal_options.append('scaler')
            if adder is not None:
                illegal_options.append('adder')
            if ref is not None:
                illegal_options.append('ref')
            if ref0 is not None:
                illegal_options.append('ref0')
            if illegal_options:
                msg = 'Invalid options for non-optimal design parameter "{0}":'.format(name) \
                      + ', '.join(illegal_options)
                warnings.warn(msg, RuntimeWarning)

        self.design_parameter_options[name]['val'] = val
        self.design_parameter_options[name]['opt'] = opt
        self.design_parameter_options[name]['lower'] = lower
        self.design_parameter_options[name]['upper'] = upper
        self.design_parameter_options[name]['scaler'] = scaler
        self.design_parameter_options[name]['adder'] = adder
        self.design_parameter_options[name]['ref'] = ref
        self.design_parameter_options[name]['ref0'] = ref0

        if units != 0:
            self.design_parameter_options[name]['units'] = units

    def add_input_parameter(self, name, val=0.0, units=0):
        """
        Add an input parameter (static control variable) to the phase.

        Parameters
        ----------
        name : str
            Name of the ODE parameter to be controlled via this input parameter.
        val : float or ndarray
            Default value of the design parameter at all nodes.
        units : str or None or 0
            Units in which the design parameter is defined.  If 0, use the units declared
            for the parameter in the ODE.
        """

        if name in self.control_options:
            raise ValueError('{0} has already been added as a control.'.format(name))
        if name in self.design_parameter_options:
            raise ValueError('{0} has already been added as a design parameter.'.format(name))
        if name in self.input_parameter_options:
            raise ValueError('{0} has already been added as an input parameter.'.format(name))
        if name in self.traj_parameter_options:
            raise ValueError('{0} has already been added as a trajectory input '
                             'parameter.'.format(name))

        self.input_parameter_options[name] = InputParameterOptionsDictionary()

        if name in self.ode_options._parameters:
            ode_param_info = self.ode_options._parameters[name]
            self.input_parameter_options[name]['units'] = ode_param_info['units']
            self.input_parameter_options[name]['shape'] = ode_param_info['shape']
            self.input_parameter_options[name]['dynamic'] = ode_param_info['dynamic']
        else:
            err_msg = '{0} is not a controllable parameter in the ODE system.'.format(name)
            raise ValueError(err_msg)

        self.input_parameter_options[name]['val'] = val

        if units != 0:
            self.input_parameter_options[name]['units'] = units

    def _add_traj_parameter(self, name, val=0.0, units=0):
        """
        Add an input parameter to the phase that is connected to an input or design parameter
        in the parent trajectory.

        Parameters
        ----------
        name : str
            Name of the ODE parameter to be controlled via this input parameter.
        val : float or ndarray
            Default value of the design parameter at all nodes.
        units : str or None or 0
            Units in which the design parameter is defined.  If 0, use the units declared
            for the parameter in the ODE.        """

        if name in self.control_options:
            raise ValueError('{0} has already been added as a control.'.format(name))
        if name in self.design_parameter_options:
            raise ValueError('{0} has already been added as a design parameter.'.format(name))
        if name in self.input_parameter_options:
            raise ValueError('{0} has already been added as an input parameter.'.format(name))
        if name in self.traj_parameter_options:
            raise ValueError('{0} has already been added as a trajectory input '
                             'parameter.'.format(name))

        self.traj_parameter_options[name] = InputParameterOptionsDictionary()

        if name in self.ode_options._parameters:
            ode_param_info = self.ode_options._parameters[name]
            self.traj_parameter_options[name]['units'] = ode_param_info['units']
            self.traj_parameter_options[name]['shape'] = ode_param_info['shape']
            self.traj_parameter_options[name]['dynamic'] = ode_param_info['dynamic']
        else:
            err_msg = '{0} is not a controllable parameter in the ODE system.'.format(name)
            raise ValueError(err_msg)

        self.traj_parameter_options[name]['val'] = val

        if units != 0:
            self.traj_parameter_options[name]['units'] = units

    def add_boundary_constraint(self, name, loc, constraint_name=None, units=None, lower=None,
                                upper=None, equals=None, scaler=None, adder=None,
                                ref=None, ref0=None, linear=False):
        r"""
        Add a boundary constraint to a variable in the phase.

        Parameters
        ----------
        name : string
            Name of the variable to constrain.  If name is not a state, control, or 'time',
            then this is assumed to be the path of the variable to be constrained in the ODE.
        loc : string
            The location of the boundary constraint ('initial' or 'final')
        constraint_name : string or None
            The name of the variable as provided to the boundary constraint comp.  By
            default this is the last element in `name` when split by dots.  The user may
            override the constraint name if splitting the path causes name collisions.
        units : str or None
            The units in which the boundary constraint is to be applied.  If None, use the
            units associated with the constrained output.  If provided, must be compatible with
            the variables units.
        lower : float or ndarray, optional
            Lower boundary for the variable
        upper : float or ndarray, optional
            Upper boundary for the variable
        equals : float or ndarray, optional
            Equality constraint value for the variable
        ref : float or ndarray, optional
            Value of response variable that scales to 1.0 in the driver.
        ref0 : float or ndarray, optional
            Value of response variable that scales to 0.0 in the driver.
        adder : float or ndarray, optional
            Value to add to the model value to get the scaled value. Adder
            is first in precedence.
        scaler : float or ndarray, optional
            value to multiply the model value to get the scaled value. Scaler
            is second in precedence.
        linear : bool
            Set to True if constraint is linear. Default is False.
        """
        if loc not in ['initial', 'final']:
            raise ValueError('Invalid boundary constraint location "{0}". Must be '
                             '"initial" or "final".'.format(loc))

        if constraint_name is None:
            constraint_name = name.split('.')[-1]

        bc_dict = self._initial_boundary_constraints \
            if loc == 'initial' else self._final_boundary_constraints

        bc_dict[name] = {}
        bc_dict[name]['constraint_name'] = constraint_name

        bc_dict[name]['lower'] = lower
        bc_dict[name]['upper'] = upper
        bc_dict[name]['equals'] = equals
        bc_dict[name]['scaler'] = scaler
        bc_dict[name]['adder'] = adder
        bc_dict[name]['ref0'] = ref0
        bc_dict[name]['ref'] = ref
        bc_dict[name]['linear'] = linear
        bc_dict[name]['units'] = units

    def add_path_constraint(self, name, constraint_name=None, units=None, lower=None,
                            upper=None, equals=None, scaler=None, adder=None,
                            ref=None, ref0=None, linear=False):
        r"""
        Add a path constraint to a variable in the phase.

        Parameters
        ----------
        name : string
            Name of the response variable in the system.
        constraint_name : string or None
            The name of the variable as provided to the boundary constraint comp.  By
            default this is the last element in `name` when split by dots.  The user may
            override the constraint name if splitting the path causes name collisions.
        units : str or None
            The units in which the boundary constraint is to be applied.  If None, use the
            units associated with the constrained output.  If provided, must be compatible with
            the variables units.
        lower : float or ndarray, optional
            Lower boundary for the variable
        upper : float or ndarray, optional
            Upper boundary for the variable
        equals : float or ndarray, optional
            Equality constraint value for the variable
        ref : float or ndarray, optional
            Value of response variable that scales to 1.0 in the driver.
        ref0 : float or ndarray, optional
            Value of response variable that scales to 0.0 in the driver.
        adder : float or ndarray, optional
            Value to add to the model value to get the scaled value. Adder
            is first in precedence.
        scaler : float or ndarray, optional
            value to multiply the model value to get the scaled value. Scaler
            is second in precedence.
        linear : bool
            Set to True if constraint is linear. Default is False.

        """
        if constraint_name is None:
            constraint_name = name.split('.')[-1]

        if name not in self._path_constraints:
            self._path_constraints[name] = {}
            self._path_constraints[name]['constraint_name'] = constraint_name

        self._path_constraints[name]['lower'] = lower
        self._path_constraints[name]['upper'] = upper
        self._path_constraints[name]['equals'] = equals
        self._path_constraints[name]['scaler'] = scaler
        self._path_constraints[name]['adder'] = adder
        self._path_constraints[name]['ref0'] = ref0
        self._path_constraints[name]['ref'] = ref
        self._path_constraints[name]['linear'] = linear
        self._path_constraints[name]['units'] = units

    def add_timeseries_output(self, name, output_name=None, units=None, shape=(1,)):
        r"""
        Add a path constraint to a variable in the phase.

        Parameters
        ----------
        name : string
            The name of the variable to be used as a timeseries output.  Must be one of
            'time', 'time_phase', 't_initial', 't_duration', or one of the states, controls,
            control rates, or parameters in the phase.
        output_name : string or None
            The name of the variable as listed in the phase timeseries outputs.  By
            default this is the last element in `name` when split by dots.  The user may
            override the constraint name if splitting the path causes name collisions.
        units : str or None
            The units in which the boundary constraint is to be applied.  If None, use the
            units associated with the constrained output.  If provided, must be compatible with
            the variables units.
        shape : tuple
            The shape of the timeseries output variable.  This must be provided (if not scalar)
            since Dymos doesn't necessarily know the shape of ODE outputs until setup time.
        """
        if output_name is None:
            output_name = name.split('.')[-1]

        if name not in self._timeseries_outputs:
            self._timeseries_outputs[name] = {}
            self._timeseries_outputs[name]['output_name'] = output_name

        self._timeseries_outputs[name]['units'] = units
        self._timeseries_outputs[name]['shape'] = shape

    def add_objective(self, name, loc='final', index=None, shape=(1,), ref=None, ref0=None,
                      adder=None, scaler=None, parallel_deriv_color=None,
                      vectorize_derivs=False):
        """
        Allows the user to add an objective in the phase.  If name is not a state,
        control, control rate, or 'time', then this is assumed to be the path of the variable
        to be constrained in the RHS.

        Parameters
        ----------
        name : str
            Name of the objective variable.  This should be one of 'time', a state or control
            variable, or the path to an output from the top level of the RHS.
        loc : str
            Where in the phase the objective is to be evaluated.  Valid
            options are 'initial' and 'final'.  The default is 'final'.
        index : int, optional
            If variable is an array at each point in time, this indicates which index is to be
            used as the objective, assuming C-ordered flattening.
        shape : int, optional
            The shape of the objective variable, at a point in time
        ref : float or ndarray, optional
            Value of response variable that scales to 1.0 in the driver.
        ref0 : float or ndarray, optional
            Value of response variable that scales to 0.0 in the driver.
        adder : float or ndarray, optional
            Value to add to the model value to get the scaled value. Adder
            is first in precedence.
        scaler : float or ndarray, optional
            value to multiply the model value to get the scaled value. Scaler
            is second in precedence.
        parallel_deriv_color : string
            If specified, this design var will be grouped for parallel derivative
            calculations with other variables sharing the same parallel_deriv_color.
        vectorize_derivs : bool
            If True, vectorize derivative calculations.
        """
        raise NotImplementedError('This class does not implement add_objective')

    def _add_objective(self, obj_path, loc='final', index=None, shape=(1,), ref=None, ref0=None,
                       adder=None, scaler=None, parallel_deriv_color=None, vectorize_derivs=False):
        """
        Called by add_objective in classes that derive from PhaseBase.  Each subclass is responsible
        for determining the objective path in the system.  This method then figures out the correct
        index based on the given loc and index attributes, and calls the standard add_objective
        method.

        Parameters
        ----------
        name : str
            Name of the objective variable.  This should be one of 'time', a state or control
            variable, or the path to an output from the top level of the RHS.
        loc : str
            Where in the phase the objective is to be evaluated.  Valid
            options are 'initial' and 'final'.  The default is 'final'.
        index : int, optional
            If variable is an array at each point in time, this indicates which index is to be
            used as the objective, assuming C-ordered flattening.
        shape : int, optional


        Parameters
        ----------
        obj_path : str
            The name of the variable in the phase to be used as an objective.
        loc : str
            One of 'initial' or 'final', depending on where in the phase the objective should be
            measured.
        index : int or None
            The index into the flattened shape giving the index at an instance in time to be used
            as the objective.  This index assumes row-major (C) ordering when flattening.
        shape : tuple
            The shape of the objective variable, at a point in time
        ref : float or ndarray, optional
            Value of response variable that scales to 1.0 in the driver.
        ref0 : float or ndarray, optional
            Value of response variable that scales to 0.0 in the driver.
        adder : float or ndarray, optional
            Value to add to the model value to get the scaled value. Adder
            is first in precedence.
        scaler : float or ndarray, optional
            value to multiply the model value to get the scaled value. Scaler
            is second in precedence.
        parallel_deriv_color : string
            If specified, this design var will be grouped for parallel derivative
            calculations with other variables sharing the same parallel_deriv_color.
        vectorize_derivs : bool
            If True, vectorize derivative calculations.
        """
        size = int(np.prod(shape))

        if size > 1 and index is None:
            raise ValueError('Objective variable is non-scaler {0} but no index specified '
                             'for objective'.format(shape))

        idx = 0 if index is None else index
        if idx < 0:
            idx = size + idx

        if idx >= size or idx < -size:
            raise ValueError('Objective index={0}, but the shape of the objective '
                             'variable is {1}'.format(index, shape))

        if loc == 'final':
            obj_index = -size + idx
        elif loc == 'initial':
            obj_index = idx
        else:
            raise ValueError('Invalid value for objective loc: {0}. Must be '
                             'one of \'initial\' or \'final\'.')

        super(PhaseBase, self).add_objective(obj_path, ref=ref, ref0=ref0, index=obj_index,
                                             adder=adder, scaler=scaler,
                                             parallel_deriv_color=parallel_deriv_color,
                                             vectorize_derivs=vectorize_derivs)

    def set_time_options(self, opt_initial=None, opt_duration=None, fix_initial=False,
                         fix_duration=False, input_initial=False, input_duration=False,
                         initial=0.0, initial_bounds=(None, None), initial_scaler=None,
                         initial_adder=None, initial_ref=None, initial_ref0=None,
                         duration=1.0, duration_bounds=(None, None),
                         duration_scaler=None, duration_adder=None, duration_ref=None,
                         duration_ref0=None):
        """
        Set options for the time (or the integration variable) in the Phase.

        Parameters
        ----------
        opt_initial : bool, deprecated
            If True, the initial time of the phase is a design variable
            for optimization, otherwise False. This option is deprecated in favor of fix_initial.
        opt_duration : bool, deprecated
            If True, the duration of the phase is a design variable
            for optimization, otherwise False. This option is deprecated in favor of fix_duration.
        fix_initial : bool
            If True, the initial time of the phase is not a design variable.
        fix_duration : bool
            If True, the duration of the phase is not a design variable
        input_initial : bool
            If True, the user is expected to link phase.t_initial to an external output source.
            Providing input_initial=True makes all initial time optimization settings irrelevant.
        input_duration : bool
            If True, the user is expected to link phase.t_duration to an external output source.
            Providing input_duration=True makes all time duration optimization settings irrelevant.
        initial : float
            Default value of the time at the start of the phase.
        initial_bounds : Iterable of size 2
            Tuple of (lower, upper) bounds for time at the start of the phase.
        initial_scaler : float
            Scalar for the initial value of time.
        initial_adder : float
            Adder for the initial value of time.
        initial_ref0 : float
            Zero-reference value for the initial value of time.
        initial_ref : float
            Unit-reference value for the initial value of time.
        duration : float
            Value of the duration of time across the phase.
        duration_bounds : Iterable of size 2
            Tuple of (lower, upper) bounds for the duration of time
            across the phase.
        duration_scaler : float
            Scalar for the duration of time across the phase.
        duration_adder : float
            Adder for the duration of time across the phase.
        duration_ref0 : float
            Zero-reference value for the duration of time across the phase.
        duration_ref : float
            Unit-reference value for the duration of time across the phase.
        """
        if opt_initial is not None:
            self.time_options['fix_initial'] = not opt_initial
            warn_deprecation('opt_initial has been deprecated in favor of fix_initial, which has '
                             'the opposite meaning. If the user desires to input the initial '
                             'phase time from an exterior source, set input_initial=True.')
        else:
            self.time_options['fix_initial'] = fix_initial

        if opt_duration is not None:
            self.time_options['fix_duration'] = not opt_duration
            warn_deprecation('opt_duration has been deprecated in favor of fix_duration, which has '
                             'the opposite meaning. If the user desires to input the phase '
                             'duration from an exterior source, set input_duration=True.')
        else:
            self.time_options['fix_duration'] = fix_duration

        # Don't allow the user to provide desvar options if the time is not a desvar or is input.
        if input_initial and self.time_options['fix_initial']:
            warnings.warn('Phase "{0}" initial time is an externally-connected input, '
                          'therefore fix_initial has no effect.'.format(self.name), RuntimeWarning)
        elif input_initial or self.time_options['fix_initial']:
            illegal_options = []
            if initial_bounds != (None, None):
                illegal_options.append('initial_bounds')
            if initial_scaler is not None:
                illegal_options.append('initial_scaler')
            if initial_adder is not None:
                illegal_options.append('initial_adder')
            if initial_ref is not None:
                illegal_options.append('initial_ref')
            if initial_ref0 is not None:
                illegal_options.append('initial_ref0')
            if illegal_options:
                reason = 'input_initial=True' if input_initial else 'fix_initial=True'
                msg = 'Phase time options have no effect because {2} for phase ' \
                      '"{0}": {1}'.format(self.name, ', '.join(illegal_options), reason)
                warnings.warn(msg, RuntimeWarning)

        if input_duration and self.time_options['fix_duration']:
            warnings.warn('Phase "{0}" time duration is an externally-connected input, '
                          'therefore fix_duration has no effect.'.format(self.name),
                          RuntimeWarning)
        elif input_duration or self.time_options['fix_duration']:
            illegal_options = []
            if duration_bounds != (None, None):
                illegal_options.append('duration_bounds')
            if duration_scaler is not None:
                illegal_options.append('duration_scaler')
            if duration_adder is not None:
                illegal_options.append('duration_adder')
            if duration_ref is not None:
                illegal_options.append('duration_ref')
            if duration_ref0 is not None:
                illegal_options.append('duration_ref0')
            if illegal_options:
                reason = 'input_duration=True' if input_duration else 'fix_duration=True'
                msg = 'Phase time options have no effect because {2} for phase ' \
                      '"{0}": {1}'.format(self.name, ', '.join(illegal_options), reason)
                warnings.warn(msg, RuntimeWarning)

        self.time_options['input_initial'] = input_initial
        self.time_options['initial'] = initial
        self.time_options['initial_bounds'] = initial_bounds
        self.time_options['initial_scaler'] = initial_scaler
        self.time_options['initial_adder'] = initial_adder
        self.time_options['initial_ref'] = initial_ref
        self.time_options['initial_ref0'] = initial_ref0

        self.time_options['input_duration'] = input_duration
        self.time_options['duration'] = duration
        self.time_options['duration_bounds'] = duration_bounds
        self.time_options['duration_scaler'] = duration_scaler
        self.time_options['duration_adder'] = duration_adder
        self.time_options['duration_ref'] = duration_ref
        self.time_options['duration_ref0'] = duration_ref0

    def _classify_var(self, var):
        """
        Classifies a variable of the given name or path.

        This method searches for it as a time variable, state variable,
        control variable, or parameter.  If it is not found to be one
        of those variables, it is assumed to be the path to a variable
        relative to the top of the ODE system for the phase.

        Parameters
        ----------
        var : str
            The name of the variable to be classified.

        Returns
        -------
        str
            The classification of the given variable, which is one of
            'time', 'state', 'input_control', 'indep_control', 'control_rate',
            'control_rate2', 'design_parameter', 'input_parameter', or 'ode'.

        """
        if var == 'time':
            return 'time'
        elif var == 'time_phase':
            return 'time_phase'
        elif var in self.state_options:
            return 'state'
        elif var in self.control_options:
            if self.control_options[var]['opt']:
                return 'indep_control'
            else:
                return 'input_control'
        elif var in self.design_parameter_options:
            return 'design_parameter'
        elif var in self.input_parameter_options:
            return 'input_parameter'
        elif var in self.traj_parameter_options:
            return 'traj_parameter'
        elif var.endswith('_rate'):
            if var[:-5] in self.control_options:
                return 'control_rate'
        elif var.endswith('_rate2'):
            if var[:-6] in self.control_options:
                return 'control_rate2'
        else:
            return 'ode'

    def setup(self):
        transcription_order = self.options['transcription_order']

        if np.any(np.asarray(transcription_order) < 3):
            raise ValueError('Given transcription order ({0}) is less than '
                             'the minimum allowed value (3)'.format(transcription_order))

        self._time_extents = self._setup_time()

        # Declare control_rate comp to which we'll connect controls and parameters.
        if self.control_options:
            ctrl_rate_comp = ControlInterpComp(control_options=self.control_options,
                                               time_units=self.time_options['units'],
                                               grid_data=self.grid_data)
            self._setup_controls()

            self.add_subsystem('control_interp_comp',
                               subsys=ctrl_rate_comp,
                               promotes_inputs=['controls:*'],
                               promotes_outputs=['control_rates:*'])
            self.connect('time.dt_dstau', 'control_interp_comp.dt_dstau')

        if self.input_parameter_options:
            self._setup_input_parameters()

        if self.design_parameter_options:
            self._setup_design_parameters()

        if self.traj_parameter_options:
            self._setup_traj_input_parameters()

        self._setup_rhs()
        self._setup_defects()
        self._setup_states()

        self._setup_endpoint_conditions()
        self._setup_boundary_constraints('initial')
        self._setup_boundary_constraints('final')
        self._setup_path_constraints()

        self._setup_timeseries_outputs()

    def _setup_time(self):
        """
        Setup up the time component and time extents for the phase.

        Returns
        -------
        comps
            A list of the component names needed for time extents.
        """
        time_units = self.time_options['units']
        grid_data = self.grid_data

        indeps = []
        externals = []
        comps = []

        if self.time_options['input_initial']:
            externals.append('t_initial')
        else:
            indeps.append('t_initial')
            self.connect('t_initial', 'time.t_initial')

        if self.time_options['input_duration']:
            externals.append('t_duration')
        else:
            indeps.append('t_duration')
            self.connect('t_duration', 'time.t_duration')

        if indeps:
            indep = IndepVarComp()
            for var in indeps:
                indep.add_output(var, val=1.0, units=time_units)
            self.add_subsystem('time_extents', indep, promotes_outputs=['*'])
            comps += ['time_extents']

        time_comp = TimeComp(grid_data=grid_data, units=time_units)
        self.add_subsystem('time', time_comp, promotes_outputs=['time', 'time_phase'],
                           promotes_inputs=externals)

        if not (self.time_options['input_initial'] or self.time_options['fix_initial']):
            lb, ub = self.time_options['initial_bounds']
            lb = -INF_BOUND if lb is None else lb
            ub = INF_BOUND if ub is None else ub

            self.add_design_var('t_initial',
                                lower=lb,
                                upper=ub,
                                scaler=self.time_options['initial_scaler'],
                                adder=self.time_options['initial_adder'],
                                ref0=self.time_options['initial_ref0'],
                                ref=self.time_options['initial_ref'])

        if not (self.time_options['input_duration'] or self.time_options['fix_duration']):
            lb, ub = self.time_options['duration_bounds']
            lb = -INF_BOUND if lb is None else lb
            ub = INF_BOUND if ub is None else ub

            self.add_design_var('t_duration',
                                lower=lb,
                                upper=ub,
                                scaler=self.time_options['duration_scaler'],
                                adder=self.time_options['duration_adder'],
                                ref0=self.time_options['duration_ref0'],
                                ref=self.time_options['duration_ref'])
        return comps

    def _setup_controls(self):
        """
        Adds an IndepVarComp if necessary and issues appropriate connections based
        on transcription.
        """
        opt_controls = [name for (name, opts) in iteritems(self.control_options) if opts['opt']]

        num_opt_controls = len(opt_controls)

        grid_data = self.grid_data

        if num_opt_controls > 0:
            indep = self.add_subsystem('indep_controls', subsys=IndepVarComp(),
                                       promotes_outputs=['*'])

        num_dynamic_controls = 0

        for name, options in iteritems(self.control_options):
            if options['opt']:
                num_dynamic_controls = num_dynamic_controls + 1
                num_input_nodes = grid_data.subset_num_nodes['control_input']

                desvar_indices = list(range(self.grid_data.subset_num_nodes['control_input']))
                if options['fix_initial']:
                    desvar_indices.pop(0)
                if options['fix_final']:
                    desvar_indices.pop()

                if len(desvar_indices) > 0:
                    coerce_desvar = CoerceDesvar(grid_data.subset_num_nodes['control_disc'],
                                                 desvar_indices, options)

                    lb = -INF_BOUND if coerce_desvar('lower') is None else coerce_desvar('lower')
                    ub = INF_BOUND if coerce_desvar('upper') is None else coerce_desvar('upper')

                    self.add_design_var(name='controls:{0}'.format(name),
                                        lower=lb,
                                        upper=ub,
                                        scaler=coerce_desvar('scaler'),
                                        adder=coerce_desvar('adder'),
                                        ref0=coerce_desvar('ref0'),
                                        ref=coerce_desvar('ref'),
                                        indices=desvar_indices)

                indep.add_output(name='controls:{0}'.format(name),
                                 val=options['val'],
                                 shape=(num_input_nodes, np.prod(options['shape'])),
                                 units=options['units'])

        return num_dynamic_controls

    def _setup_design_parameters(self):
        """
        Adds an IndepVarComp if necessary and issues appropriate connections based
        on transcription.
        """
        if self.design_parameter_options:
            indep = self.add_subsystem('design_params', subsys=IndepVarComp(),
                                       promotes_outputs=['*'])

        for name, options in iteritems(self.design_parameter_options):
            src_name = 'design_parameters:{0}'.format(name)

            if options['opt']:
                lb = -INF_BOUND if options['lower'] is None else options['lower']
                ub = INF_BOUND if options['upper'] is None else options['upper']

                self.add_design_var(name=src_name,
                                    lower=lb,
                                    upper=ub,
                                    scaler=options['scaler'],
                                    adder=options['adder'],
                                    ref0=options['ref0'],
                                    ref=options['ref'])

            _shape = (1,) + options['shape']

            indep.add_output(name=src_name,
                             val=options['val'],
                             shape=_shape,
                             units=options['units'])

            for tgts, src_idxs in self._get_parameter_connections(name):
                self.connect(src_name, [t for t in tgts],
                             src_indices=src_idxs, flat_src_indices=True)

    def _setup_input_parameters(self):
        """
        Adds a InputParameterComp to allow input parameters to be connected from sources
        external to the phase.
        """
        if self.input_parameter_options:
            passthru = \
                InputParameterComp(input_parameter_options=self.input_parameter_options)

            self.add_subsystem('input_params', subsys=passthru, promotes_inputs=['*'],
                               promotes_outputs=['*'])

        for name in self.input_parameter_options:
            src_name = 'input_parameters:{0}_out'.format(name)

            for tgts, src_idxs in self._get_parameter_connections(name):
                self.connect(src_name, [t for t in tgts], src_indices=src_idxs)

    def _setup_traj_input_parameters(self):
        """
        Adds a InputParameterComp to allow input parameters to be connected from sources
        external to the phase.
        """
        if self.traj_parameter_options:
            passthru = \
                InputParameterComp(input_parameter_options=self.traj_parameter_options,
                                   traj_params=True)

            self.add_subsystem('traj_params', subsys=passthru, promotes_inputs=['*'],
                               promotes_outputs=['*'])

<<<<<<< HEAD
        for name in self.traj_parameter_options:
=======
        for name, options in iteritems(self.traj_parameter_options):
>>>>>>> b3f8bc34
            src_name = 'traj_parameters:{0}_out'.format(name)

            for tgts, src_idxs in self._get_parameter_connections(name):
                self.connect(src_name, [t for t in tgts], src_indices=src_idxs)

    def _get_parameter_connections(self, name):
        """
        Returns a list containing tuples of each path and related indices to which the
        given parameter name is to be connected.

        Returns
        -------
        connection_info : list of (paths, indices)
            A list containing a tuple of target paths and corresponding src_indices to which the
            given design variable is to be connected.
        """
        raise NotImplementedError()

    def _get_rate_source_path(self, state_name, nodes, **kwargs):
        """
        Given the name of a variable to be used as a rate source, provide the source connection
        path for that variable in the Phase.

        Parameters
        ----------
        state_name : str
            The name of the state variable whose source path and indices is desired.
        nodes : str
            The name of the node subset from which the rate source is desired.

        Returns
        -------
        path : str
            The full path to the rate source in the system.
        src_idxs : np.ndarray
            The source indices in the resulting src that provide the values at the given nodes.
        """
        raise NotImplementedError()

    def _setup_rhs(self):
        raise NotImplementedError()

    def _setup_defects(self):
        raise NotImplementedError()

    def _setup_states(self):
        raise NotImplementedError()

    def _setup_endpoint_conditions(self):
        raise NotImplementedError()

    def _get_boundary_constraint_src(self, var, loc):
        """
        Get the path of the boundary constraint source within the phase.

        Parameters
        ----------
        var : str
            The variable within the phase whose value is to be constrained at a boundary.
        loc : str
            The location of the boundary constraint in the phase.  Must be one of 'initial' or
            'final'.

        Returns
        -------
        src : str
            The phase-relative path of the boundary constraint source.
        src_idxs : np.array of int
            The source indices that of src that provide the boundary constraint values.
        shape : tuple of int
            The shape of the variable being boundary-constrained.
        units : str
            The units of the output to be boundary-constrained.
        linear : bool
            True if this boundary constraint is constrained linearly, otherwise False.

        """
        raise NotImplementedError('This phase class does not implement '
                                  '_get_boundary_constraint_src.')

    def _setup_boundary_constraints(self, loc):
        """
        Adds BoundaryConstraintComp for initial and/or final boundary constraints if necessary
        and issues appropriate connections.

        Parameters
        ----------
        loc : str
            The kind of boundary constraints being setup.  Must be one of 'initial' or 'final'.

        """
        if loc not in ('initial', 'final'):
            raise ValueError('loc must be one of \'initial\' or \'final\'.')
        bc_comp = None

        bc_dict = self._initial_boundary_constraints \
            if loc == 'initial' else self._final_boundary_constraints

        if bc_dict:
            bc_comp = self.add_subsystem('{0}_boundary_constraints'.format(loc),
                                         subsys=BoundaryConstraintComp(loc=loc))

        for var, options in iteritems(bc_dict):
            con_name = options['constraint_name']

            # Constraint options are a copy of options with constraint_name key removed.
            con_options = options.copy()
            con_options.pop('constraint_name')

            src, shape, units, linear = self._get_boundary_constraint_src(var, loc)

            con_units = options.get('units', None)
            con_shape = options.get('shape', (1,))
            con_size = int(np.prod(con_shape))
            con_options['shape'] = shape if con_shape is None else con_shape
            con_options['units'] = units if con_units is None else con_units
            con_options['linear'] = linear

            # Build the correct src_indices regardless of shape
            if loc == 'initial':
                src_idxs = np.arange(con_size, dtype=int).reshape(con_shape)
            else:
                src_idxs = np.arange(-con_size, 0, dtype=int).reshape(con_shape)

            bc_comp._add_constraint(con_name, **con_options)

            self.connect(src,
                         '{0}_boundary_constraints.{0}_value_in:{1}'.format(loc, con_name),
                         src_indices=src_idxs,
                         flat_src_indices=True)

    def _setup_path_constraints(self):
        raise NotImplementedError('_setup_path_constraints has not been implemented '
                                  'for phase type {0}'.format(self.__class__))
<<<<<<< HEAD

    def _setup_timeseries_outputs(self):
        raise NotImplementedError('_setup_timeseries_outputs has not been implemented '
                                  'for phase type {0}'.format(self.__class__))

    def get_values(self, var, nodes=None, units=None):
        """
        Retrieve the values of the given variable at the given
        subset of nodes.
=======
>>>>>>> b3f8bc34

    def _setup_timeseries_outputs(self):
        raise NotImplementedError('_setup_timeseries_outputs has not been implemented '
                                  'for phase type {0}'.format(self.__class__))

    def set_values(self, var, value, nodes=None, kind='linear', axis=0):
        """
        Retrieve the values of the given variable at the given
        subset of nodes.

        Parameters
        ----------
        var : str
            The variable whose values are to be returned.  This may be
            the name 'time', the name of a state, control, or parameter,
            or the path to a variable in the ODE system of the phase.
        value : ndarray
            Array of time/control/state/parameter values.
        nodes : str
            The name of the node subset or None (default).
        kind : str
            Specifies the kind of interpolation, as per the scipy.interpolate package.
            One of ('linear', 'nearest', 'zero', 'slinear', 'quadratic', 'cubic'
            where 'zero', 'slinear', 'quadratic' and 'cubic' refer to a spline
            interpolation of zeroth, first, second or third order) or as an
            integer specifying the order of the spline interpolator to use.
            Default is 'linear'.
        axis : int
            Specifies the axis along which interpolation should be performed.  Default is
            the first axis (0).
        """
        raise NotImplementedError('set_values has not been implemented for this class.')

    def interpolate(self, xs=None, ys=None, nodes='all', kind='linear', axis=0):
        """
        Return an array of values on interpolated to the given node subset of the phase.

        Parameters
        ----------
        xs :  ndarray
            Array of integration variable values.
        ys :  ndarray
            Array of control/state/parameter values.
        nodes : str or None
            The name of the node subset or None (default).
        kind : str
            Specifies the kind of interpolation, as per the scipy.interpolate package.
            One of ('linear', 'nearest', 'zero', 'slinear', 'quadratic', 'cubic'
            where 'zero', 'slinear', 'quadratic' and 'cubic' refer to a spline
            interpolation of zeroth, first, second or third order) or as an
            integer specifying the order of the spline interpolator to use.
            Default is 'linear'.
        axis : int
            Specifies the axis along which interpolation should be performed.  Default is
            the first axis (0).

        Returns
        -------
        np.array
            The values of y interpolated at nodes of the specified type.
        """
        if not isinstance(ys, Iterable):
            raise ValueError('ys must be provided as an Iterable of length at least 2.')
        if nodes not in ('col', 'disc', 'all', 'state_disc', 'state_input', 'control_disc',
                         'control_input', 'segment_ends'):
            raise ValueError("nodes must be one of 'col', 'all', 'state_disc', "
                             "'state_input', 'control_disc', 'control_input', or 'segment_ends'")
        if xs is None:
            if len(ys) != 2:
                raise ValueError('xs may only be unspecified when len(ys)=2')
            if kind != 'linear':
                raise ValueError('kind must be linear when xs is unspecified.')
            xs = [-1, 1]
        elif len(xs) != np.prod(np.asarray(xs).shape):
            raise ValueError('xs must be viewable as a 1D array')

        node_locations = self.grid_data.node_ptau[self.grid_data.subset_node_indices[nodes]]
        # if self.options['compressed']:
        #     node_locations = np.array(sorted(list(set(node_locations))))
        # Affine transform xs into tau space [-1, 1]
        _xs = np.asarray(xs).ravel()
        m = 2.0 / (_xs[-1] - _xs[0])
        b = 1.0 - (m * _xs[-1])
        taus = m * _xs + b
        interpfunc = interpolate.interp1d(taus, ys, axis=axis, kind=kind,
                                          bounds_error=False, fill_value='extrapolate')
        res = np.atleast_2d(interpfunc(node_locations))
        if res.shape[0] == 1:
            res = res.T
        return res

    def _init_simulation_phase(self, times):
        """
        Return a SimulationPhase initialized based on data from this Phase instance and
        the given simulation times.

        Parameters
        ----------
        times : str or Sequence of float
            Times at which outputs of the simulation are requested.  If given as a str, it should
            be one of the node subsets (default is 'all').  If given as a sequence, output will
            be provided at those times *in addition to times at the boundary of each segment*.

        Returns
        -------
        SimulationPhase
            An instance of SimulationPhase initialized based on data from this Phase and the given
            times.  This instance has not yet been setup.
        """

        from .simulation.simulation_phase import SimulationPhase

        op_dict = dict([(name, options) for (name, options) in self.list_outputs(units=True,
                                                                                 out_stream=None)])

        time = op_dict['{0}.time.time'.format(self.pathname)]['value']

        sim_phase = SimulationPhase(grid_data=self.grid_data,
                                    ode_class=self.options['ode_class'],
                                    ode_init_kwargs=self.options['ode_init_kwargs'],
                                    times=times,
                                    t_initial=time[0],
                                    t_duration=time[-1]-time[0],
                                    timeseries_outputs=self._timeseries_outputs)

        sim_phase.time_options.update(self.time_options)
        sim_phase.state_options.update(self.state_options)
        sim_phase.control_options.update(self.control_options)
        sim_phase.design_parameter_options.update(self.design_parameter_options)
        sim_phase.input_parameter_options.update(self.input_parameter_options)
        sim_phase.traj_parameter_options.update(self.traj_parameter_options)

        return sim_phase

    def simulate(self, times='all', record_file=None, record=True):
        """
        Simulate the Phase using scipy.integrate.solve_ivp.

        Parameters
        ----------
        times : str or Sequence of float
            Times at which outputs of the simulation are requested.  If given as a str, it should
            be one of the node subsets (default is 'all').  If given as a sequence, output will
            be provided at those times *in addition to times at the boundary of each segment*.
        record_file : str or None
            If recording is enabled, the name of the file to which the results will be recorded.
            If None, use the default filename '<phase_name>_sim.db'.
        record : bool
            If True, recording the results of the simulation is enabled.

        Returns
        -------
        problem
            An OpenMDAO Problem in which the simulation is implemented.  This Problem interface
            can be interrogated to obtain timeseries outputs in the same manner as other Phases
            to obtain results at the requested times.
        """

        sim_prob = Problem(model=Group())

        sim_phase = self._init_simulation_phase(times)

        sim_prob.model.add_subsystem(self.name, sim_phase)

        if record:
            filename = '{0}_sim.sql'.format(self.name) if record_file is None else record_file
            rec = SqliteRecorder(filename)
            sim_prob.model.recording_options['includes'] = ['*.timeseries.*']
            sim_prob.model.add_recorder(rec)

        sim_prob.setup(check=True)

        op_dict = dict([(name, options) for (name, options) in self.list_outputs(units=True,
                                                                                 out_stream=None)])
        # Assign initial state values
<<<<<<< HEAD
        for name in self.state_options:
=======
        for name, options in iteritems(self.state_options):
>>>>>>> b3f8bc34
            op = op_dict['{0}.timeseries.states:{1}'.format(self.name, name)]
            sim_prob['{0}.initial_states:{1}'.format(self.name, name)] = op['value'][0, ...]

        # Assign control values at all nodes
<<<<<<< HEAD
        for name in self.control_options:
=======
        for name, options in iteritems(self.control_options):
>>>>>>> b3f8bc34
            op = op_dict['{0}.control_interp_comp.control_values:{1}'.format(self.name, name)]
            sim_prob['{0}.implicit_controls:{1}'.format(self.name, name)] = op['value']

        # Assign design parameter values
<<<<<<< HEAD
        for name in self.design_parameter_options:
=======
        for name, options in iteritems(self.design_parameter_options):
>>>>>>> b3f8bc34
            op = op_dict['{0}.design_params.design_parameters:{1}'.format(self.name, name)]
            sim_prob['{0}.design_parameters:{1}'.format(self.name, name)] = op['value'][0, ...]

        # Assign input parameter values
<<<<<<< HEAD
        for name in self.input_parameter_options:
=======
        for name, options in iteritems(self.input_parameter_options):
>>>>>>> b3f8bc34
            op = op_dict['{0}.input_params.input_parameters:{1}_out'.format(self.name, name)]
            sim_prob['{0}.input_parameters:{1}'.format(self.name, name)] = op['value'][0, ...]

        print('\nSimulating phase {0}'.format(self.pathname))
        sim_prob.run_model()
        print('Done simulating phase {0}'.format(self.pathname))

        sim_prob.cleanup()

        return sim_prob<|MERGE_RESOLUTION|>--- conflicted
+++ resolved
@@ -1152,11 +1152,7 @@
             self.add_subsystem('traj_params', subsys=passthru, promotes_inputs=['*'],
                                promotes_outputs=['*'])
 
-<<<<<<< HEAD
-        for name in self.traj_parameter_options:
-=======
         for name, options in iteritems(self.traj_parameter_options):
->>>>>>> b3f8bc34
             src_name = 'traj_parameters:{0}_out'.format(name)
 
             for tgts, src_idxs in self._get_parameter_connections(name):
@@ -1291,18 +1287,6 @@
     def _setup_path_constraints(self):
         raise NotImplementedError('_setup_path_constraints has not been implemented '
                                   'for phase type {0}'.format(self.__class__))
-<<<<<<< HEAD
-
-    def _setup_timeseries_outputs(self):
-        raise NotImplementedError('_setup_timeseries_outputs has not been implemented '
-                                  'for phase type {0}'.format(self.__class__))
-
-    def get_values(self, var, nodes=None, units=None):
-        """
-        Retrieve the values of the given variable at the given
-        subset of nodes.
-=======
->>>>>>> b3f8bc34
 
     def _setup_timeseries_outputs(self):
         raise NotImplementedError('_setup_timeseries_outputs has not been implemented '
@@ -1478,38 +1462,22 @@
         op_dict = dict([(name, options) for (name, options) in self.list_outputs(units=True,
                                                                                  out_stream=None)])
         # Assign initial state values
-<<<<<<< HEAD
         for name in self.state_options:
-=======
-        for name, options in iteritems(self.state_options):
->>>>>>> b3f8bc34
             op = op_dict['{0}.timeseries.states:{1}'.format(self.name, name)]
             sim_prob['{0}.initial_states:{1}'.format(self.name, name)] = op['value'][0, ...]
 
         # Assign control values at all nodes
-<<<<<<< HEAD
         for name in self.control_options:
-=======
-        for name, options in iteritems(self.control_options):
->>>>>>> b3f8bc34
             op = op_dict['{0}.control_interp_comp.control_values:{1}'.format(self.name, name)]
             sim_prob['{0}.implicit_controls:{1}'.format(self.name, name)] = op['value']
 
         # Assign design parameter values
-<<<<<<< HEAD
         for name in self.design_parameter_options:
-=======
-        for name, options in iteritems(self.design_parameter_options):
->>>>>>> b3f8bc34
             op = op_dict['{0}.design_params.design_parameters:{1}'.format(self.name, name)]
             sim_prob['{0}.design_parameters:{1}'.format(self.name, name)] = op['value'][0, ...]
 
         # Assign input parameter values
-<<<<<<< HEAD
         for name in self.input_parameter_options:
-=======
-        for name, options in iteritems(self.input_parameter_options):
->>>>>>> b3f8bc34
             op = op_dict['{0}.input_params.input_parameters:{1}_out'.format(self.name, name)]
             sim_prob['{0}.input_parameters:{1}'.format(self.name, name)] = op['value'][0, ...]
 
