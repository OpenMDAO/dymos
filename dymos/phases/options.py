--- conflicted
+++ resolved
@@ -318,14 +318,6 @@
                      desc='setting to control if segment collocation defects are '
                           'solved with a newton solver')
 
-<<<<<<< HEAD
-        self.declare('propagation', default='forward', values=('forward', 'backward'),
-                     desc='Whether the numerical propagation occurs forward or backward '
-                          'in time for this state.  This poses restrictions on whether '
-                          'states can have fixed or connected initial and final values.')
-
-=======
->>>>>>> e4657418
 
 class TimeOptionsDictionary(OptionsDictionary):
     """
