--- conflicted
+++ resolved
@@ -987,225 +987,4 @@
             units = None
             linear = False
 
-<<<<<<< HEAD
-        return constraint_path, shape, units, linear
-
-    def _get_values_steps(self, var, units=None):
-            """
-            Retrieve the values of the given variable at the integrator steps.
-
-            Parameters
-            ----------
-            var : str
-                The variable whose values are to be returned.  This may be
-                the name 'time', the name of a state, control, or parameter,
-                or the path to a variable in the ODEFunction of the phase.
-            nodes : str
-                The name of the node subset.
-            units : str
-                The units in which the values should be expressed.  Must be compatible
-                with the corresponding units inside the phase.
-
-            Returns
-            -------
-            ndarray
-                An array of the values at the requested node subset.  The
-                node index is the first dimension of the ndarray.
-            """
-            gd = self.grid_data
-
-            var_type = self._classify_var(var)
-
-            outputs = dict(self.list_outputs(explicit=True, values=True, units=True,
-                                             shape=True, out_stream=None))
-
-            if units is not None:
-                if not valid_units(units):
-                    raise ValueError('Units {0} is not a valid units identifier'.format(units))
-
-            path = '{0}.'.format(self.pathname) if self.pathname else ''
-
-            path_map = {'time': 'segments.seg_{0}.stage_time_comp.t_step',
-                        'time_phase': 'segments.seg_{0}.stage_time_comp.t_phase_step',
-                        'state': 'segments.seg_{0}.advance_comp.step_states:{1}',
-                        'indep_control': 'segments.seg_{0}.stage_control_comp.'
-                                         'stage_control_values:{1}',
-                        'input_control': 'segments.seg_{0}.stage_control_comp.'
-                                         'stage_control_values:{1}',
-                        'design_parameter': 'design_params.design_parameters:{0}',
-                        'input_parameter': 'input_params.input_parameters:{0}_out',
-                        'control_rate': 'segments.seg_{0}.stage_control_comp.'
-                                        'stage_control_rates:{1}',
-                        'control_rate2': 'segments.seg_{0}.stage_control_comp.'
-                                         'stage_control_rates:{1}',
-                        'ode': 'segments.seg_{0}.stage_ode.{1}'}
-
-            if var_type == 'time':
-                output_value = []
-                for iseg in range(gd.num_segments):
-                    var_path = path + path_map[var_type].format(iseg)
-                    seg_value = outputs[var_path]['value']
-                    seg_units = outputs[var_path]['units']
-                    output_value.append(convert_units(seg_value, seg_units, units))
-                output_value = np.atleast_2d(np.concatenate(output_value, axis=0)).T
-
-            elif var_type == 'time_phase':
-                output_value = []
-                for iseg in range(gd.num_segments):
-                    var_path = path + path_map[var_type].format(iseg)
-                    seg_value = outputs[var_path]['value']
-                    seg_units = outputs[var_path]['units']
-                    output_value.append(convert_units(seg_value, seg_units, units))
-                output_value = np.atleast_2d(np.concatenate(output_value, axis=0)).T
-
-            elif var_type == 'state':
-                output_value = []
-                for iseg in range(gd.num_segments):
-                    var_path = path + path_map[var_type].format(iseg, var)
-                    seg_value = outputs[var_path]['value']
-                    seg_units = outputs[var_path]['units']
-                    output_value.append(convert_units(seg_value, seg_units, units))
-                output_value = np.concatenate(output_value, axis=0)
-
-            elif var_type in ('input_control', 'indep_control', 'control_rate', 'control_rate2'):
-                output_value = []
-                for iseg in range(gd.num_segments):
-                    var_path = path + path_map[var_type].format(iseg, var)
-                    stage_initial_values = outputs[var_path]['value'][:, 0, ...]
-                    stage_final_value = np.atleast_2d(outputs[var_path]['value'][-1, -1, ...])
-                    seg_units = outputs[var_path]['units']
-                    step_values = np.concatenate((stage_initial_values, stage_final_value), axis=0)
-                    output_value.append(convert_units(step_values, seg_units, units))
-                output_value = np.concatenate(output_value, axis=0)
-
-            elif var_type in ('design_parameter', 'input_parameter', 'traj_design_parameter',
-                              'traj_input_parameter'):
-                var_path = path + path_map[var_type].format(var)
-                output_units = outputs[var_path]['units']
-                output_value = convert_units(outputs[var_path]['value'], output_units, units)
-                num_steps = np.sum(gd.num_steps_per_segment)
-                output_value = np.repeat(output_value, num_steps, axis=0)
-
-            elif var_type == 'ode':
-                output_value = []
-                num_stages = rk_methods[self.options['method']]['num_stages']
-                for iseg in range(gd.num_segments):
-                    num_steps = gd.num_steps_per_segment[iseg]
-                    var_path = path + path_map[var_type].format(iseg, var)
-                    reshaped_ode_outputs = np.reshape(outputs[var_path]['value'],
-                                                      (num_steps, num_stages))
-                    stage_initial_values = np.atleast_2d(reshaped_ode_outputs[:, 0, ...]).T
-                    stage_final_value = np.atleast_2d(reshaped_ode_outputs[-1, -1, ...])
-                    seg_units = outputs[var_path]['units']
-                    step_values = np.concatenate((stage_initial_values, stage_final_value), axis=0)
-                    output_value.append(convert_units(step_values, seg_units, units))
-                output_value = np.concatenate(output_value, axis=0)
-            else:
-                var_path = path + path_map[var_type].format(var)
-                output_units = outputs[var_path]['units']
-                output_value = convert_units(outputs[var_path]['value'], output_units, units)
-
-            return output_value
-
-    def get_values(self, var, nodes='steps', units=None):
-        """
-        Retrieve the values of the given variable at the given
-        subset of nodes.
-
-        Note that explicit phases allow the solution to be retrieved at the node
-        set "steps", which only exists for explicit phases.
-
-        Parameters
-        ----------
-        var : str
-            The variable whose values are to be returned.  This may be
-            the name 'time', the name of a state, control, or parameter,
-            or the path to a variable in the ODEFunction of the phase.
-        nodes : str
-            The name of the node subset or 'steps' to retrieve values at all integration time steps.
-        units : str
-            The units in which the values should be expressed.  Must be compatible
-            with the corresponding units inside the phase.
-
-        Returns
-        -------
-        ndarray
-            An array of the values at the requested node subset.  The
-            node index is the first dimension of the ndarray.
-
-        Notes
-        -----
-        The values of states and ode output parameters are not available at any node subset other
-        than 'steps' for ExplicitPhase.
-        """
-        dep_txt = """
-        Method get_values has been deprecated.  To retrieve a values of
-        a variable as a timeseries, access the timeseries outputs of the '
-        phase via the standard OpenMDAO get_val method, e.g.:
-
-        prob.get_val('phase.timeseries.time')
-        prob.get_val('phase.timeseries.states:x')
-        prob.get_val('phase.timeseries.controls:theta')
-
-        """
-        warnings.warn(dep_txt, DeprecationWarning)
-
-        if nodes == 'steps':
-            return self._get_values_steps(var, units)
-
-        gd = self.grid_data
-
-        var_type = self._classify_var(var)
-
-        op = dict(self.list_outputs(explicit=True, values=True, units=True, shape=True,
-                                    out_stream=None))
-
-        if units is not None:
-            if not valid_units(units):
-                raise ValueError('Units {0} is not a valid units identifier'.format(units))
-
-        var_prefix = '{0}.'.format(self.pathname) if self.pathname else ''
-
-        path_map = {'time': 'time.{0}',
-                    'time_phase': 'time.{0}',
-                    'indep_control': 'control_interp_comp.control_values:{0}',
-                    'input_control': 'control_interp_comp.control_values:{0}',
-                    'design_parameter': 'design_params.design_parameters:{0}',
-                    'input_parameter': 'input_params.input_parameters:{0}_out',
-                    'control_rate': 'control_interp_comp.control_rates:{0}',
-                    'control_rate2': 'control_interp_comp.control_rates:{0}'}
-
-        if var_type == 'state':
-            raise ValueError('get_values can only retrieve state values at steps for ExplicitPhase')
-
-        elif var_type in ('input_control', 'indep_control'):
-            var_path = var_prefix + path_map[var_type].format(var)
-            output_units = op[var_path]['units']
-
-            vals = op[var_path]['value']
-            output_value = convert_units(vals, output_units, units)
-
-        elif var_type in ('design_parameter', 'input_parameter', 'traj_design_parameter',
-                          'traj_input_parameter'):
-            var_path = var_prefix + path_map[var_type].format(var)
-            output_units = op[var_path]['units']
-
-            output_value = convert_units(op[var_path]['value'], output_units, units)
-            output_value = np.repeat(output_value, gd.num_nodes, axis=0)
-
-        elif var_type == 'ode':
-            raise ValueError('get_values can only retrieve ode outputs at steps for ExplicitPhase')
-
-        else:
-            var_path = var_prefix + path_map[var_type].format(var)
-            output_units = op[var_path]['units']
-            output_value = convert_units(op[var_path]['value'], output_units, units)
-
-        # Always return a column vector
-        if len(output_value.shape) == 1:
-            output_value = np.reshape(output_value, (gd.num_nodes, 1))
-
-        return output_value[gd.subset_node_indices[nodes], ...]
-=======
-        return constraint_path, shape, units, linear
->>>>>>> b3f8bc34
+        return constraint_path, shape, units, linear