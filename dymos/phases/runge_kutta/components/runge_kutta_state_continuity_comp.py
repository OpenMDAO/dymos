--- conflicted
+++ resolved
@@ -37,11 +37,6 @@
         self._var_names = {}
 
         for state_name, options in iteritems(state_options):
-<<<<<<< HEAD
-=======
-            direction = options['propagation']
->>>>>>> d82b8804
-
             self._var_names[state_name] = {
                 'states': 'states:{0}'.format(state_name),
                 'integral': 'state_integrals:{0}'.format(state_name)
@@ -117,10 +112,6 @@
 
         for state_name, options in iteritems(state_options):
             names = self._var_names[state_name]
-<<<<<<< HEAD
-=======
-            direction = options['propagation']
->>>>>>> d82b8804
 
             x_i = outputs[names['states']][:-1, ...]
             x_f = outputs[names['states']][1:, ...]
