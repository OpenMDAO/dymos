"""Define the BalanceComp class."""

from __future__ import print_function, division, absolute_import

from six import iteritems

import numpy as np

from openmdao.core.implicitcomponent import ImplicitComponent


class RungeKuttaStateContinuityComp(ImplicitComponent):
    """
    A simple equation balance for solving implicit equations.
    Attributes
    ----------
    _state_vars : dict
        Cache the data provided during `add_balance`
        so everything can be saved until setup is called.
    """

    def initialize(self):

        self.options.declare('state_options', types=dict,
                             desc='Dictionary of state names/options for the phase.')

        self.options.declare('num_segments', types=int,
                             desc='The number of segments (timesteps) in the phase.')

    def setup(self):
        """
        Define the independent variables, output variables, and partials.
        """
        num_seg = self.options['num_segments']
        state_options = self.options['state_options']

        self._var_names = {}

        for state_name, options in iteritems(state_options):
<<<<<<< HEAD
            direction = options['propagation']
=======
>>>>>>> e4657418

            self._var_names[state_name] = {
                'states': 'states:{0}'.format(state_name),
                'integral': 'state_integrals:{0}'.format(state_name)
            }

            shape = options['shape']
            size = np.prod(shape)
            units = options['units']
            var_names = self._var_names[state_name]

            res_ref = 1.0
            if options['defect_ref']:
                res_ref = options['defect_ref']
            elif options['defect_scaler']:
                res_ref = 1.0 / options['defect_scaler']

            # The implicit variable is the state values at all segment endpoints.
            self.add_output(name=var_names['states'],
                            shape=(num_seg + 1,) + shape,
                            res_ref=res_ref,
                            units=units)

            # The value of the state at the end of each segment.
            self.add_input(name=var_names['integral'],
                           shape=(num_seg,) + shape,
                           desc='Change in the state value over each segment.',
                           units=units)

<<<<<<< HEAD
            if direction == 'forward':
                r = np.repeat(np.arange(1, num_seg + 1, dtype=int), repeats=2)
                r = np.concatenate(([0], r))
                c = np.repeat(np.arange(num_seg, dtype=int), repeats=2)
                c = np.concatenate((c, [num_seg]))
                v = np.tile(np.array([1, -1]), num_seg)
                v = np.concatenate((v, [1]))
                v[0] = -1.0
            else:
                r = np.repeat(np.arange(num_seg, dtype=int), repeats=2)
                r = np.concatenate((r, [num_seg]))
                c = np.repeat(np.arange(1, num_seg + 1, dtype=int), repeats=2)
                c = np.concatenate(([0], c))
                v = np.tile(np.array([-1, 1]), num_seg)
                v = np.concatenate((v, [-1]))

=======
            #
            # Define the partials of the states wrt themselves.
            #
            n_rows = size * (1 + num_seg)
            n_cols = n_rows
            temp_jac = np.zeros((n_rows, n_cols), dtype=int)
            eye_size = np.eye(size, dtype=int)
            pattern = np.zeros((num_seg, num_seg + 1))
            diag_rows, diag_cols = np.diag_indices(num_seg)
            pattern[diag_rows, diag_cols] = -1
            pattern[diag_rows, diag_cols + 1] = 1
            temp_jac[size:, :] = np.kron(pattern, eye_size)
            temp_jac[:size, :size] = -np.eye(size)
            r, c = np.nonzero(temp_jac)
            v = temp_jac[r, c]
>>>>>>> e4657418
            self.declare_partials(of=var_names['states'], wrt=var_names['states'],
                                  rows=r, cols=c, val=v)

            #
            # Define the partials of the states wrt the state integrals.
            #
            n_rows = size * (1 + num_seg)
            n_cols = size * num_seg
            temp_jac = np.zeros((n_rows, n_cols), dtype=int)
            temp_jac[size:, :] = np.eye(n_cols, dtype=int)
            r, c = np.nonzero(temp_jac)
            self.declare_partials(of=var_names['states'], wrt=var_names['integral'],
                                  rows=r, cols=c, val=-1.0)

    def apply_nonlinear(self, inputs, outputs, residuals):
        """
        Calculate the residual for each state value.
        Parameters
        ----------
        inputs : Vector
            unscaled, dimensional input variables read via inputs[key]
        outputs : Vector
            unscaled, dimensional output variables read via outputs[key]
        residuals : Vector
            unscaled, dimensional residuals written to via residuals[key]
        """
        state_options = self.options['state_options']

        for state_name, options in iteritems(state_options):
            names = self._var_names[state_name]
<<<<<<< HEAD
            direction = options['propagation']
=======
            # direction = options['time_direction']
>>>>>>> e4657418

            x_i = outputs[names['states']][:-1, ...]
            x_f = outputs[names['states']][1:, ...]
            dx = inputs[names['integral']]

            # if direction == 'forward':
            residuals[names['states']][0, ...] = 0
            residuals[names['states']][1:, ...] = x_f - x_i - dx
            # else:
            #     residuals[names['states']][:-1, ...] = x_f - x_i - dx
            #     residuals[names['states']][-1, ...] = 0<|MERGE_RESOLUTION|>--- conflicted
+++ resolved
@@ -37,10 +37,6 @@
         self._var_names = {}
 
         for state_name, options in iteritems(state_options):
-<<<<<<< HEAD
-            direction = options['propagation']
-=======
->>>>>>> e4657418
 
             self._var_names[state_name] = {
                 'states': 'states:{0}'.format(state_name),
@@ -70,24 +66,6 @@
                            desc='Change in the state value over each segment.',
                            units=units)
 
-<<<<<<< HEAD
-            if direction == 'forward':
-                r = np.repeat(np.arange(1, num_seg + 1, dtype=int), repeats=2)
-                r = np.concatenate(([0], r))
-                c = np.repeat(np.arange(num_seg, dtype=int), repeats=2)
-                c = np.concatenate((c, [num_seg]))
-                v = np.tile(np.array([1, -1]), num_seg)
-                v = np.concatenate((v, [1]))
-                v[0] = -1.0
-            else:
-                r = np.repeat(np.arange(num_seg, dtype=int), repeats=2)
-                r = np.concatenate((r, [num_seg]))
-                c = np.repeat(np.arange(1, num_seg + 1, dtype=int), repeats=2)
-                c = np.concatenate(([0], c))
-                v = np.tile(np.array([-1, 1]), num_seg)
-                v = np.concatenate((v, [-1]))
-
-=======
             #
             # Define the partials of the states wrt themselves.
             #
@@ -103,7 +81,6 @@
             temp_jac[:size, :size] = -np.eye(size)
             r, c = np.nonzero(temp_jac)
             v = temp_jac[r, c]
->>>>>>> e4657418
             self.declare_partials(of=var_names['states'], wrt=var_names['states'],
                                   rows=r, cols=c, val=v)
 
@@ -134,19 +111,10 @@
 
         for state_name, options in iteritems(state_options):
             names = self._var_names[state_name]
-<<<<<<< HEAD
-            direction = options['propagation']
-=======
-            # direction = options['time_direction']
->>>>>>> e4657418
 
             x_i = outputs[names['states']][:-1, ...]
             x_f = outputs[names['states']][1:, ...]
             dx = inputs[names['integral']]
 
-            # if direction == 'forward':
             residuals[names['states']][0, ...] = 0
-            residuals[names['states']][1:, ...] = x_f - x_i - dx
-            # else:
-            #     residuals[names['states']][:-1, ...] = x_f - x_i - dx
-            #     residuals[names['states']][-1, ...] = 0+            residuals[names['states']][1:, ...] = x_f - x_i - dx