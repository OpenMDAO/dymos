--- conflicted
+++ resolved
@@ -784,17 +784,8 @@
                                                    shape=options['shape'],
                                                    units=units)
 
-<<<<<<< HEAD
-            if self.design_parameter_options[name]['dynamic']:
-                src_idxs_raw = np.zeros(self.grid_data.subset_num_nodes['segment_ends'], dtype=int)
-                src_idxs = get_src_indices_by_row(src_idxs_raw, options['shape'])
-            else:
-                src_idxs_raw = np.zeros(1, dtype=int)
-                src_idxs = get_src_indices_by_row(src_idxs_raw, options['shape'])
-=======
             src_idxs_raw = np.zeros(self.grid_data.subset_num_nodes['segment_ends'], dtype=int)
             src_idxs = get_src_indices_by_row(src_idxs_raw, options['shape'])
->>>>>>> 502f3d74
 
             self.connect(src_name='design_parameters:{0}'.format(name),
                          tgt_name='timeseries.segend_values:design_parameters:{0}'.format(name),
@@ -806,17 +797,8 @@
                                                    var_class=self._classify_var(name),
                                                    units=units)
 
-<<<<<<< HEAD
-            if self.input_parameter_options[name]['dynamic']:
-                src_idxs_raw = np.zeros(self.grid_data.subset_num_nodes['segment_ends'], dtype=int)
-                src_idxs = get_src_indices_by_row(src_idxs_raw, options['shape'])
-            else:
-                src_idxs_raw = np.zeros(1, dtype=int)
-                src_idxs = get_src_indices_by_row(src_idxs_raw, options['shape'])
-=======
             src_idxs_raw = np.zeros(self.grid_data.subset_num_nodes['segment_ends'], dtype=int)
             src_idxs = get_src_indices_by_row(src_idxs_raw, options['shape'])
->>>>>>> 502f3d74
 
             self.connect(src_name='input_parameters:{0}_out'.format(name),
                          tgt_name='timeseries.segend_values:input_parameters:{0}'.format(name),
@@ -828,17 +810,8 @@
                                                    var_class=self._classify_var(name),
                                                    units=units)
 
-<<<<<<< HEAD
-            if self.traj_parameter_options[name]['dynamic']:
-                src_idxs_raw = np.zeros(self.grid_data.subset_num_nodes['segment_ends'], dtype=int)
-                src_idxs = get_src_indices_by_row(src_idxs_raw, options['shape'])
-            else:
-                src_idxs_raw = np.zeros(1, dtype=int)
-                src_idxs = get_src_indices_by_row(src_idxs_raw, options['shape'])
-=======
             src_idxs_raw = np.zeros(self.grid_data.subset_num_nodes['segment_ends'], dtype=int)
             src_idxs = get_src_indices_by_row(src_idxs_raw, options['shape'])
->>>>>>> 502f3d74
 
             self.connect(src_name='traj_parameters:{0}_out'.format(name),
                          tgt_name='timeseries.segend_values:traj_parameters:{0}'.format(name),
@@ -878,7 +851,6 @@
         num_iter_ode_nodes = num_seg * num_stages
         num_final_ode_nodes = 2 * num_seg
 
-<<<<<<< HEAD
         parameter_options = self.design_parameter_options.copy()
         parameter_options.update(self.input_parameter_options)
         parameter_options.update(self.traj_parameter_options)
@@ -886,9 +858,6 @@
 
         if name in parameter_options:
             ode_tgts = parameter_options[name]['targets']
-=======
-        if name in self.ode_options._parameters:
-            ode_tgts = self.ode_options._parameters[name]['targets']
             dynamic = self.ode_options._parameters[name]['dynamic']
             shape = self.ode_options._parameters[name]['shape']
 
@@ -901,7 +870,6 @@
                 src_idxs_raw = np.zeros(1, dtype=int)
                 src_idxs = get_src_indices_by_row(src_idxs_raw, shape)
                 src_idxs = np.squeeze(src_idxs, axis=0)
->>>>>>> 502f3d74
 
             connection_info.append((['ode.{0}'.format(tgt) for tgt in ode_tgts], src_idxs))
 
@@ -919,71 +887,6 @@
                                     src_idxs))
 
         return connection_info
-
-    # def set_state_options(self, name, units=_unspecified, val=1.0,
-    #                       fix_initial=False, fix_final=False, initial_bounds=None,
-    #                       final_bounds=None, lower=None, upper=None, scaler=None, adder=None,
-    #                       ref=None, ref0=None, defect_scaler=1.0, defect_ref=None,
-    #                       connected_initial=False):
-    #     """
-    #     Set options that apply the EOM state variable of the given name.
-    #
-    #     Parameters
-    #     ----------
-    #     name : str
-    #         Name of the state variable in the RHS.
-    #     units : str or None
-    #         Units in which the state variable is defined.  Internally components may use different
-    #         units for the state variable, but the IndepVarComp which provides its value will provide
-    #         it in these units, and collocation defects will use these units.  If units is not
-    #         specified here then the value as defined in the ODEOptions (@declare_state) will be
-    #         used.
-    #     val :  ndarray
-    #         The default value of the state at the state discretization nodes of the phase.
-    #     fix_initial : bool(False)
-    #         If True, omit the first value of the state from the design variables (prevent the
-    #         optimizer from changing it).
-    #     fix_final : bool(False)
-    #         If True, omit the final value of the state from the design variables (prevent the
-    #         optimizer from changing it).
-    #     lower : float or ndarray or None (None)
-    #         The lower bound of the state at the nodes of the phase.
-    #     upper : float or ndarray or None (None)
-    #         The upper bound of the state at the nodes of the phase.
-    #     scaler : float or ndarray or None (None)
-    #         The scaler of the state value at the nodes of the phase.
-    #     adder : float or ndarray or None (None)
-    #         The adder of the state value at the nodes of the phase.
-    #     ref0 : float or ndarray or None (None)
-    #         The zero-reference value of the state at the nodes of the phase.
-    #     ref : float or ndarray or None (None)
-    #         The unit-reference value of the state at the nodes of the phase
-    #     defect_scaler : float or ndarray (1.0)
-    #         The scaler of the state defect at the collocation nodes of the phase.
-    #     defect_ref : float or ndarray (1.0)
-    #         The unit-reference value of the state defect at the collocation nodes of the phase. If
-    #         provided, this value overrides defect_scaler.
-    #     connected_initial : bool
-    #         If True, then the initial value for this state comes from an externally connected
-    #         source.
-    #
-    #     """
-    #     super(RungeKuttaPhase, self).set_state_options(name=name,
-    #                                                    units=units,
-    #                                                    val=val,
-    #                                                    fix_initial=fix_initial,
-    #                                                    fix_final=fix_final,
-    #                                                    initial_bounds=initial_bounds,
-    #                                                    final_bounds=final_bounds,
-    #                                                    lower=lower,
-    #                                                    upper=upper,
-    #                                                    scaler=scaler,
-    #                                                    adder=adder,
-    #                                                    ref=ref,
-    #                                                    ref0=ref0,
-    #                                                    defect_scaler=defect_scaler,
-    #                                                    defect_ref=defect_ref,
-    #                                                    connected_initial=connected_initial)
 
     def add_objective(self, name, loc='final', index=None, shape=(1,), ref=None, ref0=None,
                       adder=None, scaler=None, parallel_deriv_color=None,
