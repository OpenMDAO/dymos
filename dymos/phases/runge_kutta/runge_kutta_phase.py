--- conflicted
+++ resolved
@@ -6,7 +6,6 @@
 import numpy as np
 from dymos.phases.components import EndpointConditionsComp
 from dymos.phases.phase_base import PhaseBase, _unspecified
-from dymos.phases.grid_data import GridData
 
 from openmdao.api import IndepVarComp, NonlinearRunOnce, NonlinearBlockGS, \
     NewtonSolver, BoundsEnforceLS
@@ -235,23 +234,9 @@
 
             if options['opt']:
                 # Set the desvar indices accordingly
-<<<<<<< HEAD
                 desvar_indices = list(range(size))
 
                 if options['fix_initial']:
-=======
-                if options['propagation'] == 'forward':
-                    desvar_indices = list(range(size))
-                else:
-                    desvar_indices = np.arange(num_seg * size, size * (num_seg + 1),
-                                               dtype=int).tolist()
-
-                if options['fix_initial']:
-                    if options['propagation'] == 'backward':
-                        raise ValueError('Cannot specify \'fix_initial=True\' and specify '
-                                         'propagation=\'backward\' for state {0} in '
-                                         'RungeKuttaPhase'.format(state_name))
->>>>>>> d82b8804
                     if options['initial_bounds'] is not None:
                         raise ValueError('Cannot specify \'fix_initial=True\' and specify '
                                          'initial_bounds for state {0}'.format(state_name))
@@ -263,28 +248,12 @@
                         del desvar_indices[:size]
 
                 if options['fix_final']:
-<<<<<<< HEAD
                     raise ValueError('Cannot specify \'fix_final=True\' in '
                                      'RungeKuttaPhase'.format(state_name))
 
                 if options['final_bounds'] is not None:
                     raise ValueError('Cannot specify \'final_bounds\' in RungeKuttaPhase '
                                      '(state {0})'.format(state_name))
-=======
-                    if options['propagation'] == 'forward':
-                        raise ValueError('Cannot specify \'fix_final=True\' and specify '
-                                         'propagation=\'forward\' for state {0} in '
-                                         'RungeKuttaPhase'.format(state_name))
-                    if options['final_bounds'] is not None:
-                        raise ValueError('Cannot specify \'fix_final=True\' and specify '
-                                         'final_bounds for state {0}'.format(state_name))
-                    if isinstance(options['fix_final'], Iterable):
-                        idxs_to_fix = np.where(np.asarray(options['fix_final']))[0]
-                        for idx_to_fix in reversed(sorted(idxs_to_fix)):
-                            del desvar_indices[idx_to_fix]
-                    else:
-                        del desvar_indices[:size]
->>>>>>> d82b8804
 
                 if len(desvar_indices) > 0:
                     coerce_desvar_option = CoerceDesvar(num_state_input_nodes, desvar_indices,
@@ -778,12 +747,7 @@
     def set_state_options(self, name, units=_unspecified, val=1.0,
                           fix_initial=False, fix_final=False, initial_bounds=None,
                           final_bounds=None, lower=None, upper=None, scaler=None, adder=None,
-<<<<<<< HEAD
                           ref=None, ref0=None, defect_scaler=1.0, defect_ref=None):
-=======
-                          ref=None, ref0=None, defect_scaler=1.0, defect_ref=None,
-                          propagation='forward'):
->>>>>>> d82b8804
         """
         Set options that apply the EOM state variable of the given name.
 
@@ -805,11 +769,6 @@
         fix_final : bool(False)
             If True, omit the final value of the state from the design variables (prevent the
             optimizer from changing it).
-<<<<<<< HEAD
-=======
-        propagation : str('forward')
-            The direction of propagation for this state variable, either 'forward' or 'backward'.
->>>>>>> d82b8804
         lower : float or ndarray or None (None)
             The lower bound of the state at the nodes of the phase.
         upper : float or ndarray or None (None)
@@ -843,12 +802,7 @@
                                                        ref=ref,
                                                        ref0=ref0,
                                                        defect_scaler=defect_scaler,
-<<<<<<< HEAD
                                                        defect_ref=defect_ref)
-=======
-                                                       defect_ref=defect_ref,
-                                                       propagation=propagation)
->>>>>>> d82b8804
 
     def add_objective(self, name, loc='final', index=None, shape=(1,), ref=None, ref0=None,
                       adder=None, scaler=None, parallel_deriv_color=None,
