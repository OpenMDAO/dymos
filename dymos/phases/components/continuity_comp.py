--- conflicted
+++ resolved
@@ -291,17 +291,12 @@
 
         for state_name, options in iteritems(state_options):
             if options['continuity'] and not compressed:
-<<<<<<< HEAD
 
                 # linear if states are optimized, because they are dvs.
-                # but nonlinear if solve_segments, because its multiple shooting
+                # but nonlinear if solve_segments, because its like multiple shooting
                 is_linear = not options['solve_segments']
                 self.add_constraint(name='defect_states:{0}'.format(state_name),
                                     equals=0.0, scaler=1.0, linear=is_linear)
-=======
-                self.add_constraint(name='defect_states:{0}'.format(state_name),
-                                    equals=0.0, scaler=1.0, linear=True)
->>>>>>> b3f8bc34
 
     def _setup_control_continuity(self):
         control_options = self.options['control_options']
@@ -355,17 +350,12 @@
 
         for state_name, options in iteritems(state_options):
             if options['continuity'] and not compressed:
-<<<<<<< HEAD
                 # linear if states are optimized, because they are dvs.
-                # but nonlinear if solve_segments, because its multiple shooting
+                # but nonlinear if solve_segments, because its like multiple shooting
                 is_linear = not options['solve_segments']
 
                 self.add_constraint(name='defect_states:{0}'.format(state_name),
                                     equals=0.0, scaler=1.0, linear=is_linear)
-=======
-                self.add_constraint(name='defect_states:{0}'.format(state_name),
-                                    equals=0.0, scaler=1.0, linear=True)
->>>>>>> b3f8bc34
 
     def _setup_control_continuity(self):
         control_options = self.options['control_options']
