--- conflicted
+++ resolved
@@ -111,13 +111,8 @@
 
 if __name__ == '__main__':
     brachistochrone_min_time(transcription='gauss-lobatto', num_segments=10, run_driver=True,
-<<<<<<< HEAD
-                             top_level_jacobian='csc', transcription_order=3, compressed=True,
+                             transcription_order=3, compressed=True,
                              optimizer='SNOPT')
     # brachistochrone_min_time(transcription='radau-ps', num_segments=10, run_driver=True,
     #                          top_level_jacobian='csc', transcription_order=3, compressed=True,
-    #                          optimizer='SNOPT')
-=======
-                             transcription_order=3, compressed=True,
-                             optimizer='SNOPT')
->>>>>>> b3f8bc34
+    #                          optimizer='SNOPT')