import unittest

try:
    import matplotlib
except ImportError:
    matplotlib = None

from openmdao.utils.testing_utils import use_tempdirs


@use_tempdirs
class TestBrachistochronePolynomialControl(unittest.TestCase):

    @unittest.skipIf(matplotlib is None, "This test requires matplotlib")
    def test_brachistochrone_polynomial_control_gauss_lobatto(self):
        import matplotlib
        matplotlib.use('Agg')
        import matplotlib.pyplot as plt
        import openmdao.api as om
        from openmdao.utils.assert_utils import assert_near_equal
        import dymos as dm
        from dymos.examples.brachistochrone.brachistochrone_ode import BrachistochroneODE

        p = om.Problem(model=om.Group())
        p.driver = om.ScipyOptimizeDriver()
        p.driver.declare_coloring()

        phase = dm.Phase(ode_class=BrachistochroneODE,
                         transcription=dm.GaussLobatto(num_segments=10))

        p.model.add_subsystem('phase0', phase)

        phase.set_time_options(fix_initial=True, duration_bounds=(.5, 10))

        phase.add_state('x', fix_initial=True, fix_final=True, solve_segments=False)

        phase.add_state('y', fix_initial=True, fix_final=True, solve_segments=False)

        phase.add_state('v', fix_initial=True, fix_final=False, solve_segments=False)

        phase.add_polynomial_control('theta', order=1, units='deg', lower=0.01, upper=179.9)

        phase.add_parameter('g', units='m/s**2', opt=False, val=9.80665)

        # Minimize time at the end of the phase
        phase.add_objective('time', loc='final', scaler=10)

        p.model.linear_solver = om.DirectSolver()

        p.setup()

        phase.set_time_val(initial=0.0, duration=2.0)

<<<<<<< HEAD
        p.set_val('phase0.states:x', phase.interp('x', [0, 10]))
        p.set_val('phase0.states:y', phase.interp('y', [10, 5]))
        p.set_val('phase0.states:v', phase.interp('v', [0, 9.9]))
        p.set_val('phase0.controls:theta', phase.interp('theta', [5, 100]))
=======
        phase.set_state_val('x', [0, 10])
        phase.set_state_val('y', [10, 5])
        phase.set_state_val('v', [0, 9.9])
        phase.set_polynomial_control_val('theta', [5, 100])
>>>>>>> 6ee8eece

        # Solve for the optimal trajectory
        p.run_driver()

        # Test the results
        assert_near_equal(p.get_val('phase0.timeseries.time')[-1], 1.8016, tolerance=1.0E-3)

        # Generate the explicitly simulated trajectory
        exp_out = phase.simulate()

        fig, ax = plt.subplots()
        fig.suptitle('Brachistochrone Solution')

        x_imp = p.get_val('phase0.timeseries.x')
        y_imp = p.get_val('phase0.timeseries.y')

        x_exp = exp_out.get_val('phase0.timeseries.x')
        y_exp = exp_out.get_val('phase0.timeseries.y')

        ax.plot(x_imp, y_imp, 'ro', label='solution')
        ax.plot(x_exp, y_exp, 'b-', label='simulated')

        ax.set_xlabel('x (m)')
        ax.set_ylabel('y (m)')
        ax.grid(True)
        ax.legend(loc='upper right')

        fig, ax = plt.subplots()

        t_imp = p.get_val('phase0.timeseries.time')
        theta_imp = p.get_val('phase0.timeseries.theta')

        ax.plot(t_imp, theta_imp, 'ro', label='solution')

        ax.set_xlabel('time (s)')
        ax.set_ylabel(r'$\theta$ (deg)')
        ax.grid(True)
        ax.legend(loc='upper right')

        plt.show()

    @unittest.skipIf(matplotlib is None, "This test requires matplotlib")
    def test_brachistochrone_polynomial_control_radau(self):
        import numpy as np
        import matplotlib
        matplotlib.use('Agg')
        import matplotlib.pyplot as plt
        import openmdao.api as om
        from openmdao.utils.assert_utils import assert_near_equal
        import dymos as dm
        from dymos.examples.brachistochrone.brachistochrone_ode import BrachistochroneODE

        p = om.Problem(model=om.Group())
        p.driver = om.ScipyOptimizeDriver()
        p.driver.declare_coloring()

        phase = dm.Phase(ode_class=BrachistochroneODE,
                         transcription=dm.Radau(num_segments=10))

        p.model.add_subsystem('phase0', phase)

        phase.set_time_options(fix_initial=True, duration_bounds=(.5, 10))

        phase.add_state('x', fix_initial=True, fix_final=True)

        phase.add_state('y', fix_initial=True, fix_final=True)

        phase.add_state('v', fix_initial=True, fix_final=False)

        phase.add_polynomial_control('theta', order=1, units='deg', lower=0.01, upper=179.9)

        phase.add_parameter('g', units='m/s**2', opt=False, val=9.80665)

        # Minimize time at the end of the phase
        phase.add_objective('time', loc='final', scaler=10)

        p.model.linear_solver = om.DirectSolver()

        p.setup()

        phase.set_time_val(initial=0.0, duration=2.0)

<<<<<<< HEAD
        p.set_val('phase0.states:x', phase.interp('x', [0, 10]))
        p.set_val('phase0.states:y', phase.interp('y', [10, 5]))
        p.set_val('phase0.states:v', phase.interp('v', [0, 9.9]))
        p.set_val('phase0.controls:theta', phase.interp('theta', [5, 100]))
=======
        phase.set_state_val('x', [0, 10])
        phase.set_state_val('y', [10, 5])
        phase.set_state_val('v', [0, 9.9])
        phase.set_polynomial_control_val('theta', [5, 100])
>>>>>>> 6ee8eece

        # Solve for the optimal trajectory
        p.run_driver()

        # Test the results
        assert_near_equal(p.get_val('phase0.timeseries.time')[-1], 1.8016, tolerance=1.0E-3)

        # Generate the explicitly simulated trajectory
        exp_out = phase.simulate()

        fig, ax = plt.subplots()
        fig.suptitle('Brachistochrone Solution')

        x_imp = p.get_val('phase0.timeseries.x')
        y_imp = p.get_val('phase0.timeseries.y')

        x_exp = exp_out.get_val('phase0.timeseries.x')
        y_exp = exp_out.get_val('phase0.timeseries.y')

        ax.plot(x_imp, y_imp, 'ro', label='solution')
        ax.plot(x_exp, y_exp, 'b-', label='simulated')

        ax.set_xlabel('x (m)')
        ax.set_ylabel('y (m)')
        ax.grid(True)
        ax.legend(loc='upper right')

        fig, ax = plt.subplots()

        t_imp = p.get_val('phase0.timeseries.time')
        theta_imp = p.get_val('phase0.timeseries.theta')

        ax.plot(t_imp, theta_imp, 'ro', label='solution')

        ax.set_xlabel('time (s)')
        ax.set_ylabel(r'$\theta$ (deg)')
        ax.grid(True)
        ax.legend(loc='upper right')

        plt.show()

    @unittest.skipIf(matplotlib is None, "This test requires matplotlib")
    def test_brachistochrone_polynomial_control_birkhoff(self):
        import numpy as np
        import matplotlib
        matplotlib.use('Agg')
        import matplotlib.pyplot as plt
        import openmdao.api as om
        from openmdao.utils.assert_utils import assert_near_equal
        import dymos as dm
        from dymos.examples.brachistochrone.brachistochrone_ode import BrachistochroneODE

        p = om.Problem(model=om.Group())
        p.driver = om.ScipyOptimizeDriver()
        p.driver.declare_coloring()

        phase = dm.Phase(ode_class=BrachistochroneODE,
                         transcription=dm.Birkhoff(grid=dm.BirkhoffGrid(num_nodes=15)))

        p.model.add_subsystem('phase0', phase)

        phase.set_time_options(fix_initial=True, duration_bounds=(.5, 10))

        phase.add_state('x', fix_initial=True, fix_final=True)

        phase.add_state('y', fix_initial=True, fix_final=True)

        phase.add_state('v', fix_initial=True, fix_final=False)

        phase.add_polynomial_control('theta', order=1, units='deg', lower=0.01, upper=179.9)

        phase.add_parameter('g', units='m/s**2', opt=False, val=9.80665)

        # Minimize time at the end of the phase
        phase.add_objective('time', loc='final', scaler=10)

        p.model.linear_solver = om.DirectSolver()

        p.setup()

        phase.set_time_val(initial=0.0, duration=2.0)

<<<<<<< HEAD
        p.set_val('phase0.initial_states:x', 0.0)
        p.set_val('phase0.initial_states:y', 10.0)
        p.set_val('phase0.initial_states:v', 0.0)
        p.set_val('phase0.final_states:x', 10.0)
        p.set_val('phase0.final_states:y', 5.0)
        p.set_val('phase0.final_states:v', 9.9)

        p.set_val('phase0.states:x', phase.interp('x', [0, 10]))
        p.set_val('phase0.states:y', phase.interp('y', [10, 5]))
        p.set_val('phase0.states:v', phase.interp('v', [0, 9.9]))
        p.set_val('phase0.controls:theta', phase.interp('theta', [5, 100]))
=======
        phase.set_state_val('x', [0, 10])
        phase.set_state_val('y', [10, 5])
        phase.set_state_val('v', [0, 9.9])
        phase.set_polynomial_control_val('theta', [5, 100])
>>>>>>> 6ee8eece

        # Solve for the optimal trajectory
        p.run_driver()

        # Test the results
        assert_near_equal(p.get_val('phase0.timeseries.time')[-1], 1.8016, tolerance=1.0E-3)

        # Generate the explicitly simulated trajectory
        exp_out = phase.simulate()

        fig, ax = plt.subplots()
        fig.suptitle('Brachistochrone Solution')

        x_imp = p.get_val('phase0.timeseries.x')
        y_imp = p.get_val('phase0.timeseries.y')

        x_exp = exp_out.get_val('phase0.timeseries.x')
        y_exp = exp_out.get_val('phase0.timeseries.y')

        ax.plot(x_imp, y_imp, 'ro', label='solution')
        ax.plot(x_exp, y_exp, 'b-', label='simulated')

        ax.set_xlabel('x (m)')
        ax.set_ylabel('y (m)')
        ax.grid(True)
        ax.legend(loc='upper right')

        fig, ax = plt.subplots()

        t_imp = p.get_val('phase0.timeseries.time')
        theta_imp = p.get_val('phase0.timeseries.theta')

        ax.plot(t_imp, theta_imp, 'ro', label='solution')

        ax.set_xlabel('time (s)')
        ax.set_ylabel(r'$\theta$ (deg)')
        ax.grid(True)
        ax.legend(loc='upper right')

        plt.show()


@use_tempdirs
class TestBrachistochronePolynomialControlBoundaryConstrained(unittest.TestCase):

    @unittest.skipIf(matplotlib is None, "This test requires matplotlib")
    def test_brachistochrone_polynomial_control_gauss_lobatto(self):
        import matplotlib
        matplotlib.use('Agg')
        import matplotlib.pyplot as plt
        import openmdao.api as om
        from openmdao.utils.assert_utils import assert_near_equal
        import dymos as dm
        from dymos.examples.brachistochrone.brachistochrone_ode import BrachistochroneODE

        p = om.Problem(model=om.Group())
        p.driver = om.ScipyOptimizeDriver()
        p.driver.declare_coloring()

        phase = dm.Phase(ode_class=BrachistochroneODE,
                         transcription=dm.GaussLobatto(num_segments=10))

        p.model.add_subsystem('phase0', phase)

        phase.set_time_options(fix_initial=True, duration_bounds=(.5, 10))

        phase.add_state('x', fix_initial=True, fix_final=True)

        phase.add_state('y', fix_initial=True, fix_final=True)

        phase.add_state('v', fix_initial=True, fix_final=False)

        phase.add_polynomial_control('theta', order=1, units='deg', lower=0.01, upper=179.9)

        phase.add_parameter('g', units='m/s**2', opt=False, val=9.80665)

        phase.add_boundary_constraint('theta', loc='initial', lower=0, upper=1.0)
        phase.add_boundary_constraint('theta', loc='final', lower=100, upper=105.)

        # Minimize time at the end of the phase
        phase.add_objective('time', loc='final', scaler=10)

        p.model.linear_solver = om.DirectSolver()

        p.setup()

        phase.set_time_val(initial=0.0, duration=2.0)

<<<<<<< HEAD
        p.set_val('phase0.states:x', phase.interp('x', [0, 10]))
        p.set_val('phase0.states:y', phase.interp('y', [10, 5]))
        p.set_val('phase0.states:v', phase.interp('v', [0, 9.9]))
        p.set_val('phase0.controls:theta', phase.interp('theta', [5, 100]))
=======
        phase.set_state_val('x', [0, 10])
        phase.set_state_val('y', [10, 5])
        phase.set_state_val('v', [0, 9.9])
        phase.set_polynomial_control_val('theta', [5, 100])
>>>>>>> 6ee8eece

        # Solve for the optimal trajectory
        p.run_driver()

        # Test the results
        assert_near_equal(p.get_val('phase0.timeseries.time')[-1], 1.8016, tolerance=1.0E-3)

        # Generate the explicitly simulated trajectory
        exp_out = phase.simulate()

        fig, ax = plt.subplots()
        fig.suptitle('Brachistochrone Solution')

        x_imp = p.get_val('phase0.timeseries.x')
        y_imp = p.get_val('phase0.timeseries.y')

        x_exp = exp_out.get_val('phase0.timeseries.x')
        y_exp = exp_out.get_val('phase0.timeseries.y')

        ax.plot(x_imp, y_imp, 'ro', label='solution')
        ax.plot(x_exp, y_exp, 'b-', label='simulated')

        ax.set_xlabel('x (m)')
        ax.set_ylabel('y (m)')
        ax.grid(True)
        ax.legend(loc='upper right')

        fig, ax = plt.subplots()

        t_imp = p.get_val('phase0.timeseries.time')
        theta_imp = p.get_val('phase0.timeseries.theta')

        ax.plot(t_imp, theta_imp, 'ro', label='solution')

        ax.set_xlabel('time (s)')
        ax.set_ylabel(r'$\theta$ (deg)')
        ax.grid(True)
        ax.legend(loc='upper right')

        plt.show()

    @unittest.skipIf(matplotlib is None, "This test requires matplotlib")
    def test_brachistochrone_polynomial_control_radau(self):
        import matplotlib
        matplotlib.use('Agg')
        import matplotlib.pyplot as plt
        import openmdao.api as om
        from openmdao.utils.assert_utils import assert_near_equal
        import dymos as dm
        from dymos.examples.brachistochrone.brachistochrone_ode import BrachistochroneODE

        p = om.Problem(model=om.Group())
        p.driver = om.ScipyOptimizeDriver()
        p.driver.declare_coloring()

        phase = dm.Phase(ode_class=BrachistochroneODE,
                         transcription=dm.Radau(num_segments=10))

        p.model.add_subsystem('phase0', phase)

        phase.set_time_options(fix_initial=True, duration_bounds=(.5, 10))

        phase.add_state('x', fix_initial=True, fix_final=True)

        phase.add_state('y', fix_initial=True, fix_final=True)

        phase.add_state('v', fix_initial=True, fix_final=False)

        phase.add_polynomial_control('theta', order=1, units='deg', lower=0.01, upper=179.9)

        phase.add_parameter('g', units='m/s**2', opt=False, val=9.80665)

        phase.add_boundary_constraint('theta', loc='initial', lower=0, upper=1.0)
        phase.add_boundary_constraint('theta', loc='final', lower=100, upper=105.)

        # Minimize time at the end of the phase
        phase.add_objective('time', loc='final', scaler=10)

        p.model.linear_solver = om.DirectSolver()

        p.setup()

        phase.set_time_val(initial=0.0, duration=2.0)

<<<<<<< HEAD
        p.set_val('phase0.states:x', phase.interp('x', [0, 10]))
        p.set_val('phase0.states:y', phase.interp('y', [10, 5]))
        p.set_val('phase0.states:v', phase.interp('v', [0, 9.9]))
        p.set_val('phase0.controls:theta', phase.interp('theta', [5, 100]))
=======
        phase.set_state_val('x', [0, 10])
        phase.set_state_val('y', [10, 5])
        phase.set_state_val('v', [0, 9.9])
        phase.set_polynomial_control_val('theta', [5, 100])
>>>>>>> 6ee8eece

        # Solve for the optimal trajectory
        p.run_driver()

        # Test the results
        assert_near_equal(p.get_val('phase0.timeseries.time')[-1], 1.8016, tolerance=1.0E-3)

        # Generate the explicitly simulated trajectory
        exp_out = phase.simulate()

        fig, ax = plt.subplots()
        fig.suptitle('Brachistochrone Solution')

        x_imp = p.get_val('phase0.timeseries.x')
        y_imp = p.get_val('phase0.timeseries.y')

        x_exp = exp_out.get_val('phase0.timeseries.x')
        y_exp = exp_out.get_val('phase0.timeseries.y')

        ax.plot(x_imp, y_imp, 'ro', label='solution')
        ax.plot(x_exp, y_exp, 'b-', label='simulated')

        ax.set_xlabel('x (m)')
        ax.set_ylabel('y (m)')
        ax.grid(True)
        ax.legend(loc='upper right')

        fig, ax = plt.subplots()

        t_imp = p.get_val('phase0.timeseries.time')
        theta_imp = p.get_val('phase0.timeseries.theta')

        ax.plot(t_imp, theta_imp, 'ro', label='solution')

        ax.set_xlabel('time (s)')
        ax.set_ylabel(r'$\theta$ (deg)')
        ax.grid(True)
        ax.legend(loc='upper right')

        plt.show()

    @unittest.skipIf(matplotlib is None, "This test requires matplotlib")
    def test_brachistochrone_polynomial_control_birkhoff(self):
        import numpy as np
        import matplotlib
        matplotlib.use('Agg')
        import matplotlib.pyplot as plt
        import openmdao.api as om
        from openmdao.utils.assert_utils import assert_near_equal
        import dymos as dm
        from dymos.examples.brachistochrone.brachistochrone_ode import BrachistochroneODE

        p = om.Problem(model=om.Group())
        p.driver = om.ScipyOptimizeDriver()
        p.driver.declare_coloring()

        phase = dm.Phase(ode_class=BrachistochroneODE,
                         transcription=dm.Birkhoff(grid=dm.BirkhoffGrid(num_nodes=15)))

        p.model.add_subsystem('phase0', phase)

        phase.set_time_options(fix_initial=True, duration_bounds=(.5, 10))

        phase.add_state('x', fix_initial=True, fix_final=True)

        phase.add_state('y', fix_initial=True, fix_final=True)

        phase.add_state('v', fix_initial=True, fix_final=False)

        phase.add_polynomial_control('theta', order=1, units='deg', lower=0.01, upper=179.9)

        phase.add_parameter('g', units='m/s**2', opt=False, val=9.80665)

        phase.add_boundary_constraint('theta', loc='initial', lower=0, upper=1.0)
        phase.add_boundary_constraint('theta', loc='final', upper=105.0)

        # Minimize time at the end of the phase
        phase.add_objective('time', loc='final', scaler=10)

        p.model.linear_solver = om.DirectSolver()

        p.setup()

        phase.set_time_val(initial=0.0, duration=2.0)

<<<<<<< HEAD
        p.set_val('phase0.states:x', phase.interp('x', [0, 10]))
        p.set_val('phase0.states:y', phase.interp('y', [10, 5]))
        p.set_val('phase0.states:v', phase.interp('v', [0, 9.9]))
        p.set_val('phase0.controls:theta', phase.interp('theta', [1, 100]))
=======
        phase.set_state_val('x', [0, 10])
        phase.set_state_val('y', [10, 5])
        phase.set_state_val('v', [0, 9.9])
        phase.set_polynomial_control_val('theta', [5, 100])
>>>>>>> 6ee8eece

        # Solve for the optimal trajectory
        p.run_driver()

        # Test the results
        assert_near_equal(p.get_val('phase0.timeseries.time')[-1], 1.8016, tolerance=1.0E-3)

        # Generate the explicitly simulated trajectory
        exp_out = phase.simulate()

        fig, ax = plt.subplots()
        fig.suptitle('Brachistochrone Solution')

        x_imp = p.get_val('phase0.timeseries.x')
        y_imp = p.get_val('phase0.timeseries.y')

        x_exp = exp_out.get_val('phase0.timeseries.x')
        y_exp = exp_out.get_val('phase0.timeseries.y')

        ax.plot(x_imp, y_imp, 'ro', label='solution')
        ax.plot(x_exp, y_exp, 'b-', label='simulated')

        ax.set_xlabel('x (m)')
        ax.set_ylabel('y (m)')
        ax.grid(True)
        ax.legend(loc='upper right')

        fig, ax = plt.subplots()

        t_imp = p.get_val('phase0.timeseries.time')
        theta_imp = p.get_val('phase0.timeseries.theta')

        ax.plot(t_imp, theta_imp, 'ro', label='solution')

        ax.set_xlabel('time (s)')
        ax.set_ylabel(r'$\theta$ (deg)')
        ax.grid(True)
        ax.legend(loc='upper right')

        plt.show()


@use_tempdirs
class TestBrachistochronePolynomialControlPathConstrained(unittest.TestCase):

    @unittest.skipIf(matplotlib is None, "This test requires matplotlib")
    def test_brachistochrone_polynomial_control_gauss_lobatto(self):
        import matplotlib.pyplot as plt
        plt.switch_backend('Agg')
        import openmdao.api as om
        from openmdao.utils.assert_utils import assert_near_equal
        import dymos as dm
        from dymos.examples.brachistochrone.brachistochrone_ode import BrachistochroneODE

        p = om.Problem(model=om.Group())
        p.driver = om.ScipyOptimizeDriver()
        p.driver.declare_coloring()

        phase = dm.Phase(ode_class=BrachistochroneODE,
                         transcription=dm.GaussLobatto(num_segments=10))

        p.model.add_subsystem('phase0', phase)

        phase.set_time_options(fix_initial=True, duration_bounds=(.5, 10))

        phase.add_state('x', fix_initial=True, fix_final=True)

        phase.add_state('y', fix_initial=True, fix_final=True)

        phase.add_state('v', fix_initial=True, fix_final=False)

        phase.add_polynomial_control('theta', order=1, units='deg', lower=0.01, upper=179.9)

        phase.add_parameter('g', units='m/s**2', opt=False, val=9.80665)

        phase.add_path_constraint('theta', lower=0, upper=120)

        # Minimize time at the end of the phase
        phase.add_objective('time', loc='final', scaler=10)

        p.model.linear_solver = om.DirectSolver()

        p.setup()

        phase.set_time_val(initial=0.0, duration=2.0)

<<<<<<< HEAD
        p.set_val('phase0.states:x', phase.interp('x', [0, 10]))
        p.set_val('phase0.states:y', phase.interp('y', [10, 5]))
        p.set_val('phase0.states:v', phase.interp('v', [0, 9.9]))
        p.set_val('phase0.controls:theta', phase.interp('theta', [5, 100]))
=======
        phase.set_state_val('x', [0, 10])
        phase.set_state_val('y', [10, 5])
        phase.set_state_val('v', [0, 9.9])
        phase.set_polynomial_control_val('theta', [5, 100])
>>>>>>> 6ee8eece

        # Solve for the optimal trajectory
        p.run_driver()

        # Test the results
        assert_near_equal(p.get_val('phase0.timeseries.time')[-1], 1.8016, tolerance=1.0E-3)

        # Generate the explicitly simulated trajectory
        exp_out = phase.simulate()

        fig, ax = plt.subplots()
        fig.suptitle('Brachistochrone Solution')

        x_imp = p.get_val('phase0.timeseries.x')
        y_imp = p.get_val('phase0.timeseries.y')

        x_exp = exp_out.get_val('phase0.timeseries.x')
        y_exp = exp_out.get_val('phase0.timeseries.y')

        ax.plot(x_imp, y_imp, 'ro', label='solution')
        ax.plot(x_exp, y_exp, 'b-', label='simulated')

        ax.set_xlabel('x (m)')
        ax.set_ylabel('y (m)')
        ax.grid(True)
        ax.legend(loc='upper right')

        fig, ax = plt.subplots()

        t_imp = p.get_val('phase0.timeseries.time')
        theta_imp = p.get_val('phase0.timeseries.theta')

        ax.plot(t_imp, theta_imp, 'ro', label='solution')

        ax.set_xlabel('time (s)')
        ax.set_ylabel(r'$\theta$ (deg)')
        ax.grid(True)
        ax.legend(loc='upper right')

        plt.show()

    @unittest.skipIf(matplotlib is None, "This test requires matplotlib")
    def test_brachistochrone_polynomial_control_radau(self):
        import matplotlib.pyplot as plt
        plt.switch_backend('Agg')
        import openmdao.api as om
        from openmdao.utils.assert_utils import assert_near_equal
        import dymos as dm
        from dymos.examples.brachistochrone.brachistochrone_ode import BrachistochroneODE

        p = om.Problem(model=om.Group())
        p.driver = om.ScipyOptimizeDriver()
        p.driver.declare_coloring()

        phase = dm.Phase(ode_class=BrachistochroneODE,
                         transcription=dm.Radau(num_segments=10))

        p.model.add_subsystem('phase0', phase)

        phase.set_time_options(fix_initial=True, duration_bounds=(.5, 10))

        phase.add_state('x', fix_initial=True, fix_final=True)

        phase.add_state('y', fix_initial=True, fix_final=True)

        phase.add_state('v', fix_initial=True, fix_final=False)

        phase.add_polynomial_control('theta', order=1, units='deg', lower=0.01, upper=179.9)

        phase.add_parameter('g', units='m/s**2', opt=False, val=9.80665)

        phase.add_path_constraint('theta', lower=1, upper=120)

        # Minimize time at the end of the phase
        phase.add_objective('time', loc='final', scaler=10)

        p.model.linear_solver = om.DirectSolver()

        p.setup()

        phase.set_time_val(initial=0.0, duration=2.0)

<<<<<<< HEAD
        p.set_val('phase0.states:x', phase.interp('x', [0, 10]))
        p.set_val('phase0.states:y', phase.interp('y', [10, 5]))
        p.set_val('phase0.states:v', phase.interp('v', [0, 9.9]))
        p.set_val('phase0.controls:theta', phase.interp('theta', [5, 100]))
=======
        phase.set_state_val('x', [0, 10])
        phase.set_state_val('y', [10, 5])
        phase.set_state_val('v', [0, 9.9])
        phase.set_polynomial_control_val('theta', [5, 100])
>>>>>>> 6ee8eece

        # Solve for the optimal trajectory
        p.run_driver()

        # Test the results
        assert_near_equal(p.get_val('phase0.timeseries.time')[-1], 1.8016, tolerance=1.0E-3)

        # Generate the explicitly simulated trajectory
        exp_out = phase.simulate()

        fig, ax = plt.subplots()
        fig.suptitle('Brachistochrone Solution')

        x_imp = p.get_val('phase0.timeseries.x')
        y_imp = p.get_val('phase0.timeseries.y')

        x_exp = exp_out.get_val('phase0.timeseries.x')
        y_exp = exp_out.get_val('phase0.timeseries.y')

        ax.plot(x_imp, y_imp, 'ro', label='solution')
        ax.plot(x_exp, y_exp, 'b-', label='simulated')

        ax.set_xlabel('x (m)')
        ax.set_ylabel('y (m)')
        ax.grid(True)
        ax.legend(loc='upper right')

        fig, ax = plt.subplots()

        t_imp = p.get_val('phase0.timeseries.time')
        theta_imp = p.get_val('phase0.timeseries.theta')

        ax.plot(t_imp, theta_imp, 'ro', label='solution')

        ax.set_xlabel('time (s)')
        ax.set_ylabel(r'$\theta$ (deg)')
        ax.grid(True)
        ax.legend(loc='upper right')

        plt.show()

    @unittest.skipIf(matplotlib is None, "This test requires matplotlib")
    def test_brachistochrone_polynomial_control_birkhoff(self):
        import numpy as np
        import matplotlib
        matplotlib.use('Agg')
        import matplotlib.pyplot as plt
        import openmdao.api as om
        from openmdao.utils.assert_utils import assert_near_equal
        import dymos as dm
        from dymos.examples.brachistochrone.brachistochrone_ode import BrachistochroneODE

        p = om.Problem(model=om.Group())
        p.driver = om.ScipyOptimizeDriver()
        p.driver.declare_coloring()

        phase = dm.Phase(ode_class=BrachistochroneODE,
                         transcription=dm.Birkhoff(grid=dm.BirkhoffGrid(num_nodes=15)))

        p.model.add_subsystem('phase0', phase)

        phase.set_time_options(fix_initial=True, duration_bounds=(.5, 10))

        phase.add_state('x', fix_initial=True, fix_final=True)

        phase.add_state('y', fix_initial=True, fix_final=True)

        phase.add_state('v', fix_initial=True, fix_final=False)

        phase.add_polynomial_control('theta', order=1, units='deg', lower=0.01, upper=179.9)

        phase.add_parameter('g', units='m/s**2', opt=False, val=9.80665)

        phase.add_path_constraint('theta', lower=1, upper=120)

        # Minimize time at the end of the phase
        phase.add_objective('time', loc='final', scaler=10)

        p.model.linear_solver = om.DirectSolver()

        p.setup()

        phase.set_time_val(initial=0.0, duration=2.0)

<<<<<<< HEAD
        p.set_val('phase0.states:x', phase.interp('x', [0, 10]))
        p.set_val('phase0.states:y', phase.interp('y', [10, 5]))
        p.set_val('phase0.states:v', phase.interp('v', [0, 9.9]))
        p.set_val('phase0.controls:theta', phase.interp('theta', [5, 100]))
=======
        phase.set_state_val('x', [0, 10])
        phase.set_state_val('y', [10, 5])
        phase.set_state_val('v', [0, 9.9])
        phase.set_polynomial_control_val('theta', [5, 100])
>>>>>>> 6ee8eece

        # Solve for the optimal trajectory
        p.run_driver()

        # Test the results
        assert_near_equal(p.get_val('phase0.timeseries.time')[-1], 1.8016, tolerance=1.0E-3)

        # Generate the explicitly simulated trajectory
        exp_out = phase.simulate()

        fig, ax = plt.subplots()
        fig.suptitle('Brachistochrone Solution')

        x_imp = p.get_val('phase0.timeseries.x')
        y_imp = p.get_val('phase0.timeseries.y')

        x_exp = exp_out.get_val('phase0.timeseries.x')
        y_exp = exp_out.get_val('phase0.timeseries.y')

        ax.plot(x_imp, y_imp, 'ro', label='solution')
        ax.plot(x_exp, y_exp, 'b-', label='simulated')

        ax.set_xlabel('x (m)')
        ax.set_ylabel('y (m)')
        ax.grid(True)
        ax.legend(loc='upper right')

        fig, ax = plt.subplots()

        t_imp = p.get_val('phase0.timeseries.time')
        theta_imp = p.get_val('phase0.timeseries.theta')

        ax.plot(t_imp, theta_imp, 'ro', label='solution')

        ax.set_xlabel('time (s)')
        ax.set_ylabel(r'$\theta$ (deg)')
        ax.grid(True)
        ax.legend(loc='upper right')

        plt.show()


@use_tempdirs
class TestBrachistochronePolynomialControlRatePathConstrained(unittest.TestCase):

    @unittest.skipIf(matplotlib is None, "This test requires matplotlib")
    def test_brachistochrone_polynomial_control_gauss_lobatto(self):
        import numpy as np
        import matplotlib
        matplotlib.use('Agg')
        import matplotlib.pyplot as plt
        import openmdao.api as om
        from openmdao.utils.assert_utils import assert_near_equal
        import dymos as dm
        from dymos.examples.brachistochrone.brachistochrone_ode import BrachistochroneODE

        p = om.Problem(model=om.Group())
        p.driver = om.ScipyOptimizeDriver()
        p.driver.declare_coloring()

        phase = dm.Phase(ode_class=BrachistochroneODE,
                         transcription=dm.GaussLobatto(num_segments=10))

        p.model.add_subsystem('phase0', phase)

        phase.set_time_options(fix_initial=True, duration_bounds=(.5, 10))

        phase.add_state('x', fix_initial=True, fix_final=True)

        phase.add_state('y', fix_initial=True, fix_final=True)

        phase.add_state('v', fix_initial=True, fix_final=False)

        phase.add_polynomial_control('theta', order=1, units='deg', lower=0.01, upper=179.9)

        phase.add_parameter('g', units='m/s**2', opt=False, val=9.80665)

        phase.add_path_constraint('theta_rate', lower=0, upper=120)

        # Minimize time at the end of the phase
        phase.add_objective('time', loc='final', scaler=10)

        p.model.linear_solver = om.DirectSolver()

        p.setup()

        phase.set_time_val(initial=0.0, duration=2.0)

<<<<<<< HEAD
        p.set_val('phase0.states:x', phase.interp('x', [0, 10]))
        p.set_val('phase0.states:y', phase.interp('y', [10, 5]))
        p.set_val('phase0.states:v', phase.interp('v', [0, 9.9]))
        p.set_val('phase0.controls:theta', phase.interp('theta', [5, 100]))
=======
        phase.set_state_val('x', [0, 10])
        phase.set_state_val('y', [10, 5])
        phase.set_state_val('v', [0, 9.9])
        phase.set_polynomial_control_val('theta', [5, 100])
>>>>>>> 6ee8eece

        # Solve for the optimal trajectory
        p.run_driver()

        # Test the results
        assert_near_equal(p.get_val('phase0.timeseries.time')[-1], 1.8016, tolerance=1.0E-3)

        # Generate the explicitly simulated trajectory
        exp_out = phase.simulate()

        fig, ax = plt.subplots()
        fig.suptitle('Brachistochrone Solution')

        x_imp = p.get_val('phase0.timeseries.x')
        y_imp = p.get_val('phase0.timeseries.y')

        x_exp = exp_out.get_val('phase0.timeseries.x')
        y_exp = exp_out.get_val('phase0.timeseries.y')

        ax.plot(x_imp, y_imp, 'ro', label='solution')
        ax.plot(x_exp, y_exp, 'b-', label='simulated')

        ax.set_xlabel('x (m)')
        ax.set_ylabel('y (m)')
        ax.grid(True)
        ax.legend(loc='upper right')

        fig, ax = plt.subplots()

        t_imp = p.get_val('phase0.timeseries.time')
        theta_imp = p.get_val('phase0.timeseries.theta')

        ax.plot(t_imp, theta_imp, 'ro', label='solution')

        ax.set_xlabel('time (s)')
        ax.set_ylabel(r'$\theta$ (deg)')
        ax.grid(True)
        ax.legend(loc='upper right')

        plt.show()

    @unittest.skipIf(matplotlib is None, "This test requires matplotlib")
    def test_brachistochrone_polynomial_control_radau(self):
        import numpy as np
        import matplotlib
        matplotlib.use('Agg')
        import matplotlib.pyplot as plt
        import openmdao.api as om
        from openmdao.utils.assert_utils import assert_near_equal
        import dymos as dm
        from dymos.examples.brachistochrone.brachistochrone_ode import BrachistochroneODE

        p = om.Problem(model=om.Group())
        p.driver = om.ScipyOptimizeDriver()
        p.driver.declare_coloring()

        phase = dm.Phase(ode_class=BrachistochroneODE,
                         transcription=dm.Radau(num_segments=10))

        p.model.add_subsystem('phase0', phase)

        phase.set_time_options(fix_initial=True, duration_bounds=(.5, 10))

        phase.add_state('x', fix_initial=True, fix_final=True)

        phase.add_state('y', fix_initial=True, fix_final=True)

        phase.add_state('v', fix_initial=True, fix_final=False)

        phase.add_polynomial_control('theta', order=1, units='deg', lower=0.01, upper=179.9)

        phase.add_parameter('g', units='m/s**2', opt=False, val=9.80665)

        phase.add_path_constraint('theta_rate', lower=0, upper=120)

        # Minimize time at the end of the phase
        phase.add_objective('time', loc='final', scaler=10)

        p.model.linear_solver = om.DirectSolver()

        p.setup()

        phase.set_time_val(initial=0.0, duration=2.0)

<<<<<<< HEAD
        p.set_val('phase0.states:x', phase.interp('x', [0, 10]))
        p.set_val('phase0.states:y', phase.interp('y', [10, 5]))
        p.set_val('phase0.states:v', phase.interp('v', [0, 9.9]))
        p.set_val('phase0.controls:theta', phase.interp('theta', [5, 100]))
=======
        phase.set_state_val('x', [0, 10])
        phase.set_state_val('y', [10, 5])
        phase.set_state_val('v', [0, 9.9])
        phase.set_polynomial_control_val('theta', [5, 100])
>>>>>>> 6ee8eece

        # Solve for the optimal trajectory
        p.run_driver()

        # Test the results
        assert_near_equal(p.get_val('phase0.timeseries.time')[-1], 1.8016, tolerance=1.0E-3)

        # Generate the explicitly simulated trajectory
        exp_out = phase.simulate()

        fig, ax = plt.subplots()
        fig.suptitle('Brachistochrone Solution')

        x_imp = p.get_val('phase0.timeseries.x')
        y_imp = p.get_val('phase0.timeseries.y')

        x_exp = exp_out.get_val('phase0.timeseries.x')
        y_exp = exp_out.get_val('phase0.timeseries.y')

        ax.plot(x_imp, y_imp, 'ro', label='solution')
        ax.plot(x_exp, y_exp, 'b-', label='simulated')

        ax.set_xlabel('x (m)')
        ax.set_ylabel('y (m)')
        ax.grid(True)
        ax.legend(loc='upper right')

        fig, ax = plt.subplots()

        t_imp = p.get_val('phase0.timeseries.time')
        theta_imp = p.get_val('phase0.timeseries.theta')

        ax.plot(t_imp, theta_imp, 'ro', label='solution')

        ax.set_xlabel('time (s)')
        ax.set_ylabel(r'$\theta$ (deg)')
        ax.grid(True)
        ax.legend(loc='upper right')

        plt.show()

    @unittest.skipIf(matplotlib is None, "This test requires matplotlib")
    def test_brachistochrone_polynomial_control_birkhoff(self):
        import numpy as np
        import matplotlib
        matplotlib.use('Agg')
        import matplotlib.pyplot as plt
        import openmdao.api as om
        from openmdao.utils.assert_utils import assert_near_equal
        import dymos as dm
        from dymos.examples.brachistochrone.brachistochrone_ode import BrachistochroneODE

        p = om.Problem(model=om.Group())
        p.driver = om.ScipyOptimizeDriver()
        p.driver.declare_coloring()

        phase = dm.Phase(ode_class=BrachistochroneODE,
                         transcription=dm.Birkhoff(grid=dm.BirkhoffGrid(num_nodes=15)))

        p.model.add_subsystem('phase0', phase)

        phase.set_time_options(fix_initial=True, duration_bounds=(.5, 10))

        phase.add_state('x', fix_initial=True, fix_final=True)

        phase.add_state('y', fix_initial=True, fix_final=True)

        phase.add_state('v', fix_initial=True, fix_final=False)

        phase.add_polynomial_control('theta', order=1, units='deg', lower=0.01, upper=179.9)

        phase.add_parameter('g', units='m/s**2', opt=False, val=9.80665)

        phase.add_path_constraint('theta_rate', lower=0, upper=120)

        # Minimize time at the end of the phase
        phase.add_objective('time', loc='final', scaler=10)

        p.model.linear_solver = om.DirectSolver()

        p.setup()

        phase.set_time_val(initial=0.0, duration=2.0)

<<<<<<< HEAD
        p.set_val('phase0.initial_states:x', 0.0)
        p.set_val('phase0.initial_states:y', 10.0)
        p.set_val('phase0.initial_states:v', 0.0)
        p.set_val('phase0.final_states:x', 10.0)
        p.set_val('phase0.final_states:y', 5.0)
        p.set_val('phase0.final_states:v', 9.9)

        p.set_val('phase0.states:x', phase.interp('x', [0, 10]))
        p.set_val('phase0.states:y', phase.interp('y', [10, 5]))
        p.set_val('phase0.states:v', phase.interp('v', [0, 9.9]))
        p.set_val('phase0.controls:theta', phase.interp('theta', [5, 100]))
=======
        phase.set_state_val('x', [0, 10])
        phase.set_state_val('y', [10, 5])
        phase.set_state_val('v', [0, 9.9])
        phase.set_polynomial_control_val('theta', [5, 100])
>>>>>>> 6ee8eece

        # Solve for the optimal trajectory
        p.run_driver()

        # Test the results
        assert_near_equal(p.get_val('phase0.timeseries.time')[-1], 1.8016, tolerance=1.0E-3)

        # Generate the explicitly simulated trajectory
        exp_out = phase.simulate()

        fig, ax = plt.subplots()
        fig.suptitle('Brachistochrone Solution')

        x_imp = p.get_val('phase0.timeseries.x')
        y_imp = p.get_val('phase0.timeseries.y')

        x_exp = exp_out.get_val('phase0.timeseries.x')
        y_exp = exp_out.get_val('phase0.timeseries.y')

        ax.plot(x_imp, y_imp, 'ro', label='solution')
        ax.plot(x_exp, y_exp, 'b-', label='simulated')

        ax.set_xlabel('x (m)')
        ax.set_ylabel('y (m)')
        ax.grid(True)
        ax.legend(loc='upper right')

        fig, ax = plt.subplots()

        t_imp = p.get_val('phase0.timeseries.time')
        theta_imp = p.get_val('phase0.timeseries.theta')

        ax.plot(t_imp, theta_imp, 'ro', label='solution')

        ax.set_xlabel('time (s)')
        ax.set_ylabel(r'$\theta$ (deg)')
        ax.grid(True)
        ax.legend(loc='upper right')

        plt.show()


@use_tempdirs
class TestBrachistochronePolynomialControlRate2PathConstrained(unittest.TestCase):

    @unittest.skipIf(matplotlib is None, "This test requires matplotlib")
    def test_brachistochrone_polynomial_control_gauss_lobatto(self):
        import numpy as np
        import matplotlib
        matplotlib.use('Agg')
        import matplotlib.pyplot as plt
        import openmdao.api as om
        from openmdao.utils.assert_utils import assert_near_equal
        import dymos as dm
        from dymos.examples.brachistochrone.brachistochrone_ode import BrachistochroneODE

        p = om.Problem(model=om.Group())
        p.driver = om.ScipyOptimizeDriver()
        p.driver.declare_coloring()

        phase = dm.Phase(ode_class=BrachistochroneODE,
                         transcription=dm.GaussLobatto(num_segments=10))

        p.model.add_subsystem('phase0', phase)

        phase.set_time_options(fix_initial=True, duration_bounds=(.5, 10))

        phase.add_state('x', fix_initial=True, fix_final=True)

        phase.add_state('y', fix_initial=True, fix_final=True)

        phase.add_state('v', fix_initial=True, fix_final=False)

        phase.add_polynomial_control('theta', order=1, units='deg', lower=0.01, upper=179.9)

        phase.add_parameter('g', units='m/s**2', opt=False, val=9.80665)

        phase.add_path_constraint('theta_rate2', lower=-0.01, upper=0.01)

        # Minimize time at the end of the phase
        phase.add_objective('time', loc='final', scaler=10)

        p.model.linear_solver = om.DirectSolver()

        p.setup()

        phase.set_time_val(initial=0.0, duration=2.0)

<<<<<<< HEAD
        p.set_val('phase0.states:x', phase.interp('x', [0, 10]))
        p.set_val('phase0.states:y', phase.interp('y', [10, 5]))
        p.set_val('phase0.states:v', phase.interp('v', [0, 9.9]))
        p.set_val('phase0.controls:theta', phase.interp('theta', [5, 100]))

        # p.final_setup()

        # p.model.list_inputs(print_arrays=True)
        # p.model.list_outputs(print_arrays=True)
=======
        phase.set_state_val('x', [0, 10])
        phase.set_state_val('y', [10, 5])
        phase.set_state_val('v', [0, 9.9])
        phase.set_polynomial_control_val('theta', [5, 100])
>>>>>>> 6ee8eece

        # Solve for the optimal trajectory
        p.run_driver()

        # Test the results
        assert_near_equal(p.get_val('phase0.timeseries.time')[-1], 1.8016, tolerance=1.0E-3)

        # Generate the explicitly simulated trajectory
        exp_out = phase.simulate()

        fig, ax = plt.subplots()
        fig.suptitle('Brachistochrone Solution')

        x_imp = p.get_val('phase0.timeseries.x')
        y_imp = p.get_val('phase0.timeseries.y')

        x_exp = exp_out.get_val('phase0.timeseries.x')
        y_exp = exp_out.get_val('phase0.timeseries.y')

        ax.plot(x_imp, y_imp, 'ro', label='solution')
        ax.plot(x_exp, y_exp, 'b-', label='simulated')

        ax.set_xlabel('x (m)')
        ax.set_ylabel('y (m)')
        ax.grid(True)
        ax.legend(loc='upper right')

        fig, ax = plt.subplots()

        t_imp = p.get_val('phase0.timeseries.time')
        theta_imp = p.get_val('phase0.timeseries.theta')

        ax.plot(t_imp, theta_imp, 'ro', label='solution')

        ax.set_xlabel('time (s)')
        ax.set_ylabel(r'$\theta$ (deg)')
        ax.grid(True)
        ax.legend(loc='upper right')

        plt.show()

    @unittest.skipIf(matplotlib is None, "This test requires matplotlib")
    def test_brachistochrone_polynomial_control_radau(self):
        import numpy as np
        import matplotlib
        matplotlib.use('Agg')
        import matplotlib.pyplot as plt
        import openmdao.api as om
        from openmdao.utils.assert_utils import assert_near_equal
        import dymos as dm
        from dymos.examples.brachistochrone.brachistochrone_ode import BrachistochroneODE

        p = om.Problem(model=om.Group())
        p.driver = om.ScipyOptimizeDriver()
        p.driver.declare_coloring()

        phase = dm.Phase(ode_class=BrachistochroneODE,
                         transcription=dm.Radau(num_segments=10))

        p.model.add_subsystem('phase0', phase)

        phase.set_time_options(fix_initial=True, duration_bounds=(.5, 10))

        phase.add_state('x', fix_initial=True, fix_final=True)

        phase.add_state('y', fix_initial=True, fix_final=True)

        phase.add_state('v', fix_initial=True, fix_final=False)

        phase.add_polynomial_control('theta', order=1, units='deg', lower=0.01, upper=179.9)

        phase.add_parameter('g', units='m/s**2', opt=False, val=9.80665)

        phase.add_path_constraint('theta_rate2', lower=-0.01, upper=0.01)

        # Minimize time at the end of the phase
        phase.add_objective('time', loc='final', scaler=10)

        p.model.linear_solver = om.DirectSolver()

        p.setup()

        phase.set_time_val(initial=0.0, duration=2.0)

<<<<<<< HEAD
        p.set_val('phase0.states:x', phase.interp('x', [0, 10]))
        p.set_val('phase0.states:y', phase.interp('y', [10, 5]))
        p.set_val('phase0.states:v', phase.interp('v', [0, 9.9]))
        p.set_val('phase0.controls:theta', phase.interp('theta', [5, 100]))
=======
        phase.set_state_val('x', [0, 10])
        phase.set_state_val('y', [10, 5])
        phase.set_state_val('v', [0, 9.9])
        phase.set_polynomial_control_val('theta', [5, 100])
>>>>>>> 6ee8eece

        # Solve for the optimal trajectory
        p.run_driver()

        # Test the results
        assert_near_equal(p.get_val('phase0.timeseries.time')[-1], 1.8016, tolerance=1.0E-3)

        # Generate the explicitly simulated trajectory
        exp_out = phase.simulate()

        fig, ax = plt.subplots()
        fig.suptitle('Brachistochrone Solution')

        x_imp = p.get_val('phase0.timeseries.x')
        y_imp = p.get_val('phase0.timeseries.y')

        x_exp = exp_out.get_val('phase0.timeseries.x')
        y_exp = exp_out.get_val('phase0.timeseries.y')

        ax.plot(x_imp, y_imp, 'ro', label='solution')
        ax.plot(x_exp, y_exp, 'b-', label='simulated')

        ax.set_xlabel('x (m)')
        ax.set_ylabel('y (m)')
        ax.grid(True)
        ax.legend(loc='upper right')

        fig, ax = plt.subplots()

        t_imp = p.get_val('phase0.timeseries.time')
        theta_imp = p.get_val('phase0.timeseries.theta')

        ax.plot(t_imp, theta_imp, 'ro', label='solution')

        ax.set_xlabel('time (s)')
        ax.set_ylabel(r'$\theta$ (deg)')
        ax.grid(True)
        ax.legend(loc='upper right')

        plt.show()

    @unittest.skipIf(matplotlib is None, "This test requires matplotlib")
    def test_brachistochrone_polynomial_control_birkhoff(self):
        import numpy as np
        import matplotlib
        matplotlib.use('Agg')
        import matplotlib.pyplot as plt
        import openmdao.api as om
        from openmdao.utils.assert_utils import assert_near_equal
        import dymos as dm
        from dymos.examples.brachistochrone.brachistochrone_ode import BrachistochroneODE

        p = om.Problem(model=om.Group())
        p.driver = om.ScipyOptimizeDriver()
        p.driver.declare_coloring()

        phase = dm.Phase(ode_class=BrachistochroneODE,
                         transcription=dm.Birkhoff(grid=dm.BirkhoffGrid(num_nodes=15)))

        p.model.add_subsystem('phase0', phase)

        phase.set_time_options(fix_initial=True, duration_bounds=(.5, 10))

        phase.add_state('x', fix_initial=True, fix_final=True)

        phase.add_state('y', fix_initial=True, fix_final=True)

        phase.add_state('v', fix_initial=True, fix_final=False)

        phase.add_polynomial_control('theta', order=1, units='deg', lower=0.01, upper=179.9)

        phase.add_parameter('g', units='m/s**2', opt=False, val=9.80665)

        phase.add_path_constraint('theta_rate2', lower=-0.01, upper=0.01)

        # Minimize time at the end of the phase
        phase.add_objective('time', loc='final', scaler=10)

        p.model.linear_solver = om.DirectSolver()

        p.setup()

        phase.set_time_val(initial=0.0, duration=2.0)

<<<<<<< HEAD
        p.set_val('phase0.states:x', phase.interp('x', [0, 10]))
        p.set_val('phase0.states:y', phase.interp('y', [10, 5]))
        p.set_val('phase0.states:v', phase.interp('v', [0, 9.9]))
        p.set_val('phase0.controls:theta', phase.interp('theta', [5, 100]))
=======
        phase.set_state_val('x', [0, 10])
        phase.set_state_val('y', [10, 5])
        phase.set_state_val('v', [0, 9.9])
        phase.set_polynomial_control_val('theta', [5, 100])
>>>>>>> 6ee8eece

        # Solve for the optimal trajectory
        p.run_driver()

        # Test the results
        assert_near_equal(p.get_val('phase0.timeseries.time')[-1], 1.8016, tolerance=1.0E-3)

        # Generate the explicitly simulated trajectory
        exp_out = phase.simulate()

        fig, ax = plt.subplots()
        fig.suptitle('Brachistochrone Solution')

        x_imp = p.get_val('phase0.timeseries.x')
        y_imp = p.get_val('phase0.timeseries.y')

        x_exp = exp_out.get_val('phase0.timeseries.x')
        y_exp = exp_out.get_val('phase0.timeseries.y')

        ax.plot(x_imp, y_imp, 'ro', label='solution')
        ax.plot(x_exp, y_exp, 'b-', label='simulated')

        ax.set_xlabel('x (m)')
        ax.set_ylabel('y (m)')
        ax.grid(True)
        ax.legend(loc='upper right')

        fig, ax = plt.subplots()

        t_imp = p.get_val('phase0.timeseries.time')
        theta_imp = p.get_val('phase0.timeseries.theta')

        ax.plot(t_imp, theta_imp, 'ro', label='solution')

        ax.set_xlabel('time (s)')
        ax.set_ylabel(r'$\theta$ (deg)')
        ax.grid(True)
        ax.legend(loc='upper right')

        plt.show()


@use_tempdirs
class TestBrachistochronePolynomialControlSimulation(unittest.TestCase):

    def test_brachistochrone_polynomial_control_gauss_lobatto(self):
        import openmdao.api as om
        from openmdao.utils.assert_utils import assert_near_equal
        import dymos as dm
        from dymos.examples.brachistochrone.brachistochrone_ode import BrachistochroneODE

        p = om.Problem(model=om.Group())
        p.driver = om.ScipyOptimizeDriver()
        p.driver.declare_coloring()

        phase = dm.Phase(ode_class=BrachistochroneODE,
                         transcription=dm.GaussLobatto(num_segments=10))

        p.model.add_subsystem('phase0', phase)

        phase.set_time_options(fix_initial=True, duration_bounds=(.5, 10))

        phase.add_state('x', fix_initial=True, fix_final=True)

        phase.add_state('y', fix_initial=True, fix_final=True)

        phase.add_state('v', fix_initial=True, fix_final=False)

        phase.add_polynomial_control('theta', order=1, units='deg', lower=0.01, upper=179.9)

        phase.add_parameter('g', units='m/s**2', opt=False, val=9.80665)

        # Minimize time at the end of the phase
        phase.add_objective('time', loc='final', scaler=10)

        p.model.linear_solver = om.DirectSolver()

        p.setup()

        phase.set_time_val(initial=0.0, duration=2.0)

<<<<<<< HEAD
        p.set_val('phase0.states:x', phase.interp('x', [0, 10]))
        p.set_val('phase0.states:y', phase.interp('y', [10, 5]))
        p.set_val('phase0.states:v', phase.interp('v', [0, 9.9]))
        p.set_val('phase0.controls:theta', phase.interp('theta', [5, 100]))
=======
        phase.set_state_val('x', [0, 10])
        phase.set_state_val('y', [10, 5])
        phase.set_state_val('v', [0, 9.9])
        phase.set_polynomial_control_val('theta', [5, 100])
>>>>>>> 6ee8eece

        # Solve for the optimal trajectory
        p.run_driver()

        # Test the results
        assert_near_equal(p.get_val('phase0.timeseries.time')[-1], 1.8016, tolerance=1.0E-3)

        # Generate the explicitly simulated trajectory
        exp_out = phase.simulate()

        theta_imp = p.get_val('phase0.timeseries.theta')
        theta_exp = exp_out.get_val('phase0.timeseries.theta')

        assert_near_equal(theta_exp[0], theta_imp[0])
        assert_near_equal(theta_exp[-1], theta_imp[-1])

    def test_brachistochrone_polynomial_control_radau(self):
        import openmdao.api as om
        from openmdao.utils.assert_utils import assert_near_equal
        import dymos as dm
        from dymos.examples.brachistochrone.brachistochrone_ode import BrachistochroneODE

        p = om.Problem(model=om.Group())
        p.driver = om.ScipyOptimizeDriver()
        p.driver.declare_coloring()

        phase = dm.Phase(ode_class=BrachistochroneODE,
                         transcription=dm.Radau(num_segments=10))

        p.model.add_subsystem('phase0', phase)

        phase.set_time_options(fix_initial=True, duration_bounds=(.5, 10))

        phase.add_state('x', fix_initial=True, fix_final=True)

        phase.add_state('y', fix_initial=True, fix_final=True)

        phase.add_state('v', fix_initial=True, fix_final=False)

        phase.add_polynomial_control('theta', order=1, units='deg', lower=0.01, upper=179.9)

        phase.add_parameter('g', units='m/s**2', opt=False, val=9.80665)

        # Minimize time at the end of the phase
        phase.add_objective('time', loc='final', scaler=10)

        p.model.linear_solver = om.DirectSolver()

        p.setup()

        phase.set_time_val(initial=0.0, duration=2.0)

<<<<<<< HEAD
        p.set_val('phase0.states:x', phase.interp('x', [0, 10]))
        p.set_val('phase0.states:y', phase.interp('y', [10, 5]))
        p.set_val('phase0.states:v', phase.interp('v', [0, 9.9]))
        p.set_val('phase0.controls:theta', phase.interp('theta', [5, 100]))
=======
        phase.set_state_val('x', [0, 10])
        phase.set_state_val('y', [10, 5])
        phase.set_state_val('v', [0, 9.9])
        phase.set_polynomial_control_val('theta', [5, 100])
>>>>>>> 6ee8eece

        # Solve for the optimal trajectory
        p.run_driver()

        # Test the results
        assert_near_equal(p.get_val('phase0.timeseries.time')[-1], 1.8016, tolerance=1.0E-3)

        # Generate the explicitly simulated trajectory
        exp_out = phase.simulate()

        theta_imp = p.get_val('phase0.timeseries.theta')
        theta_exp = exp_out.get_val('phase0.timeseries.theta')

        assert_near_equal(theta_exp[0], theta_imp[0])
        assert_near_equal(theta_exp[-1], theta_imp[-1])

    @unittest.skipIf(matplotlib is None, "This test requires matplotlib")
    def test_brachistochrone_polynomial_control_birkhoff(self):
        import numpy as np
        import matplotlib
        matplotlib.use('Agg')
        import matplotlib.pyplot as plt
        import openmdao.api as om
        from openmdao.utils.assert_utils import assert_near_equal
        import dymos as dm
        from dymos.examples.brachistochrone.brachistochrone_ode import BrachistochroneODE

        p = om.Problem(model=om.Group())
        p.driver = om.ScipyOptimizeDriver()
        p.driver.declare_coloring()

        phase = dm.Phase(ode_class=BrachistochroneODE,
                         transcription=dm.Birkhoff(grid=dm.BirkhoffGrid(num_nodes=15)))

        p.model.add_subsystem('phase0', phase)

        phase.set_time_options(fix_initial=True, duration_bounds=(.5, 10))

        phase.add_state('x', fix_initial=True, fix_final=True)

        phase.add_state('y', fix_initial=True, fix_final=True)

        phase.add_state('v', fix_initial=True, fix_final=False)

        phase.add_polynomial_control('theta', order=1, units='deg', lower=0.01, upper=179.9)

        phase.add_parameter('g', units='m/s**2', opt=False, val=9.80665)

        # Minimize time at the end of the phase
        phase.add_objective('time', loc='final', scaler=10)

        p.model.linear_solver = om.DirectSolver()

        p.setup()

        phase.set_time_val(initial=0.0, duration=2.0)

<<<<<<< HEAD
        p.set_val('phase0.states:x', phase.interp('x', [0, 10]))
        p.set_val('phase0.states:y', phase.interp('y', [10, 5]))
        p.set_val('phase0.states:v', phase.interp('v', [0, 9.9]))
        p.set_val('phase0.controls:theta', phase.interp('theta', [5, 100]))
=======
        phase.set_state_val('x', [0, 10])
        phase.set_state_val('y', [10, 5])
        phase.set_state_val('v', [0, 9.9])
        phase.set_polynomial_control_val('theta', [5, 100])
>>>>>>> 6ee8eece

        # Solve for the optimal trajectory
        p.run_driver()

        # Test the results
        assert_near_equal(p.get_val('phase0.timeseries.time')[-1], 1.8016, tolerance=1.0E-3)

        # Generate the explicitly simulated trajectory
        exp_out = phase.simulate()

        theta_imp = p.get_val('phase0.timeseries.theta')
        theta_exp = exp_out.get_val('phase0.timeseries.theta')

        assert_near_equal(theta_exp[0], theta_imp[0])
        assert_near_equal(theta_exp[-1], theta_imp[-1])


if __name__ == '__main__':  # pragma: no cover
    z = TestBrachistochronePolynomialControlRate2PathConstrained()
    z.test_brachistochrone_polynomial_control_gauss_lobatto()<|MERGE_RESOLUTION|>--- conflicted
+++ resolved
@@ -51,17 +51,10 @@
 
         phase.set_time_val(initial=0.0, duration=2.0)
 
-<<<<<<< HEAD
-        p.set_val('phase0.states:x', phase.interp('x', [0, 10]))
-        p.set_val('phase0.states:y', phase.interp('y', [10, 5]))
-        p.set_val('phase0.states:v', phase.interp('v', [0, 9.9]))
-        p.set_val('phase0.controls:theta', phase.interp('theta', [5, 100]))
-=======
-        phase.set_state_val('x', [0, 10])
-        phase.set_state_val('y', [10, 5])
-        phase.set_state_val('v', [0, 9.9])
-        phase.set_polynomial_control_val('theta', [5, 100])
->>>>>>> 6ee8eece
+        phase.set_state_val('x', [0, 10])
+        phase.set_state_val('y', [10, 5])
+        phase.set_state_val('v', [0, 9.9])
+        phase.set_polynomial_control_val('theta', [5, 100])
 
         # Solve for the optimal trajectory
         p.run_driver()
@@ -144,17 +137,10 @@
 
         phase.set_time_val(initial=0.0, duration=2.0)
 
-<<<<<<< HEAD
-        p.set_val('phase0.states:x', phase.interp('x', [0, 10]))
-        p.set_val('phase0.states:y', phase.interp('y', [10, 5]))
-        p.set_val('phase0.states:v', phase.interp('v', [0, 9.9]))
-        p.set_val('phase0.controls:theta', phase.interp('theta', [5, 100]))
-=======
-        phase.set_state_val('x', [0, 10])
-        phase.set_state_val('y', [10, 5])
-        phase.set_state_val('v', [0, 9.9])
-        phase.set_polynomial_control_val('theta', [5, 100])
->>>>>>> 6ee8eece
+        phase.set_state_val('x', [0, 10])
+        phase.set_state_val('y', [10, 5])
+        phase.set_state_val('v', [0, 9.9])
+        phase.set_control_val('theta', [5, 100])
 
         # Solve for the optimal trajectory
         p.run_driver()
@@ -237,24 +223,10 @@
 
         phase.set_time_val(initial=0.0, duration=2.0)
 
-<<<<<<< HEAD
-        p.set_val('phase0.initial_states:x', 0.0)
-        p.set_val('phase0.initial_states:y', 10.0)
-        p.set_val('phase0.initial_states:v', 0.0)
-        p.set_val('phase0.final_states:x', 10.0)
-        p.set_val('phase0.final_states:y', 5.0)
-        p.set_val('phase0.final_states:v', 9.9)
-
-        p.set_val('phase0.states:x', phase.interp('x', [0, 10]))
-        p.set_val('phase0.states:y', phase.interp('y', [10, 5]))
-        p.set_val('phase0.states:v', phase.interp('v', [0, 9.9]))
-        p.set_val('phase0.controls:theta', phase.interp('theta', [5, 100]))
-=======
-        phase.set_state_val('x', [0, 10])
-        phase.set_state_val('y', [10, 5])
-        phase.set_state_val('v', [0, 9.9])
-        phase.set_polynomial_control_val('theta', [5, 100])
->>>>>>> 6ee8eece
+        phase.set_state_val('x', [0, 10])
+        phase.set_state_val('y', [10, 5])
+        phase.set_state_val('v', [0, 9.9])
+        phase.set_polynomial_control_val('theta', [5, 100])
 
         # Solve for the optimal trajectory
         p.run_driver()
@@ -343,17 +315,10 @@
 
         phase.set_time_val(initial=0.0, duration=2.0)
 
-<<<<<<< HEAD
-        p.set_val('phase0.states:x', phase.interp('x', [0, 10]))
-        p.set_val('phase0.states:y', phase.interp('y', [10, 5]))
-        p.set_val('phase0.states:v', phase.interp('v', [0, 9.9]))
-        p.set_val('phase0.controls:theta', phase.interp('theta', [5, 100]))
-=======
-        phase.set_state_val('x', [0, 10])
-        phase.set_state_val('y', [10, 5])
-        phase.set_state_val('v', [0, 9.9])
-        phase.set_polynomial_control_val('theta', [5, 100])
->>>>>>> 6ee8eece
+        phase.set_state_val('x', [0, 10])
+        phase.set_state_val('y', [10, 5])
+        phase.set_state_val('v', [0, 9.9])
+        phase.set_polynomial_control_val('theta', [5, 100])
 
         # Solve for the optimal trajectory
         p.run_driver()
@@ -438,17 +403,10 @@
 
         phase.set_time_val(initial=0.0, duration=2.0)
 
-<<<<<<< HEAD
-        p.set_val('phase0.states:x', phase.interp('x', [0, 10]))
-        p.set_val('phase0.states:y', phase.interp('y', [10, 5]))
-        p.set_val('phase0.states:v', phase.interp('v', [0, 9.9]))
-        p.set_val('phase0.controls:theta', phase.interp('theta', [5, 100]))
-=======
-        phase.set_state_val('x', [0, 10])
-        phase.set_state_val('y', [10, 5])
-        phase.set_state_val('v', [0, 9.9])
-        phase.set_polynomial_control_val('theta', [5, 100])
->>>>>>> 6ee8eece
+        phase.set_state_val('x', [0, 10])
+        phase.set_state_val('y', [10, 5])
+        phase.set_state_val('v', [0, 9.9])
+        phase.set_polynomial_control_val('theta', [5, 100])
 
         # Solve for the optimal trajectory
         p.run_driver()
@@ -534,17 +492,10 @@
 
         phase.set_time_val(initial=0.0, duration=2.0)
 
-<<<<<<< HEAD
-        p.set_val('phase0.states:x', phase.interp('x', [0, 10]))
-        p.set_val('phase0.states:y', phase.interp('y', [10, 5]))
-        p.set_val('phase0.states:v', phase.interp('v', [0, 9.9]))
-        p.set_val('phase0.controls:theta', phase.interp('theta', [1, 100]))
-=======
-        phase.set_state_val('x', [0, 10])
-        phase.set_state_val('y', [10, 5])
-        phase.set_state_val('v', [0, 9.9])
-        phase.set_polynomial_control_val('theta', [5, 100])
->>>>>>> 6ee8eece
+        phase.set_state_val('x', [0, 10])
+        phase.set_state_val('y', [10, 5])
+        phase.set_state_val('v', [0, 9.9])
+        phase.set_polynomial_control_val('theta', [5, 100])
 
         # Solve for the optimal trajectory
         p.run_driver()
@@ -631,17 +582,10 @@
 
         phase.set_time_val(initial=0.0, duration=2.0)
 
-<<<<<<< HEAD
-        p.set_val('phase0.states:x', phase.interp('x', [0, 10]))
-        p.set_val('phase0.states:y', phase.interp('y', [10, 5]))
-        p.set_val('phase0.states:v', phase.interp('v', [0, 9.9]))
-        p.set_val('phase0.controls:theta', phase.interp('theta', [5, 100]))
-=======
-        phase.set_state_val('x', [0, 10])
-        phase.set_state_val('y', [10, 5])
-        phase.set_state_val('v', [0, 9.9])
-        phase.set_polynomial_control_val('theta', [5, 100])
->>>>>>> 6ee8eece
+        phase.set_state_val('x', [0, 10])
+        phase.set_state_val('y', [10, 5])
+        phase.set_state_val('v', [0, 9.9])
+        phase.set_polynomial_control_val('theta', [5, 100])
 
         # Solve for the optimal trajectory
         p.run_driver()
@@ -724,17 +668,10 @@
 
         phase.set_time_val(initial=0.0, duration=2.0)
 
-<<<<<<< HEAD
-        p.set_val('phase0.states:x', phase.interp('x', [0, 10]))
-        p.set_val('phase0.states:y', phase.interp('y', [10, 5]))
-        p.set_val('phase0.states:v', phase.interp('v', [0, 9.9]))
-        p.set_val('phase0.controls:theta', phase.interp('theta', [5, 100]))
-=======
-        phase.set_state_val('x', [0, 10])
-        phase.set_state_val('y', [10, 5])
-        phase.set_state_val('v', [0, 9.9])
-        phase.set_polynomial_control_val('theta', [5, 100])
->>>>>>> 6ee8eece
+        phase.set_state_val('x', [0, 10])
+        phase.set_state_val('y', [10, 5])
+        phase.set_state_val('v', [0, 9.9])
+        phase.set_polynomial_control_val('theta', [5, 100])
 
         # Solve for the optimal trajectory
         p.run_driver()
@@ -819,17 +756,10 @@
 
         phase.set_time_val(initial=0.0, duration=2.0)
 
-<<<<<<< HEAD
-        p.set_val('phase0.states:x', phase.interp('x', [0, 10]))
-        p.set_val('phase0.states:y', phase.interp('y', [10, 5]))
-        p.set_val('phase0.states:v', phase.interp('v', [0, 9.9]))
-        p.set_val('phase0.controls:theta', phase.interp('theta', [5, 100]))
-=======
-        phase.set_state_val('x', [0, 10])
-        phase.set_state_val('y', [10, 5])
-        phase.set_state_val('v', [0, 9.9])
-        phase.set_polynomial_control_val('theta', [5, 100])
->>>>>>> 6ee8eece
+        phase.set_state_val('x', [0, 10])
+        phase.set_state_val('y', [10, 5])
+        phase.set_state_val('v', [0, 9.9])
+        phase.set_polynomial_control_val('theta', [5, 100])
 
         # Solve for the optimal trajectory
         p.run_driver()
@@ -918,17 +848,10 @@
 
         phase.set_time_val(initial=0.0, duration=2.0)
 
-<<<<<<< HEAD
-        p.set_val('phase0.states:x', phase.interp('x', [0, 10]))
-        p.set_val('phase0.states:y', phase.interp('y', [10, 5]))
-        p.set_val('phase0.states:v', phase.interp('v', [0, 9.9]))
-        p.set_val('phase0.controls:theta', phase.interp('theta', [5, 100]))
-=======
-        phase.set_state_val('x', [0, 10])
-        phase.set_state_val('y', [10, 5])
-        phase.set_state_val('v', [0, 9.9])
-        phase.set_polynomial_control_val('theta', [5, 100])
->>>>>>> 6ee8eece
+        phase.set_state_val('x', [0, 10])
+        phase.set_state_val('y', [10, 5])
+        phase.set_state_val('v', [0, 9.9])
+        phase.set_polynomial_control_val('theta', [5, 100])
 
         # Solve for the optimal trajectory
         p.run_driver()
@@ -1013,17 +936,10 @@
 
         phase.set_time_val(initial=0.0, duration=2.0)
 
-<<<<<<< HEAD
-        p.set_val('phase0.states:x', phase.interp('x', [0, 10]))
-        p.set_val('phase0.states:y', phase.interp('y', [10, 5]))
-        p.set_val('phase0.states:v', phase.interp('v', [0, 9.9]))
-        p.set_val('phase0.controls:theta', phase.interp('theta', [5, 100]))
-=======
-        phase.set_state_val('x', [0, 10])
-        phase.set_state_val('y', [10, 5])
-        phase.set_state_val('v', [0, 9.9])
-        phase.set_polynomial_control_val('theta', [5, 100])
->>>>>>> 6ee8eece
+        phase.set_state_val('x', [0, 10])
+        phase.set_state_val('y', [10, 5])
+        phase.set_state_val('v', [0, 9.9])
+        phase.set_polynomial_control_val('theta', [5, 100])
 
         # Solve for the optimal trajectory
         p.run_driver()
@@ -1108,24 +1024,10 @@
 
         phase.set_time_val(initial=0.0, duration=2.0)
 
-<<<<<<< HEAD
-        p.set_val('phase0.initial_states:x', 0.0)
-        p.set_val('phase0.initial_states:y', 10.0)
-        p.set_val('phase0.initial_states:v', 0.0)
-        p.set_val('phase0.final_states:x', 10.0)
-        p.set_val('phase0.final_states:y', 5.0)
-        p.set_val('phase0.final_states:v', 9.9)
-
-        p.set_val('phase0.states:x', phase.interp('x', [0, 10]))
-        p.set_val('phase0.states:y', phase.interp('y', [10, 5]))
-        p.set_val('phase0.states:v', phase.interp('v', [0, 9.9]))
-        p.set_val('phase0.controls:theta', phase.interp('theta', [5, 100]))
-=======
-        phase.set_state_val('x', [0, 10])
-        phase.set_state_val('y', [10, 5])
-        phase.set_state_val('v', [0, 9.9])
-        phase.set_polynomial_control_val('theta', [5, 100])
->>>>>>> 6ee8eece
+        phase.set_state_val('x', [0, 10])
+        phase.set_state_val('y', [10, 5])
+        phase.set_state_val('v', [0, 9.9])
+        phase.set_polynomial_control_val('theta', [5, 100])
 
         # Solve for the optimal trajectory
         p.run_driver()
@@ -1214,22 +1116,10 @@
 
         phase.set_time_val(initial=0.0, duration=2.0)
 
-<<<<<<< HEAD
-        p.set_val('phase0.states:x', phase.interp('x', [0, 10]))
-        p.set_val('phase0.states:y', phase.interp('y', [10, 5]))
-        p.set_val('phase0.states:v', phase.interp('v', [0, 9.9]))
-        p.set_val('phase0.controls:theta', phase.interp('theta', [5, 100]))
-
-        # p.final_setup()
-
-        # p.model.list_inputs(print_arrays=True)
-        # p.model.list_outputs(print_arrays=True)
-=======
-        phase.set_state_val('x', [0, 10])
-        phase.set_state_val('y', [10, 5])
-        phase.set_state_val('v', [0, 9.9])
-        phase.set_polynomial_control_val('theta', [5, 100])
->>>>>>> 6ee8eece
+        phase.set_state_val('x', [0, 10])
+        phase.set_state_val('y', [10, 5])
+        phase.set_state_val('v', [0, 9.9])
+        phase.set_polynomial_control_val('theta', [5, 100])
 
         # Solve for the optimal trajectory
         p.run_driver()
@@ -1314,17 +1204,10 @@
 
         phase.set_time_val(initial=0.0, duration=2.0)
 
-<<<<<<< HEAD
-        p.set_val('phase0.states:x', phase.interp('x', [0, 10]))
-        p.set_val('phase0.states:y', phase.interp('y', [10, 5]))
-        p.set_val('phase0.states:v', phase.interp('v', [0, 9.9]))
-        p.set_val('phase0.controls:theta', phase.interp('theta', [5, 100]))
-=======
-        phase.set_state_val('x', [0, 10])
-        phase.set_state_val('y', [10, 5])
-        phase.set_state_val('v', [0, 9.9])
-        phase.set_polynomial_control_val('theta', [5, 100])
->>>>>>> 6ee8eece
+        phase.set_state_val('x', [0, 10])
+        phase.set_state_val('y', [10, 5])
+        phase.set_state_val('v', [0, 9.9])
+        phase.set_polynomial_control_val('theta', [5, 100])
 
         # Solve for the optimal trajectory
         p.run_driver()
@@ -1409,17 +1292,10 @@
 
         phase.set_time_val(initial=0.0, duration=2.0)
 
-<<<<<<< HEAD
-        p.set_val('phase0.states:x', phase.interp('x', [0, 10]))
-        p.set_val('phase0.states:y', phase.interp('y', [10, 5]))
-        p.set_val('phase0.states:v', phase.interp('v', [0, 9.9]))
-        p.set_val('phase0.controls:theta', phase.interp('theta', [5, 100]))
-=======
-        phase.set_state_val('x', [0, 10])
-        phase.set_state_val('y', [10, 5])
-        phase.set_state_val('v', [0, 9.9])
-        phase.set_polynomial_control_val('theta', [5, 100])
->>>>>>> 6ee8eece
+        phase.set_state_val('x', [0, 10])
+        phase.set_state_val('y', [10, 5])
+        phase.set_state_val('v', [0, 9.9])
+        phase.set_polynomial_control_val('theta', [5, 100])
 
         # Solve for the optimal trajectory
         p.run_driver()
@@ -1501,17 +1377,10 @@
 
         phase.set_time_val(initial=0.0, duration=2.0)
 
-<<<<<<< HEAD
-        p.set_val('phase0.states:x', phase.interp('x', [0, 10]))
-        p.set_val('phase0.states:y', phase.interp('y', [10, 5]))
-        p.set_val('phase0.states:v', phase.interp('v', [0, 9.9]))
-        p.set_val('phase0.controls:theta', phase.interp('theta', [5, 100]))
-=======
-        phase.set_state_val('x', [0, 10])
-        phase.set_state_val('y', [10, 5])
-        phase.set_state_val('v', [0, 9.9])
-        phase.set_polynomial_control_val('theta', [5, 100])
->>>>>>> 6ee8eece
+        phase.set_state_val('x', [0, 10])
+        phase.set_state_val('y', [10, 5])
+        phase.set_state_val('v', [0, 9.9])
+        phase.set_polynomial_control_val('theta', [5, 100])
 
         # Solve for the optimal trajectory
         p.run_driver()
@@ -1564,17 +1433,10 @@
 
         phase.set_time_val(initial=0.0, duration=2.0)
 
-<<<<<<< HEAD
-        p.set_val('phase0.states:x', phase.interp('x', [0, 10]))
-        p.set_val('phase0.states:y', phase.interp('y', [10, 5]))
-        p.set_val('phase0.states:v', phase.interp('v', [0, 9.9]))
-        p.set_val('phase0.controls:theta', phase.interp('theta', [5, 100]))
-=======
-        phase.set_state_val('x', [0, 10])
-        phase.set_state_val('y', [10, 5])
-        phase.set_state_val('v', [0, 9.9])
-        phase.set_polynomial_control_val('theta', [5, 100])
->>>>>>> 6ee8eece
+        phase.set_state_val('x', [0, 10])
+        phase.set_state_val('y', [10, 5])
+        phase.set_state_val('v', [0, 9.9])
+        phase.set_polynomial_control_val('theta', [5, 100])
 
         # Solve for the optimal trajectory
         p.run_driver()
@@ -1632,17 +1494,10 @@
 
         phase.set_time_val(initial=0.0, duration=2.0)
 
-<<<<<<< HEAD
-        p.set_val('phase0.states:x', phase.interp('x', [0, 10]))
-        p.set_val('phase0.states:y', phase.interp('y', [10, 5]))
-        p.set_val('phase0.states:v', phase.interp('v', [0, 9.9]))
-        p.set_val('phase0.controls:theta', phase.interp('theta', [5, 100]))
-=======
-        phase.set_state_val('x', [0, 10])
-        phase.set_state_val('y', [10, 5])
-        phase.set_state_val('v', [0, 9.9])
-        phase.set_polynomial_control_val('theta', [5, 100])
->>>>>>> 6ee8eece
+        phase.set_state_val('x', [0, 10])
+        phase.set_state_val('y', [10, 5])
+        phase.set_state_val('v', [0, 9.9])
+        phase.set_polynomial_control_val('theta', [5, 100])
 
         # Solve for the optimal trajectory
         p.run_driver()
