import matplotlib
import numpy as np

import openmdao.api as om
from openmdao.utils.testing_utils import require_pyoptsparse

import dymos as dm
from dymos.examples.brachistochrone.brachistochrone_ode import BrachistochroneODE


SHOW_PLOTS = True
# matplotlib.use('Agg')


@require_pyoptsparse(optimizer='SLSQP')
def brachistochrone_min_time(transcription='gauss-lobatto', num_segments=8, transcription_order=3,
                             compressed=True, optimizer='SLSQP', run_driver=True, force_alloc_complex=False,
                             solve_segments=False):
    p = om.Problem(model=om.Group())

    p.driver = om.pyOptSparseDriver()
    p.driver.options['optimizer'] = optimizer
<<<<<<< HEAD
    # p.driver.opt_settings['print_level'] = 5
=======
    p.driver.opt_settings['iSumm'] = 6
>>>>>>> d5863ea5
    p.driver.declare_coloring(tol=1.0E-12)

    if transcription == 'gauss-lobatto':
        t = dm.GaussLobatto(num_segments=num_segments,
                            order=transcription_order,
                            compressed=compressed)
    elif transcription == 'radau-ps':
        t = dm.Radau(num_segments=num_segments,
                     order=transcription_order,
                     compressed=compressed)
    elif transcription == 'shooting-gauss-lobatto':
        grid = dm.GaussLobattoGrid(num_segments=num_segments,
                                   nodes_per_seg=transcription_order,
                                   compressed=compressed)
        t = dm.ExplicitShooting(grid=grid)
    elif transcription == 'shooting-radau':
        grid = dm.RadauGrid(num_segments=num_segments,
                            nodes_per_seg=transcription_order + 1,
                            compressed=compressed)
        t = dm.ExplicitShooting(grid=grid)
    elif transcription == 'birkhoff':
        from dymos.transcriptions.pseudospectral.birkhoff import Birkhoff
<<<<<<< HEAD
        from dymos.transcriptions.grid_data import BirkhoffGaussLobattoGrid

        grid = BirkhoffGaussLobattoGrid(num_segments=num_segments,
                                        nodes_per_seg=transcription_order + 1,
                                        compressed=compressed)
=======
        from dymos.transcriptions.grid_data import BirkhoffGrid

        grid = BirkhoffGrid(num_segments=num_segments,
                            nodes_per_seg=transcription_order + 1,
                            compressed=compressed, grid_type='cgl')
>>>>>>> d5863ea5
        t = Birkhoff(grid=grid)

    traj = dm.Trajectory()
    phase = dm.Phase(ode_class=BrachistochroneODE, transcription=t)
    p.model.add_subsystem('traj0', traj)
    traj.add_phase('phase0', phase)

<<<<<<< HEAD
    phase.set_time_options(fix_initial=True, duration_bounds=(1.8, 10))
=======
    phase.set_time_options(fix_initial=True, duration_bounds=(0.5, 10))
>>>>>>> d5863ea5

    phase.add_state('x', fix_initial=True, fix_final=False, solve_segments=solve_segments)
    phase.add_state('y', fix_initial=True, fix_final=False, solve_segments=solve_segments)

    # Note that by omitting the targets here Dymos will automatically attempt to connect
    # to a top-level input named 'v' in the ODE, and connect to nothing if it's not found.
    phase.add_state('v', fix_initial=True, fix_final=False, solve_segments=solve_segments)

    phase.add_control('theta',
                      continuity=True, rate_continuity=True,
                      units='deg', lower=0.01, upper=179.9)

    phase.add_parameter('g', targets=['g'], units='m/s**2')

    phase.add_timeseries('timeseries2',
                         transcription=dm.Radau(num_segments=num_segments*5,
                                                order=transcription_order,
                                                compressed=compressed),
                         subset='control_input')

    phase.add_boundary_constraint('x', loc='final', equals=10)
    phase.add_boundary_constraint('y', loc='final', equals=5)
    # Minimize time at the end of the phase
    phase.add_objective('time_phase', loc='final', scaler=10)

    p.setup(check=['unconnected_inputs'], force_alloc_complex=force_alloc_complex)

    phase.set_simulate_options(method='RK23')

    p['traj0.phase0.t_initial'] = 0.0
    p['traj0.phase0.t_duration'] = 2.0

    if transcription.startswith('shooting') or transcription == 'birkhoff':
        p['traj0.phase0.initial_states:x'] = 0
        p['traj0.phase0.initial_states:y'] = 10
        p['traj0.phase0.initial_states:v'] = 0
    else:
        p['traj0.phase0.states:x'] = phase.interp('x', [0, 10])
        p['traj0.phase0.states:y'] = phase.interp('y', [10, 5])
        p['traj0.phase0.states:v'] = phase.interp('v', [0, 9.9])

    p['traj0.phase0.controls:theta'] = phase.interp('theta', [5, 100])
    p['traj0.phase0.parameters:g'] = 9.80665

<<<<<<< HEAD
    # p.run_model()

    # p.check_totals(compact_print=True)

    dm.run_problem(p, run_driver=run_driver, simulate=False, make_plots=True)
=======
    dm.run_problem(p, run_driver=run_driver, simulate=False, make_plots=True)

    import matplotlib.pyplot as plt
    plt.figure()
    plt.plot(p.get_val('traj0.phase0.timeseries.x'), p.get_val('traj0.phase0.timeseries.y'))
    plt.show()
>>>>>>> d5863ea5

    return p


if __name__ == '__main__':
<<<<<<< HEAD
    p = brachistochrone_min_time(transcription='birkhoff', num_segments=1, run_driver=True,
                                 transcription_order=7, compressed=False, optimizer='IPOPT',
                                 solve_segments=False, force_alloc_complex=True)
=======

    with dm.options.temporary(include_check_partials=True):
        p = brachistochrone_min_time(transcription='birkhoff', num_segments=1, run_driver=True,
                                     transcription_order=9, compressed=False, optimizer='SNOPT',
                                     solve_segments=False, force_alloc_complex=True)
>>>>>>> d5863ea5
<|MERGE_RESOLUTION|>--- conflicted
+++ resolved
@@ -20,11 +20,7 @@
 
     p.driver = om.pyOptSparseDriver()
     p.driver.options['optimizer'] = optimizer
-<<<<<<< HEAD
-    # p.driver.opt_settings['print_level'] = 5
-=======
     p.driver.opt_settings['iSumm'] = 6
->>>>>>> d5863ea5
     p.driver.declare_coloring(tol=1.0E-12)
 
     if transcription == 'gauss-lobatto':
@@ -47,19 +43,11 @@
         t = dm.ExplicitShooting(grid=grid)
     elif transcription == 'birkhoff':
         from dymos.transcriptions.pseudospectral.birkhoff import Birkhoff
-<<<<<<< HEAD
-        from dymos.transcriptions.grid_data import BirkhoffGaussLobattoGrid
-
-        grid = BirkhoffGaussLobattoGrid(num_segments=num_segments,
-                                        nodes_per_seg=transcription_order + 1,
-                                        compressed=compressed)
-=======
         from dymos.transcriptions.grid_data import BirkhoffGrid
 
         grid = BirkhoffGrid(num_segments=num_segments,
                             nodes_per_seg=transcription_order + 1,
                             compressed=compressed, grid_type='cgl')
->>>>>>> d5863ea5
         t = Birkhoff(grid=grid)
 
     traj = dm.Trajectory()
@@ -67,11 +55,7 @@
     p.model.add_subsystem('traj0', traj)
     traj.add_phase('phase0', phase)
 
-<<<<<<< HEAD
-    phase.set_time_options(fix_initial=True, duration_bounds=(1.8, 10))
-=======
     phase.set_time_options(fix_initial=True, duration_bounds=(0.5, 10))
->>>>>>> d5863ea5
 
     phase.add_state('x', fix_initial=True, fix_final=False, solve_segments=solve_segments)
     phase.add_state('y', fix_initial=True, fix_final=False, solve_segments=solve_segments)
@@ -116,33 +100,19 @@
     p['traj0.phase0.controls:theta'] = phase.interp('theta', [5, 100])
     p['traj0.phase0.parameters:g'] = 9.80665
 
-<<<<<<< HEAD
-    # p.run_model()
-
-    # p.check_totals(compact_print=True)
-
-    dm.run_problem(p, run_driver=run_driver, simulate=False, make_plots=True)
-=======
     dm.run_problem(p, run_driver=run_driver, simulate=False, make_plots=True)
 
     import matplotlib.pyplot as plt
     plt.figure()
     plt.plot(p.get_val('traj0.phase0.timeseries.x'), p.get_val('traj0.phase0.timeseries.y'))
     plt.show()
->>>>>>> d5863ea5
 
     return p
 
 
 if __name__ == '__main__':
-<<<<<<< HEAD
-    p = brachistochrone_min_time(transcription='birkhoff', num_segments=1, run_driver=True,
-                                 transcription_order=7, compressed=False, optimizer='IPOPT',
-                                 solve_segments=False, force_alloc_complex=True)
-=======
 
     with dm.options.temporary(include_check_partials=True):
         p = brachistochrone_min_time(transcription='birkhoff', num_segments=1, run_driver=True,
                                      transcription_order=9, compressed=False, optimizer='SNOPT',
-                                     solve_segments=False, force_alloc_complex=True)
->>>>>>> d5863ea5
+                                     solve_segments=False, force_alloc_complex=True)