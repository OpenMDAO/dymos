from __future__ import print_function, division, absolute_import

import matplotlib
matplotlib.use('Agg')
import matplotlib.pyplot as plt

import openmdao.api as om

import dymos as dm
from dymos.examples.brachistochrone.brachistochrone_ode import BrachistochroneODE

SHOW_PLOTS = True


def brachistochrone_min_time(transcription='gauss-lobatto', num_segments=8, transcription_order=3,
                             run_driver=True, compressed=True, optimizer='SLSQP'):
    p = om.Problem(model=om.Group())

    p.driver = om.pyOptSparseDriver()
    p.driver.options['optimizer'] = optimizer
    p.driver.declare_coloring()

    if transcription == 'gauss-lobatto':
        t = dm.GaussLobatto(num_segments=num_segments,
                            order=transcription_order,
                            compressed=compressed)
    elif transcription == 'radau-ps':
        t = dm.Radau(num_segments=num_segments,
                     order=transcription_order,
                     compressed=compressed)
    elif transcription == 'runge-kutta':
        t = dm.RungeKutta(num_segments=num_segments,
                          order=transcription_order,
                          compressed=compressed)

    phase = dm.Phase(ode_class=BrachistochroneODE, transcription=t)

    p.model.add_subsystem('phase0', phase)

    phase.set_time_options(fix_initial=True, duration_bounds=(.5, 10))

    phase.set_state_options('x', fix_initial=True, fix_final=False, solve_segments=False)
    phase.set_state_options('y', fix_initial=True, fix_final=False, solve_segments=False)
    phase.set_state_options('v', fix_initial=True, fix_final=False, solve_segments=False)

    phase.add_control('theta', continuity=True, rate_continuity=True,
                      units='deg', lower=0.01, upper=179.9)

    phase.add_input_parameter('g', units='m/s**2', val=9.80665)

    phase.add_timeseries('timeseries2',
                         transcription=dm.Radau(num_segments=num_segments*5,
                                                order=transcription_order,
                                                compressed=compressed),
                         subset='control_input')

    phase.add_boundary_constraint('x', loc='final', equals=10)
    phase.add_boundary_constraint('y', loc='final', equals=5)
    # Minimize time at the end of the phase
    phase.add_objective('time_phase', loc='final', scaler=10)

    p.model.linear_solver = om.DirectSolver()
    p.setup(check=True)

    p['phase0.t_initial'] = 0.0
    p['phase0.t_duration'] = 2.0

    p['phase0.states:x'] = phase.interpolate(ys=[0, 10], nodes='state_input')
    p['phase0.states:y'] = phase.interpolate(ys=[10, 5], nodes='state_input')
    p['phase0.states:v'] = phase.interpolate(ys=[0, 9.9], nodes='state_input')
    p['phase0.controls:theta'] = phase.interpolate(ys=[5, 100], nodes='control_input')
    p['phase0.input_parameters:g'] = 9.80665

    p.run_driver()
<<<<<<< HEAD

    p.model.list_outputs(print_arrays=True)

    print(len(p['phase0.timeseries.time']))
    print(len(p['phase0.timeseries2.time']))

    exit(0)
=======
>>>>>>> 2489d6f3

    # Plot results
    if SHOW_PLOTS:
        exp_out = phase.simulate()

        fig, ax = plt.subplots()
        fig.suptitle('Brachistochrone Solution')

        x_imp = p.get_val('phase0.timeseries.states:x')
        y_imp = p.get_val('phase0.timeseries.states:y')

        x_exp = exp_out.get_val('phase0.timeseries.states:x')
        y_exp = exp_out.get_val('phase0.timeseries.states:y')

        ax.plot(x_imp, y_imp, 'ro', label='implicit')
        ax.plot(x_exp, y_exp, 'b-', label='explicit')

        ax.set_xlabel('x (m)')
        ax.set_ylabel('y (m)')
        ax.grid(True)
        ax.legend(loc='upper right')

        fig, ax = plt.subplots()
        fig.suptitle('Brachistochrone Solution')

        x_imp = p.get_val('phase0.timeseries.time_phase')
        y_imp = p.get_val('phase0.timeseries.controls:theta')

        x_exp = exp_out.get_val('phase0.timeseries.time_phase')
        y_exp = exp_out.get_val('phase0.timeseries.controls:theta')

        ax.plot(x_imp, y_imp, 'ro', label='implicit')
        ax.plot(x_exp, y_exp, 'b-', label='explicit')

        ax.set_xlabel('time (s)')
        ax.set_ylabel('theta (rad)')
        ax.grid(True)
        ax.legend(loc='lower right')

        plt.show()

    return p


if __name__ == '__main__':
    brachistochrone_min_time(transcription='gauss-lobatto', num_segments=10, run_driver=True,
                             transcription_order=3, compressed=True,
                             optimizer='SNOPT')
    # brachistochrone_min_time(transcription='radau-ps', num_segments=10, run_driver=True,
    #                          top_level_jacobian='csc', transcription_order=3, compressed=True,
    #                          optimizer='SNOPT')<|MERGE_RESOLUTION|>--- conflicted
+++ resolved
@@ -72,16 +72,6 @@
     p['phase0.input_parameters:g'] = 9.80665
 
     p.run_driver()
-<<<<<<< HEAD
-
-    p.model.list_outputs(print_arrays=True)
-
-    print(len(p['phase0.timeseries.time']))
-    print(len(p['phase0.timeseries2.time']))
-
-    exit(0)
-=======
->>>>>>> 2489d6f3
 
     # Plot results
     if SHOW_PLOTS:
