import matplotlib
import numpy as np

import openmdao.api as om
from openmdao.utils.testing_utils import require_pyoptsparse

import dymos as dm
from dymos.examples.brachistochrone.brachistochrone_ode import BrachistochroneODE


SHOW_PLOTS = True
# matplotlib.use('Agg')


@require_pyoptsparse(optimizer='SLSQP')
def brachistochrone_min_time(transcription='gauss-lobatto', num_segments=8, transcription_order=3,
                             compressed=True, optimizer='SLSQP', run_driver=True, force_alloc_complex=False,
                             solve_segments=False):
    p = om.Problem(model=om.Group())

    p.driver = om.pyOptSparseDriver()
    p.driver.options['optimizer'] = optimizer
    p.driver.opt_settings['iSumm'] = 6
    p.driver.declare_coloring(tol=1.0E-12)

    if transcription == 'gauss-lobatto':
        t = dm.GaussLobatto(num_segments=num_segments,
                            order=transcription_order,
                            compressed=compressed)
    elif transcription == 'radau-ps':
        t = dm.Radau(num_segments=num_segments,
                     order=transcription_order,
                     compressed=compressed)
    elif transcription == 'shooting-gauss-lobatto':
        grid = dm.GaussLobattoGrid(num_segments=num_segments,
                                   nodes_per_seg=transcription_order,
                                   compressed=compressed)
        t = dm.ExplicitShooting(grid=grid)
    elif transcription == 'shooting-radau':
        grid = dm.RadauGrid(num_segments=num_segments,
                            nodes_per_seg=transcription_order + 1,
                            compressed=compressed)
        t = dm.ExplicitShooting(grid=grid)
    elif transcription == 'birkhoff':
        from dymos.transcriptions.pseudospectral.birkhoff import Birkhoff
        from dymos.transcriptions.grid_data import BirkhoffGrid

        grid = BirkhoffGrid(num_segments=num_segments,
                            nodes_per_seg=transcription_order + 1,
                            compressed=compressed, grid_type='cgl')
        t = Birkhoff(grid=grid)

    traj = dm.Trajectory()
    phase = dm.Phase(ode_class=BrachistochroneODE, transcription=t)
    p.model.add_subsystem('traj0', traj)
    traj.add_phase('phase0', phase)

    phase.set_time_options(fix_initial=True, duration_bounds=(0.5, 10))

    phase.add_state('x', fix_initial=True, fix_final=False, solve_segments=solve_segments)
    phase.add_state('y', fix_initial=True, fix_final=False, solve_segments=solve_segments)

    # Note that by omitting the targets here Dymos will automatically attempt to connect
    # to a top-level input named 'v' in the ODE, and connect to nothing if it's not found.
    phase.add_state('v', fix_initial=True, fix_final=False, solve_segments=solve_segments)

    phase.add_control('theta',
                      continuity=True, rate_continuity=True,
                      units='deg', lower=0.01, upper=179.9)

    phase.add_parameter('g', targets=['g'], units='m/s**2')

    phase.add_timeseries('timeseries2',
                         transcription=dm.Radau(num_segments=num_segments*5,
                                                order=transcription_order,
                                                compressed=compressed),
                         subset='control_input')

    phase.add_boundary_constraint('x', loc='final', equals=10)
    phase.add_boundary_constraint('y', loc='final', equals=5)
    # Minimize time at the end of the phase
    phase.add_objective('time_phase', loc='final', scaler=10)

    phase.add_timeseries_output('check')

    p.setup(check=['unconnected_inputs'], force_alloc_complex=force_alloc_complex)

    phase.set_simulate_options(method='RK23')

    p['traj0.phase0.t_initial'] = 0.0
    p['traj0.phase0.t_duration'] = 2.0

    if transcription.startswith('shooting') or transcription == 'birkhoff':
        p['traj0.phase0.initial_states:x'] = 0
        p['traj0.phase0.initial_states:y'] = 10
        p['traj0.phase0.initial_states:v'] = 0
    else:
        p['traj0.phase0.states:x'] = phase.interp('x', [0, 10])
        p['traj0.phase0.states:y'] = phase.interp('y', [10, 5])
        p['traj0.phase0.states:v'] = phase.interp('v', [0, 9.9])

    p['traj0.phase0.controls:theta'] = phase.interp('theta', [5, 100])
    p['traj0.phase0.parameters:g'] = 9.80665

    dm.run_problem(p, run_driver=run_driver, simulate=False, make_plots=True)


if __name__ == '__main__':

    with dm.options.temporary(include_check_partials=True):
        p = brachistochrone_min_time(transcription='birkhoff', num_segments=1, run_driver=True,
                                     transcription_order=19, compressed=False, optimizer='SNOPT',
<<<<<<< HEAD
                                     solve_segments=False, force_alloc_complex=True)

        om.n2(p)
=======
                                     solve_segments=False, force_alloc_complex=True)
>>>>>>> c5358b2c
<|MERGE_RESOLUTION|>--- conflicted
+++ resolved
@@ -110,10 +110,4 @@
     with dm.options.temporary(include_check_partials=True):
         p = brachistochrone_min_time(transcription='birkhoff', num_segments=1, run_driver=True,
                                      transcription_order=19, compressed=False, optimizer='SNOPT',
-<<<<<<< HEAD
-                                     solve_segments=False, force_alloc_complex=True)
-
-        om.n2(p)
-=======
-                                     solve_segments=False, force_alloc_complex=True)
->>>>>>> c5358b2c
+                                     solve_segments=False, force_alloc_complex=True)