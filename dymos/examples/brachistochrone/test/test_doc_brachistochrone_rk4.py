--- conflicted
+++ resolved
@@ -108,15 +108,9 @@
 
         phase.set_time_options(initial_bounds=(0, 0), duration_bounds=(-2.0, -0.5))
 
-<<<<<<< HEAD
-        phase.set_state_options('x', fix_initial=False, fix_final=True, propagation='backward')
-        phase.set_state_options('y', fix_initial=False, fix_final=True, propagation='backward')
-        phase.set_state_options('v', fix_initial=False, fix_final=False, propagation='backward')
-=======
         phase.set_state_options('x', fix_initial=True)
         phase.set_state_options('y', fix_initial=True)
         phase.set_state_options('v', fix_initial=False)
->>>>>>> e4657418
 
         phase.add_control('theta', units='deg', lower=0.01, upper=179.9, ref0=0, ref=180.0,
                           rate_continuity=True, rate2_continuity=True)
