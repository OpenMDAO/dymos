import unittest

import numpy as np

try:
    import matplotlib
except ImportError:
    matplotlib = None

import openmdao.api as om
from openmdao.utils.testing_utils import use_tempdirs
from dymos.utils.testing_utils import assert_timeseries_near_equal
from dymos.utils.misc import _unspecified


class BrachistochroneRateTargetODE(om.ExplicitComponent):
    #
    # The following dictionaries provide a way of 'tagging' the Brachistochrone ODE with
    # information about states and parameters that can be accessed from Phase.
    #
    # In this case these are class attributes, but the choice of whether or not to tie
    # this information to the ODE itself (and how to do so) is entirely up to the user.
    #
    # In a dynamic ODE model these might be instance attributes whose values vary depending on
    # the arguments to the instantiation.
    #
    states = {'x': {'rate_source': 'xdot',
                    'units': 'm'},
              'y': {'rate_source': 'ydot',
                    'units': 'm'},
              'v': {'rate_source': 'vdot',
                    'units': 'm/s'}}

    parameters = {'theta': {'units': 'rad'},
                  'g': {'units': 'm/s**2'}}

    def initialize(self):
        self.options.declare('num_nodes', types=int)
        self.options.declare('static_gravity', types=(bool,), default=False,
                             desc='If True, treat gravity as a static (scalar) input, rather than '
                                  'having different values at each node.')
        self.options.declare('control_name', values=('theta', 'int_theta_rate'), default='int_theta_rate')

    def setup(self):
        nn = self.options['num_nodes']
        control_name = self.options['control_name']
        g_default_val = 9.80665 if self.options['static_gravity'] else 9.80665 * np.ones(nn)

        # Inputs
        self.add_input('v', val=np.zeros(nn), desc='velocity', units='m/s')

        self.add_input('g', val=g_default_val, desc='grav. acceleration', units='m/s/s')

        # Note, kind of strange for this to be named theta_rate, but this is just a demonstration that
        # we can connect to a control rate source in dymos.
        self.add_input(control_name, val=np.ones(nn), desc='angle of wire', units='rad')

        self.add_output('xdot', val=np.zeros(nn), desc='velocity component in x', units='m/s')

        self.add_output('ydot', val=np.zeros(nn), desc='velocity component in y', units='m/s')

        self.add_output('vdot', val=np.zeros(nn), desc='acceleration magnitude', units='m/s**2')

        # Setup partials
        arange = np.arange(self.options['num_nodes'])
        self.declare_partials(of='vdot', wrt=control_name, rows=arange, cols=arange)

        self.declare_partials(of='xdot', wrt='v', rows=arange, cols=arange)
        self.declare_partials(of='xdot', wrt=control_name, rows=arange, cols=arange)

        self.declare_partials(of='ydot', wrt='v', rows=arange, cols=arange)
        self.declare_partials(of='ydot', wrt=control_name, rows=arange, cols=arange)

        if self.options['static_gravity']:
            c = np.zeros(self.options['num_nodes'])
            self.declare_partials(of='vdot', wrt='g', rows=arange, cols=c)
        else:
            self.declare_partials(of='vdot', wrt='g', rows=arange, cols=arange)

    def compute(self, inputs, outputs):
        u_name = self.options['control_name']
        theta = inputs[u_name]
        cos_theta = np.cos(theta)
        sin_theta = np.sin(theta)
        g = inputs['g']
        v = inputs['v']

        outputs['vdot'] = g * cos_theta
        outputs['xdot'] = v * sin_theta
        outputs['ydot'] = -v * cos_theta
        # outputs['check'] = v / sin_theta

    def compute_partials(self, inputs, partials):
        u_name = self.options['control_name']
        theta = inputs[u_name]
        cos_theta = np.cos(theta)
        sin_theta = np.sin(theta)
        g = inputs['g']
        v = inputs['v']

        partials['vdot', 'g'] = cos_theta
        partials['vdot', u_name] = -g * sin_theta

        partials['xdot', 'v'] = sin_theta
        partials['xdot', u_name] = v * cos_theta

        partials['ydot', 'v'] = -cos_theta
        partials['ydot', u_name] = v * sin_theta


@use_tempdirs
class TestBrachistochroneControlRateTargets(unittest.TestCase):

    def test_brachistochrone_control_rate_targets(self):

        import openmdao.api as om
        from openmdao.utils.assert_utils import assert_near_equal
        import dymos as dm

        transcriptions = {'gauss-lobatto': dm.GaussLobatto(num_segments=10),
                          'radau': dm.Radau(num_segments=10),
                          'birkhoff': dm.Birkhoff(num_nodes=25)}

        for tx_name, tx in transcriptions.items():
            for control_target_method in ('implicit', 'explicit'):
                for control_type in ('full', 'polynomial'):

                    with self.subTest(f'{tx_name=} {control_target_method=} {control_type=}'):

                        p = om.Problem(model=om.Group())
<<<<<<< HEAD
                        p.driver = om.ScipyOptimizeDriver()
=======
                        p.driver = om.ScipyOptimizeDriver(maxiter=300, disp=0)
                        p.driver.declare_coloring()
>>>>>>> 4da5754d

                        traj = dm.Trajectory()

                        ode_kwargs = {'control_name': 'int_theta_rate' if control_target_method == 'implicit' else 'theta'}

                        phase = dm.Phase(ode_class=BrachistochroneRateTargetODE,
                                         ode_init_kwargs=ode_kwargs,
                                         transcription=tx)

                        traj.add_phase('phase0', phase)

                        p.model.add_subsystem('traj0', traj)

                        phase.set_time_options(fix_initial=True, duration_bounds=(.5, 10))

                        phase.add_state('x', rate_source='xdot',
                                        units='m',
                                        fix_initial=True, fix_final=True, solve_segments=False)

                        phase.add_state('y', rate_source='ydot',
                                        units='m',
                                        fix_initial=True, fix_final=True, solve_segments=False)

                        phase.add_state('v', rate_source='vdot',
                                        units='m/s',
                                        fix_initial=True, fix_final=False, solve_segments=False)

                        phase.add_control('int_theta', lower=1.0E-6, upper=None, fix_initial=True,
                                          rate_targets=_unspecified if control_target_method == 'implicit' else ['theta'],
                                          control_type=control_type, order=7,
                                          continuity=True, rate_continuity=True)

                        phase.add_parameter('g', units='m/s**2', opt=False, val=9.80665)

                        # Minimize time at the end of the phase
                        phase.add_objective('time', loc='final', scaler=10)

                        p.model.linear_solver = om.DirectSolver()

                        phase.timeseries_options['include_control_rates'] = True

                        p.setup()

                        phase.set_time_val(initial=0.0, duration=2.0)

                        phase.set_state_val('x', [0, 10])
                        phase.set_state_val('y', [10, 5])
<<<<<<< HEAD
                        phase.set_state_val('v', [1.0-6, 9.9])
                        phase.set_control_val('int_theta', [0, 100], units='deg*s')
=======
                        phase.set_state_val('v', [0, 9.9])
                        phase.set_control_val('int_theta', [1.0E-6, 100], units='deg*s')
>>>>>>> 4da5754d

                        # Solve for the optimal trajectory
                        dm.run_problem(p, simulate=True)

                        sol_db = p.get_outputs_dir() / 'dymos_solution.db'
                        sim_db = traj.sim_prob.get_outputs_dir() / 'dymos_simulation.db'

                        sol_case = om.CaseReader(sol_db).get_case('final')
                        sim_case = om.CaseReader(sim_db).get_case('final')

                        t_sol = sol_case.get_val('traj0.phase0.timeseries.time')
                        x_sol = sol_case.get_val('traj0.phase0.timeseries.x')
                        y_sol = sol_case.get_val('traj0.phase0.timeseries.y')
                        v_sol = sol_case.get_val('traj0.phase0.timeseries.v')
                        theta_sol = sol_case.get_val('traj0.phase0.timeseries.int_theta_rate')

                        t_sim = sim_case.get_val('traj0.phase0.timeseries.time')
                        x_sim = sim_case.get_val('traj0.phase0.timeseries.x')
                        y_sim = sim_case.get_val('traj0.phase0.timeseries.y')
                        v_sim = sim_case.get_val('traj0.phase0.timeseries.v')
                        theta_sim = sim_case.get_val('traj0.phase0.timeseries.int_theta_rate')

                        assert_timeseries_near_equal(t_sol, x_sol, t_sim, x_sim, rel_tolerance=5.0E-3, abs_tolerance=0.01)
                        assert_timeseries_near_equal(t_sol, y_sol, t_sim, y_sim, rel_tolerance=5.0E-3, abs_tolerance=0.01)
                        assert_timeseries_near_equal(t_sol, v_sol, t_sim, v_sim, rel_tolerance=5.0E-3, abs_tolerance=0.01)
                        assert_timeseries_near_equal(t_sol, theta_sol, t_sim, theta_sim, rel_tolerance=5.0E-3, abs_tolerance=0.01)


if __name__ == '__main__':  # pragma: no cover
    unittest.main()<|MERGE_RESOLUTION|>--- conflicted
+++ resolved
@@ -1,11 +1,6 @@
 import unittest
 
 import numpy as np
-
-try:
-    import matplotlib
-except ImportError:
-    matplotlib = None
 
 import openmdao.api as om
 from openmdao.utils.testing_utils import use_tempdirs
@@ -128,12 +123,8 @@
                     with self.subTest(f'{tx_name=} {control_target_method=} {control_type=}'):
 
                         p = om.Problem(model=om.Group())
-<<<<<<< HEAD
-                        p.driver = om.ScipyOptimizeDriver()
-=======
                         p.driver = om.ScipyOptimizeDriver(maxiter=300, disp=0)
                         p.driver.declare_coloring()
->>>>>>> 4da5754d
 
                         traj = dm.Trajectory()
 
@@ -181,13 +172,8 @@
 
                         phase.set_state_val('x', [0, 10])
                         phase.set_state_val('y', [10, 5])
-<<<<<<< HEAD
-                        phase.set_state_val('v', [1.0-6, 9.9])
-                        phase.set_control_val('int_theta', [0, 100], units='deg*s')
-=======
                         phase.set_state_val('v', [0, 9.9])
                         phase.set_control_val('int_theta', [1.0E-6, 100], units='deg*s')
->>>>>>> 4da5754d
 
                         # Solve for the optimal trajectory
                         dm.run_problem(p, simulate=True)
