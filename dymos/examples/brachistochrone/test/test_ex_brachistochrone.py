from __future__ import print_function, absolute_import, division

import os
import unittest
from numpy.testing import assert_almost_equal

from parameterized import parameterized
from itertools import product

import dymos.examples.brachistochrone.ex_brachistochrone as ex_brachistochrone

from openmdao.utils.general_utils import set_pyoptsparse_opt
OPT, OPTIMIZER = set_pyoptsparse_opt('SNOPT')


class TestBrachistochroneExample(unittest.TestCase):

    def tearDown(self):
        for filename in ['phase0_sim.db', 'brachistochrone_sim.db']:
            if os.path.exists(filename):
                os.remove(filename)

    def run_asserts(self, p, transcription):
        t_initial = p.model.phase0.get_values('time')[0]
        tf = p.model.phase0.get_values('time')[-1]

        x0 = p.model.phase0.get_values('x')[0]
        xf = p.model.phase0.get_values('x')[-1]

        y0 = p.model.phase0.get_values('y')[0]
        yf = p.model.phase0.get_values('y')[-1]

        v0 = p.model.phase0.get_values('v')[0]
        vf = p.model.phase0.get_values('v')[-1]

        thetaf = p.model.phase0.get_values('theta')[-1]

        assert_almost_equal(t_initial, 0.0)
        assert_almost_equal(x0, 0.0)
        assert_almost_equal(y0, 10.0)
        assert_almost_equal(v0, 0.0)

        assert_almost_equal(tf, 1.8016, decimal=4)
        assert_almost_equal(xf, 10.0, decimal=3)
        assert_almost_equal(yf, 5.0, decimal=3)
        assert_almost_equal(vf, 9.902, decimal=3)

        if transcription != 'radau-ps':
            assert_almost_equal(thetaf, 100.12, decimal=0)

    @parameterized.expand(['gauss-lobatto', 'radau-ps'])
    def test_ex_brachistochrone(self, transcription='radau-ps'):
        ex_brachistochrone.SHOW_PLOTS = False
        p = ex_brachistochrone.brachistochrone_min_time(transcription=transcription)
        self.run_asserts(p, transcription)
        self.tearDown()

    @parameterized.expand(product(
        ['optimizer-based'],
        ['RK4'],
    ))
<<<<<<< HEAD
=======
    # @unittest.skip('GLM only works with SNOPT at the moment')
    @unittest.skipIf(OPTIMIZER is None, 'GLM only works with SNOPT at the moment')
>>>>>>> 428ebdf0
    def test_ex_brachistochrone_glm(self, glm_formulation='solver-based', glm_integrator='RK4'):
        transcription = 'glm'
        ex_brachistochrone.SHOW_PLOTS = False
        p = ex_brachistochrone.brachistochrone_min_time(
            transcription=transcription, run_driver=False,
            glm_formulation=glm_formulation, glm_integrator=glm_integrator,
        )
<<<<<<< HEAD
        # self.run_asserts(p, transcription)
=======
        self.run_asserts(p, transcription)
>>>>>>> 428ebdf0
        self.tearDown()<|MERGE_RESOLUTION|>--- conflicted
+++ resolved
@@ -56,24 +56,18 @@
         self.tearDown()
 
     @parameterized.expand(product(
-        ['optimizer-based'],
+        ['optimizer-based', 'solver-based', 'time-marching'],
         ['RK4'],
     ))
-<<<<<<< HEAD
-=======
     # @unittest.skip('GLM only works with SNOPT at the moment')
     @unittest.skipIf(OPTIMIZER is None, 'GLM only works with SNOPT at the moment')
->>>>>>> 428ebdf0
     def test_ex_brachistochrone_glm(self, glm_formulation='solver-based', glm_integrator='RK4'):
         transcription = 'glm'
+        ex_brachistochrone.OPTIMIZER = 'SNOPT'
         ex_brachistochrone.SHOW_PLOTS = False
         p = ex_brachistochrone.brachistochrone_min_time(
-            transcription=transcription, run_driver=False,
+            transcription=transcription, run_driver=True,
             glm_formulation=glm_formulation, glm_integrator=glm_integrator,
         )
-<<<<<<< HEAD
-        # self.run_asserts(p, transcription)
-=======
         self.run_asserts(p, transcription)
->>>>>>> 428ebdf0
         self.tearDown()