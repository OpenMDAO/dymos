import unittest

import openmdao.api as om
from openmdao.utils.assert_utils import assert_near_equal
from openmdao.utils.testing_utils import use_tempdirs, require_pyoptsparse
from openmdao.utils.mpi import MPI
import scipy

from dymos.examples.finite_burn_orbit_raise.finite_burn_orbit_raise_problem import two_burn_orbit_raise_problem
from dymos.utils.testing_utils import assert_cases_equal


# This test is separate because connected phases aren't directly parallelizable.
@require_pyoptsparse(optimizer='IPOPT')
@use_tempdirs
class TestExampleTwoBurnOrbitRaiseConnectedRestart(unittest.TestCase):

    def test_ex_two_burn_orbit_raise_connected(self):
<<<<<<< HEAD
        optimizer = 'IPOPT'

        p = two_burn_orbit_raise_problem(transcription='gauss-lobatto', transcription_order=3,
                                         compressed=False, optimizer=optimizer,
                                         show_output=False, connected=True)

        if p.model.traj.phases.burn2 in p.model.traj.phases._subsystems_myproc:
            assert_near_equal(p.get_val('traj.burn2.states:deltav')[0], 0.3995,
                              tolerance=4.0E-3)

        case1 = om.CaseReader('dymos_solution.db').get_case('final')
        sim_case1 = om.CaseReader('dymos_simulation.db').get_case('final')

        # Run again without an actual optimizer
        p = two_burn_orbit_raise_problem(transcription='gauss-lobatto', transcription_order=3,
                                         compressed=False, optimizer=optimizer,
                                         show_output=False, connected=True, run_driver=False,
                                         restart='dymos_solution.db')

        p.run_model()

        sim_case2 = om.CaseReader('dymos_simulation.db').get_case('final')

        # Verify that the second case has the same inputs and outputs
        assert_cases_equal(case1, p, tol=1.0E-8)
        assert_cases_equal(sim_case1, sim_case2, tol=1.0E-8)

    def test_restart_from_solution_radau(self):
        optimizer = 'IPOPT'

        p = two_burn_orbit_raise_problem(transcription='radau', transcription_order=3,
                                         compressed=False, optimizer=optimizer, show_output=False)

        case1 = om.CaseReader('dymos_solution.db').get_case('final')
        sim_case1 = om.CaseReader('dymos_simulation.db').get_case('final')

        if p.model.traj.phases.burn2 in p.model.traj.phases._subsystems_myproc:
            assert_near_equal(p.get_val('traj.burn2.states:deltav')[-1], 0.3995,
                              tolerance=2.0E-3)

        # Run again without an actual optimzier
        two_burn_orbit_raise_problem(transcription='radau', transcription_order=3,
                                     compressed=False, optimizer=optimizer, run_driver=False,
                                     show_output=False, restart='dymos_solution.db')

        sim_case2 = om.CaseReader('dymos_simulation.db').get_case('final')

        # Verify that the second case has the same inputs and outputs
        assert_cases_equal(case1, p, tol=1.0E-9)
        assert_cases_equal(sim_case1, sim_case2, tol=1.0E-8)


# This test is separate because connected phases aren't directly parallelizable.
@require_pyoptsparse(optimizer='IPOPT')
@use_tempdirs
class TestExampleTwoBurnOrbitRaiseConnected(unittest.TestCase):

    def test_ex_two_burn_orbit_raise_connected_to_connected(self):
        optimizer = 'IPOPT'

        p = two_burn_orbit_raise_problem(transcription='gauss-lobatto', transcription_order=3,
                                         compressed=False, optimizer=optimizer,
                                         show_output=False, connected=True)

        if p.model.traj.phases.burn2 in p.model.traj.phases._subsystems_myproc:
            assert_near_equal(p.get_val('traj.burn2.states:deltav')[0], 0.3995,
                              tolerance=4.0E-3)

        case1 = om.CaseReader('dymos_solution.db').get_case('final')
        sim_case1 = om.CaseReader('dymos_simulation.db').get_case('final')

        # Run again without an actual optimizer
        p = two_burn_orbit_raise_problem(transcription='gauss-lobatto', transcription_order=3,
                                         compressed=False, optimizer=optimizer, run_driver=False,
                                         show_output=False, restart='dymos_solution.db',
                                         connected=True)

        sim_case2 = om.CaseReader('dymos_simulation.db').get_case('final')

        # Verify that the second case has the same inputs and outputs
        assert_cases_equal(case1, p, tol=1.0E-8)
        assert_cases_equal(sim_case1, sim_case2, tol=1.0E-8)

    def test_restart_from_solution_radau_to_connected(self):
        optimizer = 'IPOPT'

        p = two_burn_orbit_raise_problem(transcription='radau', transcription_order=3,
                                         compressed=False, optimizer=optimizer, show_output=False)

        case1 = om.CaseReader('dymos_solution.db').get_case('final')
        sim_case1 = om.CaseReader('dymos_simulation.db').get_case('final')

        if p.model.traj.phases.burn2 in p.model.traj.phases._subsystems_myproc:
            assert_near_equal(p.get_val('traj.burn2.states:deltav')[-1], 0.3995,
                              tolerance=2.0E-3)

        # Run again without an actual optimzier
        two_burn_orbit_raise_problem(transcription='radau', transcription_order=3,
                                     compressed=False, optimizer=optimizer, run_driver=False,
                                     show_output=False, restart='dymos_solution.db', connected=True)

        sim_case2 = om.CaseReader('dymos_simulation.db').get_case('final')

        # Verify that the second case has the same inputs and outputs
        assert_cases_equal(case1, p, tol=1.0E-9, require_same_vars=False)
        assert_cases_equal(sim_case1, sim_case2, tol=1.0E-8)
=======
        N_PROCS = 3

        for tx in ['gauss-lobatto', 'radau']:
            with self.subTest(tx):
                p = two_burn_orbit_raise_problem(transcription=tx, transcription_order=3,
                                                 compressed=False, optimizer='IPOPT', simulate=True,
                                                 show_output=True, run_driver=True, connected=True)

                # Run again without an actual optimizer
                p2 = two_burn_orbit_raise_problem(transcription=tx, transcription_order=3,
                                                  compressed=False, optimizer='SLSQP', simulate=True,
                                                  show_output=False, connected=True, run_driver=False,
                                                  restart='dymos_solution.db', solution_record_file='dymos_solution2.db',
                                                  simulation_record_file='dymos_simulation2.db')

                if MPI.COMM_WORLD.rank == 0:
                    case1 = om.CaseReader('dymos_solution.db').get_case('final')
                    case2 = om.CaseReader('dymos_solution2.db').get_case('final')
                    sim_case1 = om.CaseReader('dymos_simulation.db').get_case('final')
                    sim_case2 = om.CaseReader('dymos_simulation2.db').get_case('final')

                    assert_near_equal(case1.get_val('traj.burn2.timeseries.deltav')[0], 0.3995, tolerance=4.0E-3)
                    assert_near_equal(case2.get_val('traj.burn2.timeseries.deltav')[0], 0.3995, tolerance=4.0E-3)
                    assert_near_equal(sim_case1.get_val('traj.burn2.timeseries.deltav')[0], 0.3995, tolerance=4.0E-3)
                    assert_near_equal(sim_case2.get_val('traj.burn2.timeseries.deltav')[0], 0.3995, tolerance=4.0E-3)

                    assert_cases_equal(case1, case2, tol=1.0E-9)
                    assert_cases_equal(sim_case1, sim_case2, tol=1.0E-9)

    def test_ex_two_burn_orbit_raise_connected_restart_from_sim(self):
        N_PROCS = 3

        for tx in ['gauss-lobatto', 'radau']:
            with self.subTest(tx):
                p = two_burn_orbit_raise_problem(transcription=tx, transcription_order=3,
                                                 compressed=False, optimizer='IPOPT', simulate=True,
                                                 show_output=True, run_driver=True, connected=True)

                # Run again without an actual optimizer
                p2 = two_burn_orbit_raise_problem(transcription=tx, transcription_order=3,
                                                  compressed=False, optimizer='SLSQP', simulate=True,
                                                  show_output=False, connected=True, run_driver=False,
                                                  restart='dymos_simulation.db', solution_record_file='dymos_solution2.db',
                                                  simulation_record_file='dymos_simulation2.db', make_plots=True)

                if MPI.COMM_WORLD.rank == 0:
                    case1 = om.CaseReader('dymos_solution.db').get_case('final')
                    case2 = om.CaseReader('dymos_solution2.db').get_case('final')
                    sim_case1 = om.CaseReader('dymos_simulation.db').get_case('final')
                    sim_case2 = om.CaseReader('dymos_simulation2.db').get_case('final')

                    assert_near_equal(case1.get_val('traj.burn2.timeseries.deltav')[0], 0.3995, tolerance=4.0E-3)
                    assert_near_equal(case2.get_val('traj.burn2.timeseries.deltav')[0], 0.3995, tolerance=4.0E-3)
                    assert_near_equal(sim_case1.get_val('traj.burn2.timeseries.deltav')[0], 0.3995, tolerance=4.0E-3)
                    assert_near_equal(sim_case2.get_val('traj.burn2.timeseries.deltav')[0], 0.3995, tolerance=4.0E-3)
>>>>>>> 9dc163b2


if __name__ == '__main__':  # pragma: no cover
    unittest.main()<|MERGE_RESOLUTION|>--- conflicted
+++ resolved
@@ -16,114 +16,6 @@
 class TestExampleTwoBurnOrbitRaiseConnectedRestart(unittest.TestCase):
 
     def test_ex_two_burn_orbit_raise_connected(self):
-<<<<<<< HEAD
-        optimizer = 'IPOPT'
-
-        p = two_burn_orbit_raise_problem(transcription='gauss-lobatto', transcription_order=3,
-                                         compressed=False, optimizer=optimizer,
-                                         show_output=False, connected=True)
-
-        if p.model.traj.phases.burn2 in p.model.traj.phases._subsystems_myproc:
-            assert_near_equal(p.get_val('traj.burn2.states:deltav')[0], 0.3995,
-                              tolerance=4.0E-3)
-
-        case1 = om.CaseReader('dymos_solution.db').get_case('final')
-        sim_case1 = om.CaseReader('dymos_simulation.db').get_case('final')
-
-        # Run again without an actual optimizer
-        p = two_burn_orbit_raise_problem(transcription='gauss-lobatto', transcription_order=3,
-                                         compressed=False, optimizer=optimizer,
-                                         show_output=False, connected=True, run_driver=False,
-                                         restart='dymos_solution.db')
-
-        p.run_model()
-
-        sim_case2 = om.CaseReader('dymos_simulation.db').get_case('final')
-
-        # Verify that the second case has the same inputs and outputs
-        assert_cases_equal(case1, p, tol=1.0E-8)
-        assert_cases_equal(sim_case1, sim_case2, tol=1.0E-8)
-
-    def test_restart_from_solution_radau(self):
-        optimizer = 'IPOPT'
-
-        p = two_burn_orbit_raise_problem(transcription='radau', transcription_order=3,
-                                         compressed=False, optimizer=optimizer, show_output=False)
-
-        case1 = om.CaseReader('dymos_solution.db').get_case('final')
-        sim_case1 = om.CaseReader('dymos_simulation.db').get_case('final')
-
-        if p.model.traj.phases.burn2 in p.model.traj.phases._subsystems_myproc:
-            assert_near_equal(p.get_val('traj.burn2.states:deltav')[-1], 0.3995,
-                              tolerance=2.0E-3)
-
-        # Run again without an actual optimzier
-        two_burn_orbit_raise_problem(transcription='radau', transcription_order=3,
-                                     compressed=False, optimizer=optimizer, run_driver=False,
-                                     show_output=False, restart='dymos_solution.db')
-
-        sim_case2 = om.CaseReader('dymos_simulation.db').get_case('final')
-
-        # Verify that the second case has the same inputs and outputs
-        assert_cases_equal(case1, p, tol=1.0E-9)
-        assert_cases_equal(sim_case1, sim_case2, tol=1.0E-8)
-
-
-# This test is separate because connected phases aren't directly parallelizable.
-@require_pyoptsparse(optimizer='IPOPT')
-@use_tempdirs
-class TestExampleTwoBurnOrbitRaiseConnected(unittest.TestCase):
-
-    def test_ex_two_burn_orbit_raise_connected_to_connected(self):
-        optimizer = 'IPOPT'
-
-        p = two_burn_orbit_raise_problem(transcription='gauss-lobatto', transcription_order=3,
-                                         compressed=False, optimizer=optimizer,
-                                         show_output=False, connected=True)
-
-        if p.model.traj.phases.burn2 in p.model.traj.phases._subsystems_myproc:
-            assert_near_equal(p.get_val('traj.burn2.states:deltav')[0], 0.3995,
-                              tolerance=4.0E-3)
-
-        case1 = om.CaseReader('dymos_solution.db').get_case('final')
-        sim_case1 = om.CaseReader('dymos_simulation.db').get_case('final')
-
-        # Run again without an actual optimizer
-        p = two_burn_orbit_raise_problem(transcription='gauss-lobatto', transcription_order=3,
-                                         compressed=False, optimizer=optimizer, run_driver=False,
-                                         show_output=False, restart='dymos_solution.db',
-                                         connected=True)
-
-        sim_case2 = om.CaseReader('dymos_simulation.db').get_case('final')
-
-        # Verify that the second case has the same inputs and outputs
-        assert_cases_equal(case1, p, tol=1.0E-8)
-        assert_cases_equal(sim_case1, sim_case2, tol=1.0E-8)
-
-    def test_restart_from_solution_radau_to_connected(self):
-        optimizer = 'IPOPT'
-
-        p = two_burn_orbit_raise_problem(transcription='radau', transcription_order=3,
-                                         compressed=False, optimizer=optimizer, show_output=False)
-
-        case1 = om.CaseReader('dymos_solution.db').get_case('final')
-        sim_case1 = om.CaseReader('dymos_simulation.db').get_case('final')
-
-        if p.model.traj.phases.burn2 in p.model.traj.phases._subsystems_myproc:
-            assert_near_equal(p.get_val('traj.burn2.states:deltav')[-1], 0.3995,
-                              tolerance=2.0E-3)
-
-        # Run again without an actual optimzier
-        two_burn_orbit_raise_problem(transcription='radau', transcription_order=3,
-                                     compressed=False, optimizer=optimizer, run_driver=False,
-                                     show_output=False, restart='dymos_solution.db', connected=True)
-
-        sim_case2 = om.CaseReader('dymos_simulation.db').get_case('final')
-
-        # Verify that the second case has the same inputs and outputs
-        assert_cases_equal(case1, p, tol=1.0E-9, require_same_vars=False)
-        assert_cases_equal(sim_case1, sim_case2, tol=1.0E-8)
-=======
         N_PROCS = 3
 
         for tx in ['gauss-lobatto', 'radau']:
@@ -179,7 +71,6 @@
                     assert_near_equal(case2.get_val('traj.burn2.timeseries.deltav')[0], 0.3995, tolerance=4.0E-3)
                     assert_near_equal(sim_case1.get_val('traj.burn2.timeseries.deltav')[0], 0.3995, tolerance=4.0E-3)
                     assert_near_equal(sim_case2.get_val('traj.burn2.timeseries.deltav')[0], 0.3995, tolerance=4.0E-3)
->>>>>>> 9dc163b2
 
 
 if __name__ == '__main__':  # pragma: no cover
