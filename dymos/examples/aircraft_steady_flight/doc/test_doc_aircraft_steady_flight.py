import os
import unittest
from dymos.utils.doc_utils import save_for_docs

import matplotlib.pyplot as plt
plt.switch_backend('Agg')
plt.style.use('ggplot')


class TestSteadyAircraftFlightForDocs(unittest.TestCase):

    @classmethod
    def tearDownClass(cls):
        for filename in ['total_coloring.pkl', 'test_doc_aircraft_steady_flight_rec.db', 'SLSQP.out']:
            if os.path.exists(filename):
                os.remove(filename)

    @save_for_docs
    def test_steady_aircraft_for_docs(self):
        import matplotlib.pyplot as plt

        import openmdao.api as om
        from openmdao.utils.assert_utils import assert_near_equal

        import dymos as dm

        from dymos.examples.aircraft_steady_flight.aircraft_ode import AircraftODE
        from dymos.examples.plotting import plot_results
        from dymos.utils.lgl import lgl

        p = om.Problem(model=om.Group())
        p.driver = om.pyOptSparseDriver()
        p.driver.options['optimizer'] = 'SLSQP'
        p.driver.declare_coloring()

        num_seg = 15
        seg_ends, _ = lgl(num_seg + 1)

        traj = p.model.add_subsystem('traj', dm.Trajectory())

        phase = traj.add_phase('phase0',
                               dm.Phase(ode_class=AircraftODE,
                                        transcription=dm.Radau(num_segments=num_seg,
                                                               segment_ends=seg_ends,
                                                               order=3, compressed=False)))

        # Pass Reference Area from an external source
        assumptions = p.model.add_subsystem('assumptions', om.IndepVarComp())
        assumptions.add_output('S', val=427.8, units='m**2')
        assumptions.add_output('mass_empty', val=1.0, units='kg')
        assumptions.add_output('mass_payload', val=1.0, units='kg')

        phase.set_time_options(initial_bounds=(0, 0),
                               duration_bounds=(300, 10000),
                               duration_ref=5600)

        phase.add_state('range', units='NM',
                        rate_source='range_rate_comp.dXdt:range',
                        fix_initial=True, fix_final=False, ref=1e-3,
                        defect_ref=1e-3, lower=0, upper=2000)

        phase.add_state('mass_fuel', units='lbm',
                        rate_source='propulsion.dXdt:mass_fuel',
                        targets=['mass_comp.mass_fuel'],
                        fix_initial=True, fix_final=True,
                        upper=1.5E5, lower=0.0, ref=1e2, defect_ref=1e2)

        phase.add_state('alt', units='kft',
                        rate_source='climb_rate',
                        targets=['atmos.h', 'aero.alt', 'propulsion.alt'],
                        fix_initial=True, fix_final=True,
                        lower=0.0, upper=60, ref=1e-3, defect_ref=1e-3)

        phase.add_control('climb_rate', units='ft/min', opt=True, lower=-3000, upper=3000,
                          targets=['gam_comp.climb_rate'],
                          rate_continuity=True, rate2_continuity=False)

        phase.add_control('mach', targets=['tas_comp.mach', 'aero.mach'], units=None, opt=False)

        phase.add_input_parameter('S',
                                  targets=['aero.S', 'flight_equilibrium.S'],
                                  units='m**2')

        phase.add_input_parameter('mass_empty', targets=['mass_comp.mass_empty'], units='kg')
        phase.add_input_parameter('mass_payload', targets=['mass_comp.mass_payload'], units='kg')

        phase.add_path_constraint('propulsion.tau', lower=0.01, upper=2.0, shape=(1,))

        p.model.connect('assumptions.S', 'traj.phase0.input_parameters:S')
        p.model.connect('assumptions.mass_empty', 'traj.phase0.input_parameters:mass_empty')
        p.model.connect('assumptions.mass_payload', 'traj.phase0.input_parameters:mass_payload')

        phase.add_objective('range', loc='final', ref=-1.0e-4)

        phase.add_timeseries_output('aero.CL', units=None, shape=(1,))
        phase.add_timeseries_output('aero.CD', units=None, shape=(1,))
<<<<<<< HEAD
        phase.add_timeseries_output('aero.L', units=None, shape=(1,))
        phase.add_timeseries_output('aero.D', units=None, shape=(1,))
=======
>>>>>>> dcf3494e

        p.setup()

        p['traj.phase0.t_initial'] = 0.0
        p['traj.phase0.t_duration'] = 3600.0
        p['traj.phase0.states:range'][:] = phase.interpolate(ys=(0, 724.0), nodes='state_input')
        p['traj.phase0.states:mass_fuel'][:] = phase.interpolate(ys=(30000, 1e-3), nodes='state_input')
        p['traj.phase0.states:alt'][:] = 10.0

        p['traj.phase0.controls:mach'][:] = 0.8

        p['assumptions.S'] = 427.8
        p['assumptions.mass_empty'] = 0.15E6
        p['assumptions.mass_payload'] = 84.02869 * 400

        dm.run_problem(p)

        assert_near_equal(p.get_val('traj.phase0.timeseries.states:range', units='NM')[-1],
                          726.85, tolerance=1.0E-2)

        exp_out = traj.simulate()

        plot_results([('traj.phase0.timeseries.states:range', 'traj.phase0.timeseries.states:alt',
                       'range (NM)', 'altitude (kft)'),
                      ('traj.phase0.timeseries.time', 'traj.phase0.timeseries.states:mass_fuel',
                       'time (s)', 'fuel mass (lbm)'),
                      ('traj.phase0.timeseries.time', 'traj.phase0.timeseries.CL',
<<<<<<< HEAD
                       'time (s)', 'lift coefficient (None)'),
                      ('traj.phase0.timeseries.time', 'traj.phase0.timeseries.CD',
                       'time (s)', 'drag coefficient (None)')],
=======
                       'time (s)', 'lift coefficient'),
                      ('traj.phase0.timeseries.time', 'traj.phase0.timeseries.CD',
                       'time (s)', 'drag coefficient')],
>>>>>>> dcf3494e
                     title='Commercial Aircraft Optimization',
                     p_sol=p, p_sim=exp_out)

        plt.show()


if __name__ == '__main__':  # pragma: no cover
    unittest.main()<|MERGE_RESOLUTION|>--- conflicted
+++ resolved
@@ -94,11 +94,6 @@
 
         phase.add_timeseries_output('aero.CL', units=None, shape=(1,))
         phase.add_timeseries_output('aero.CD', units=None, shape=(1,))
-<<<<<<< HEAD
-        phase.add_timeseries_output('aero.L', units=None, shape=(1,))
-        phase.add_timeseries_output('aero.D', units=None, shape=(1,))
-=======
->>>>>>> dcf3494e
 
         p.setup()
 
@@ -126,15 +121,9 @@
                       ('traj.phase0.timeseries.time', 'traj.phase0.timeseries.states:mass_fuel',
                        'time (s)', 'fuel mass (lbm)'),
                       ('traj.phase0.timeseries.time', 'traj.phase0.timeseries.CL',
-<<<<<<< HEAD
                        'time (s)', 'lift coefficient (None)'),
                       ('traj.phase0.timeseries.time', 'traj.phase0.timeseries.CD',
                        'time (s)', 'drag coefficient (None)')],
-=======
-                       'time (s)', 'lift coefficient'),
-                      ('traj.phase0.timeseries.time', 'traj.phase0.timeseries.CD',
-                       'time (s)', 'drag coefficient')],
->>>>>>> dcf3494e
                      title='Commercial Aircraft Optimization',
                      p_sol=p, p_sim=exp_out)
 
