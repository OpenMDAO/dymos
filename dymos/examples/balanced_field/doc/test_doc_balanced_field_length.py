import unittest

import numpy as np
from openmdao.utils.testing_utils import use_tempdirs, require_pyoptsparse
from openmdao.utils.assert_utils import assert_near_equal

import openmdao.api as om
from openmdao.utils.general_utils import set_pyoptsparse_opt
import dymos as dm
from dymos.examples.balanced_field.balanced_field_ode import BalancedFieldODEComp

<<<<<<< HEAD
@use_tempdirs
class TestBalancedFieldLengthForDocs(unittest.TestCase):
=======

regression_data = {}
regression_data[dm.Radau] = {
    "constraints": {
        "traj.linkages.br_to_v1:time_final|v1_to_vr:time_initial": [0.0],
        "traj.linkages.br_to_v1:r_final|v1_to_vr:r_initial": [0.0],
        "traj.linkages.br_to_v1:v_final|v1_to_vr:v_initial": [0.0],
        "traj.linkages.v1_to_vr:time_final|rotate:time_initial": [0.0],
        "traj.linkages.v1_to_vr:r_final|rotate:r_initial": [-1450.0],
        "traj.linkages.v1_to_vr:v_final|rotate:v_initial": [30.0],
        "traj.linkages.v1_to_vr:alpha_final|rotate:alpha_initial": [0.0],
        "traj.linkages.rotate:time_final|climb:time_initial": [0.0],
        "traj.linkages.rotate:r_final|climb:r_initial": [276.0],
        "traj.linkages.rotate:v_final|climb:v_initial": [2.688888888888883],
        "traj.linkages.rotate:alpha_final|climb:alpha_initial": [-5.0],
        "traj.linkages.br_to_v1:time_final|rto:time_initial": [0.0],
        "traj.linkages.br_to_v1:r_final|rto:r_initial": [0.0],
        "traj.linkages.br_to_v1:v_final|rto:v_initial": [-10.0],
        "traj.linkages.rto:r_final|climb:r_final": [3.3236],
        "traj.br_to_v1.collocation_constraint.defects:r": [
            0.4166666666666665,
            0.3476289672207841,
            0.2523710327792159,
            0.22222222222222143,
            0.1531845227763402,
            0.05792658833477156,
            0.027777777777776274,
            -0.04125992166810405,
            -0.1365178561096728,
        ],
        "traj.br_to_v1.collocation_constraint.defects:v": [
            0.00649795093524439,
            0.006616445486851315,
            0.007169036357321012,
            0.007437927094391042,
            0.0082239006449162,
            0.009697476299502095,
            0.010257855571831287,
            0.01171130812127473,
            0.01410586855997708,
        ],
        "traj.climb.h[final]": [1.0],
        "traj.climb.gam[final]": [1.0],
        "traj.climb.v_over_v_stall[final]": [0.9823389802049667],
        "traj.climb.gam[path]": [
            0.0,
            0.07101020514433644,
            0.1689897948556636,
            0.20000000000000004,
            0.20000000000000004,
            0.27101020514433644,
            0.36898979485566363,
            0.4000000000000001,
            0.4000000000000001,
            0.4710102051443366,
            0.5689897948556638,
            0.6000000000000002,
            0.6000000000000002,
            0.6710102051443366,
            0.7689897948556637,
            0.8000000000000002,
            0.8000000000000002,
            0.8710102051443366,
            0.9689897948556637,
        ],
        "traj.climb.h[path]": [
            0.0,
            2.4853571800517744,
            5.914642819948225,
            6.999999999999999,
            6.999999999999999,
            9.485357180051773,
            12.914642819948225,
            13.999999999999998,
            13.999999999999998,
            16.48535718005178,
            19.91464281994823,
            21.0,
            21.0,
            23.48535718005178,
            26.914642819948227,
            27.999999999999996,
            27.999999999999996,
            30.485357180051775,
            33.91464281994823,
        ],
        "traj.climb.collocation_constraint.defects:r": [
            -0.10822666666666667,
            -0.10877224764873458,
            -0.10951713737628663,
            -0.1097509603715007,
            -0.11028284972038041,
            -0.11100855808579062,
            -0.11123624046202378,
            -0.11175394240945394,
            -0.11245978793155431,
            -0.11268111463694755,
            -0.11318413790684131,
            -0.11386944544945637,
            -0.1140842034756845,
            -0.1145720615353963,
            -0.11523616265315353,
        ],
        "traj.climb.collocation_constraint.defects:h": [
            1.0667999999999995,
            0.29830989982523587,
            -0.7731445565941426,
            -1.1149253287248142,
            -1.902381792745922,
            -2.9998640073265532,
            -3.349847639357176,
            -4.156023740270561,
            -5.279186548509148,
            -5.637261541533632,
            -6.461899026513403,
            -7.610379407812043,
            -7.976429256188403,
            -8.81925842906678,
            -9.992677623677165,
        ],
        "traj.climb.collocation_constraint.defects:v": [
            -0.01461939424215987,
            -0.013680311182054173,
            -0.012385122427714935,
            -0.01197529115802313,
            -0.01103693473646186,
            -0.009742414304801463,
            -0.0093327538694019,
            -0.008394772109415277,
            -0.007100805084518509,
            -0.006691339937664971,
            -0.005753853875203694,
            -0.00446069768091129,
            -0.004051522420108261,
            -0.0031147634445885157,
            -0.0018227595387125509,
        ],
        "traj.climb.collocation_constraint.defects:gam": [
            0.716834308339309,
            0.6879445904659692,
            0.6480853509270524,
            0.6354706790667543,
            0.6065855235688165,
            0.566732541890516,
            0.5541198471763983,
            0.5252392227663774,
            0.48539252338321354,
            0.4727818295474824,
            0.4439058189556195,
            0.4040655795810557,
            0.3914569579135891,
            0.3625857510819955,
            0.32275229358217394,
        ],
        "traj.climb.continuity_comp.defect_control_rates:alpha_rate": [
            2.220446049250313e-15,
            2.220446049250313e-15,
            2.2204460492503127e-15,
            2.220446049250314e-15,
        ],
        "traj.climb.continuity_comp.defect_controls:alpha": [0.0, 0.0, 0.0, 0.0],
        "traj.rotate.F_r[final]": [4.989619710033791],
        "traj.rotate.collocation_constraint.defects:r": [
            -0.05833333333333443,
            -0.058826459757946446,
            -0.059506873575385956,
            -0.05972222222222309,
            -0.0602153486468354,
            -0.060895762464275166,
            -0.06111111111111143,
            -0.06160423753572436,
            -0.06228465135316393,
        ],
        "traj.rotate.collocation_constraint.defects:v": [
            -0.0011079918722422847,
            -0.001096507055634512,
            -0.00108052139116765,
            -0.0010754284124435546,
            -0.001063705210478725,
            -0.0010473906228746822,
            -0.0010421935411017993,
            -0.0010302319537806714,
            -0.0010135884430394586,
        ],
        "traj.rto.v[final]": [0.0],
        "traj.rto.collocation_constraint.defects:r": [
            -0.22500000000000214,
            -0.1490585306095287,
            -0.04427480272380285,
            -0.011111111111113143,
            0.06483035827935983,
            0.1696140861650864,
            0.2027777777777753,
            0.2787192471682481,
            0.3835029750539747,
        ],
        "traj.rto.collocation_constraint.defects:v": [
            -0.09358803170582275,
            -0.07535584468522619,
            -0.05396466020985954,
            -0.048104102054440434,
            -0.03633156138447398,
            -0.023853370440509947,
            -0.020813744263609962,
            -0.01550084994427481,
            -0.011935652531713638,
        ],
        "traj.v1_to_vr.v_over_v_stall[final]": [0.015444600279553376],
        "traj.v1_to_vr.collocation_constraint.defects:r": [
            -0.950000000000002,
            -0.9569037699445878,
            -0.9664295633887448,
            -0.969444444444446,
            -0.9763482143890325,
            -0.9858740078331893,
            -0.9888888888888886,
            -0.9957926588334773,
            -1.0053184522776337,
        ],
        "traj.v1_to_vr.collocation_constraint.defects:v": [
            -0.04637708701672346,
            -0.04617565837153162,
            -0.045893837027591915,
            -0.04580370155964456,
            -0.04559559812446296,
            -0.04530456693268199,
            -0.04521151657938215,
            -0.044996738354211245,
            -0.044696497314589134,
        ],
    },
    "design_vars": {
        "traj.br_to_v1.t_duration": [3.5],
        "traj.br_to_v1.states:r": [
            0.29587585476806844,
            0.7041241452319315,
            0.8333333333333333,
            1.1292091881014017,
            1.5374574785652648,
            1.6666666666666665,
            1.962542521434735,
            2.3707908118985985,
            2.5,
        ],
        "traj.br_to_v1.states:v": [
            0.11835034190722737,
            0.2816496580927726,
            0.3333333333333333,
            0.4516836752405607,
            0.6149829914261059,
            0.6666666666666666,
            0.785017008573894,
            0.9483163247594394,
            1.0,
        ],
        "traj.climb.t_initial": [75.0],
        "traj.climb.t_duration": [15.0],
        "traj.climb.states:r": [
            1.524,
            1.5348219552639972,
            1.5497540447360032,
            1.55448,
            1.565301955263997,
            1.5802340447360035,
            1.5849600000000001,
            1.5957819552639971,
            1.6107140447360035,
            1.61544,
            1.6262619552639968,
            1.6411940447360034,
            1.64592,
            1.6567419552639973,
            1.6716740447360035,
            1.6764000000000001,
        ],
        "traj.climb.states:h": [
            0.757536868479781,
            1.802783131520219,
            2.1336,
            2.891136868479781,
            3.9363831315202193,
            4.2672,
            5.024736868479782,
            6.069983131520221,
            6.400800000000001,
            7.158336868479783,
            8.20358313152022,
            8.5344,
            9.291936868479782,
            10.33718313152022,
            10.668000000000001,
        ],
        "traj.climb.states:v": [
            0.8231111111111112,
            0.8267641916646475,
            0.8318046972242413,
            0.8334,
            0.8370530805535364,
            0.8420935861131303,
            0.8436888888888889,
            0.8473419694424255,
            0.8523824750020192,
            0.853977777777778,
            0.8576308583313142,
            0.8626713638909083,
            0.8642666666666667,
            0.8679197472202032,
            0.872960252779797,
            0.8745555555555556,
        ],
        "traj.climb.states:gam": [
            0.12393618822852859,
            0.2949428322501105,
            0.3490658503988659,
            0.4730020386273945,
            0.6440086826489765,
            0.6981317007977318,
            0.8220678890262606,
            0.9930745330478425,
            1.0471975511965979,
            1.1711337394251264,
            1.3421403834467083,
            1.3962634015954636,
            1.5201995898239922,
            1.6912062338455742,
            1.7453292519943295,
        ],
        "traj.climb.controls:alpha": [
            0.5,
            0.5,
            0.5,
            0.5,
            0.5,
            0.5,
            0.5,
            0.5,
            0.5,
            0.5,
            0.5,
            0.5,
            0.5,
            0.5,
            0.5,
        ],
        "traj.rotate.t_initial": [70.0],
        "traj.rotate.t_duration": [5.0],
        "traj.rotate.states:r": [
            1.75,
            1.7559175170953614,
            1.7640824829046386,
            1.7666666666666668,
            1.772584183762028,
            1.7807491495713053,
            1.7833333333333332,
            1.7892508504286948,
            1.797415816237972,
            1.8,
        ],
        "traj.rotate.states:v": [
            0.8,
            0.8059175170953614,
            0.8140824829046388,
            0.8166666666666668,
            0.822584183762028,
            0.8307491495713053,
            0.8333333333333333,
            0.8392508504286947,
            0.847415816237972,
            0.85,
        ],
        "traj.rotate.controls:alpha": [0.0, 0.0],
        "traj.rto.t_initial": [35.0],
        "traj.rto.t_duration": [35.0],
        "traj.rto.states:r": [
            2.5,
            2.7958758547680684,
            3.2041241452319316,
            3.3333333333333335,
            3.629209188101402,
            4.037457478565265,
            4.166666666666667,
            4.462542521434735,
            4.870790811898598,
            5.0,
        ],
        "traj.rto.states:v": [
            1.1,
            0.96981462390205,
            0.7901853760979503,
            0.7333333333333334,
            0.6031479572353832,
            0.4235187094312835,
            0.3666666666666667,
            0.2364812905687166,
            0.05685204276461679,
            0.0,
        ],
        "traj.v1_to_vr.t_initial": [35.0],
        "traj.v1_to_vr.t_duration": [35.0],
        "traj.v1_to_vr.states:r": [
            2.5,
            2.2396292478040998,
            1.8803707521959006,
            1.7666666666666668,
            1.5062959144707664,
            1.147037418862567,
            1.0333333333333332,
            0.7729625811374332,
            0.4137040855292336,
            0.3,
        ],
        "traj.v1_to_vr.states:v": [
            1.0,
            1.0118350341907227,
            1.0281649658092773,
            1.0333333333333334,
            1.0451683675240562,
            1.0614982991426107,
            1.0666666666666667,
            1.0785017008573894,
            1.094831632475944,
            1.1,
        ],
    },
    "objectives": {"traj.rto.states:r": [5000.0]},
}

regression_data[dm.GaussLobatto] = {
    "constraints": {
        "traj.linkages.br_to_v1:time_final|v1_to_vr:time_initial": [0.0],
        "traj.linkages.br_to_v1:r_final|v1_to_vr:r_initial": [0.0],
        "traj.linkages.br_to_v1:v_final|v1_to_vr:v_initial": [0.0],
        "traj.linkages.v1_to_vr:time_final|rotate:time_initial": [0.0],
        "traj.linkages.v1_to_vr:r_final|rotate:r_initial": [-1450.0],
        "traj.linkages.v1_to_vr:v_final|rotate:v_initial": [30.0],
        "traj.linkages.v1_to_vr:alpha_final|rotate:alpha_initial": [0.0],
        "traj.linkages.rotate:time_final|climb:time_initial": [0.0],
        "traj.linkages.rotate:r_final|climb:r_initial": [276.0],
        "traj.linkages.rotate:v_final|climb:v_initial": [2.688888888888883],
        "traj.linkages.rotate:alpha_final|climb:alpha_initial": [-5.0],
        "traj.linkages.br_to_v1:time_final|rto:time_initial": [0.0],
        "traj.linkages.br_to_v1:r_final|rto:r_initial": [0.0],
        "traj.linkages.br_to_v1:v_final|rto:v_initial": [-10.0],
        "traj.linkages.rto:r_final|climb:r_final": [3.3236],
        "traj.br_to_v1.collocation_constraint.defects:r": [
            0.47902958681012453,
            0.1870887604303732,
            -0.10485206594937782,
        ],
        "traj.br_to_v1.collocation_constraint.defects:v": [
            0.010217577615992882,
            0.013042811161855497,
            0.018693278253580733,
        ],
        "traj.climb.h[final]": [1.0],
        "traj.climb.gam[final]": [1.0],
        "traj.climb.v_over_v_stall[final]": [0.9823389802049667],
        "traj.climb.gam[path]": [
            0.0,
            0.0883455185920389,
            0.20000000000000004,
            0.20000000000000004,
            0.2883473516820108,
            0.4000000000000001,
            0.4000000000000001,
            0.4883491871897563,
            0.6000000000000002,
            0.6000000000000002,
            0.688351070214837,
            0.8000000000000002,
            0.8000000000000002,
            0.8883530431698609,
        ],
        "traj.climb.h[path]": [
            0.0,
            1.7105271253897536,
            6.999999999999999,
            6.999999999999999,
            8.666894430255608,
            13.999999999999998,
            13.999999999999998,
            15.623840303332958,
            21.0,
            21.0,
            22.581391310158487,
            27.999999999999996,
            27.999999999999996,
            29.539573821693008,
        ],
        "traj.climb.collocation_constraint.defects:r": [
            -0.1635881987944115,
            -0.1658477115826216,
            -0.16804769765480093,
            -0.17018604309853758,
            -0.17226068025412108,
        ],
        "traj.climb.collocation_constraint.defects:h": [
            0.09618576144272717,
            -3.2166033112704633,
            -6.608701632651881,
            -10.079026976699794,
            -13.626448340964746,
        ],
        "traj.climb.collocation_constraint.defects:v": [
            -0.020091291412078167,
            -0.016125860961723488,
            -0.01216255501671909,
            -0.008201285233091979,
            -0.00424289445112884,
        ],
        "traj.climb.collocation_constraint.defects:gam": [
            1.0090664482860263,
            0.8871644579785876,
            0.7652774854957041,
            0.643407653401527,
            0.5215561354920641,
        ],
        "traj.climb.continuity_comp.defect_control_rates:alpha_rate": [0.0, 0.0, 0.0, 0.0],
        "traj.rotate.F_r[final]": [4.989619710033791],
        "traj.rotate.collocation_constraint.defects:r": [
            -0.08854234507207909,
            -0.090625692393153,
            -0.09270903971422675,
        ],
        "traj.rotate.collocation_constraint.defects:v": [
            -0.0016376332341922898,
            -0.0015882838231674338,
            -0.0015379272813052295,
        ],
        "traj.rto.v[final]": [0.0],
        "traj.rto.collocation_constraint.defects:r": [
            -0.18371640640749326,
            0.13977015615550417,
            0.4632567187185013,
        ],
        "traj.rto.collocation_constraint.defects:v": [
            -0.1054141896634857,
            -0.04992513115327707,
            -0.022180601898172673,
        ],
        "traj.v1_to_vr.v_over_v_stall[final]": [0.015444600279553376],
        "traj.v1_to_vr.collocation_constraint.defects:r": [
            -1.439666952045824,
            -1.4688363603096213,
            -1.4980057685734194,
        ],
        "traj.v1_to_vr.collocation_constraint.defects:v": [
            -0.06913547541722186,
            -0.06826113323636616,
            -0.06735858646903126,
        ],
    },
    "design_vars": {
        "traj.br_to_v1.t_duration": [3.5],
        "traj.br_to_v1.states:r": [0.8333333333333333, 1.6666666666666665, 2.5],
        "traj.br_to_v1.states:v": [0.3333333333333333, 0.6666666666666666, 1.0],
        "traj.climb.t_initial": [75.0],
        "traj.climb.t_duration": [15.0],
        "traj.climb.states:r": [
            1.524,
            1.55448,
            1.5849600000000001,
            1.61544,
            1.64592,
            1.6764000000000001,
        ],
        "traj.climb.states:h": [2.1336, 4.2672, 6.400800000000001, 8.5344, 10.668000000000001],
        "traj.climb.states:v": [
            0.8231111111111112,
            0.8334,
            0.8436888888888889,
            0.853977777777778,
            0.8642666666666667,
            0.8745555555555556,
        ],
        "traj.climb.states:gam": [
            0.3490658503988659,
            0.6981317007977318,
            1.0471975511965979,
            1.3962634015954636,
            1.7453292519943295,
        ],
        "traj.climb.controls:alpha": [0.5, 0.5, 0.5, 0.5, 0.5, 0.5, 0.5, 0.5, 0.5, 0.5, 0.5],
        "traj.rotate.t_initial": [70.0],
        "traj.rotate.t_duration": [5.0],
        "traj.rotate.states:r": [1.75, 1.7666666666666668, 1.7833333333333332, 1.8],
        "traj.rotate.states:v": [0.8, 0.8166666666666668, 0.8333333333333333, 0.85],
        "traj.rotate.controls:alpha": [0.0, 0.0],
        "traj.rto.t_initial": [35.0],
        "traj.rto.t_duration": [35.0],
        "traj.rto.states:r": [2.5, 3.3333333333333335, 4.166666666666667, 5.0],
        "traj.rto.states:v": [1.1, 0.7333333333333334, 0.3666666666666667, 0.0],
        "traj.v1_to_vr.t_initial": [35.0],
        "traj.v1_to_vr.t_duration": [35.0],
        "traj.v1_to_vr.states:r": [2.5, 1.7666666666666668, 1.0333333333333332, 0.3],
        "traj.v1_to_vr.states:v": [1.0, 1.0333333333333334, 1.0666666666666667, 1.1],
    },
    "objectives": {"traj.rto.states:r": [5000.0]},
}
>>>>>>> d86002af


@use_tempdirs
class TestBalancedFieldLengthForDocs(unittest.TestCase):
    def _make_problem(self, tx, optimizer='IPOPT'):
        p = om.Problem()

        # Use IPOPT if available, with fallback to SLSQP
        if optimizer is not None:
            p.driver = om.pyOptSparseDriver(optimizer="IPOPT")
            p.driver.options["optimizer"] = optimizer
            p.driver.declare_coloring()
            p.driver.options["print_results"] = False
            if optimizer == "IPOPT":
                p.driver.opt_settings["print_level"] = 0

        # First Phase: Brake release to V1 - both engines operable
        br_to_v1 = dm.Phase(
            ode_class=BalancedFieldODEComp,
            transcription=tx(num_segments=3),
            ode_init_kwargs={"mode": "runway"},
        )
        br_to_v1.set_time_options(fix_initial=True, duration_bounds=(1, 1000), duration_ref=10.0)
        br_to_v1.add_state("r", fix_initial=True, lower=0, ref=1000.0, defect_ref=1000.0)
        br_to_v1.add_state("v", fix_initial=True, lower=0, ref=100.0, defect_ref=100.0)
        br_to_v1.add_parameter("alpha", val=0.0, opt=False, units="deg")
        br_to_v1.add_timeseries_output("*")

        # Second Phase: Rejected takeoff at V1 - no engines operable
        rto = dm.Phase(
            ode_class=BalancedFieldODEComp,
            transcription=tx(num_segments=3),
            ode_init_kwargs={"mode": "runway"},
        )
        rto.set_time_options(fix_initial=False, duration_bounds=(1, 1000), duration_ref=1.0)
        rto.add_state("r", fix_initial=False, lower=0, ref=1000.0, defect_ref=1000.0)
        rto.add_state("v", fix_initial=False, lower=0, ref=100.0, defect_ref=100.0)
        rto.add_parameter("alpha", val=0.0, opt=False, units="deg")
        rto.add_timeseries_output("*")

        # Third Phase: V1 to Vr - single engine operable
        v1_to_vr = dm.Phase(
            ode_class=BalancedFieldODEComp,
            transcription=tx(num_segments=3),
            ode_init_kwargs={"mode": "runway"},
        )
        v1_to_vr.set_time_options(fix_initial=False, duration_bounds=(1, 1000), duration_ref=1.0)
        v1_to_vr.add_state("r", fix_initial=False, lower=0, ref=1000.0, defect_ref=1000.0)
        v1_to_vr.add_state("v", fix_initial=False, lower=0, ref=100.0, defect_ref=100.0)
        v1_to_vr.add_parameter("alpha", val=0.0, opt=False, units="deg")
        v1_to_vr.add_timeseries_output("*")

        # Fourth Phase: Rotate - single engine operable
        rotate = dm.Phase(
            ode_class=BalancedFieldODEComp,
            transcription=tx(num_segments=3),
            ode_init_kwargs={"mode": "runway"},
        )
        rotate.set_time_options(fix_initial=False, duration_bounds=(1.0, 5), duration_ref=1.0)
        rotate.add_state("r", fix_initial=False, lower=0, ref=1000.0, defect_ref=1000.0)
        rotate.add_state("v", fix_initial=False, lower=0, ref=100.0, defect_ref=100.0)
        rotate.add_control(
            "alpha",
            order=1,
            opt=True,
            units="deg",
            lower=0,
            upper=10,
            ref=10,
            val=[0, 10],
            control_type="polynomial",
        )
        rotate.add_timeseries_output("*")

        # Fifth Phase: Climb to target speed and altitude at end of runway.
        climb = dm.Phase(
            ode_class=BalancedFieldODEComp,
            transcription=tx(num_segments=5),
            ode_init_kwargs={"mode": "climb"},
        )
        climb.set_time_options(fix_initial=False, duration_bounds=(1, 100), duration_ref=1.0)
<<<<<<< HEAD
        climb.add_state('r', fix_initial=False, lower=0, ref=1000.0, defect_ref=1000.0)
        climb.add_state('h', rate_source='h_dot', fix_initial=True, lower=0, ref=1.0, defect_ref=1.0)
        climb.add_state('v', fix_initial=False, lower=0, ref=100.0, defect_ref=100.0)
        climb.add_state('gam', rate_source='gam_dot', fix_initial=True, lower=0, ref=0.05, defect_ref=0.05)
        climb.add_control('alpha', opt=True, units='deg', lower=-10, upper=15, ref=10)
        climb.add_timeseries_output('*')
=======
        climb.add_state("r", fix_initial=False, lower=0, ref=1000.0, defect_ref=1000.0)
        climb.add_state("h", fix_initial=True, lower=0, ref=1.0, defect_ref=1.0)
        climb.add_state("v", fix_initial=False, lower=0, ref=100.0, defect_ref=100.0)
        climb.add_state("gam", fix_initial=True, lower=0, ref=0.05, defect_ref=0.05)
        climb.add_control("alpha", opt=True, units="deg", lower=-10, upper=15, ref=10)
        climb.add_timeseries_output("*")
>>>>>>> d86002af

        # Instantiate the trajectory and add phases
        traj = dm.Trajectory()
        p.model.add_subsystem("traj", traj)
        traj.add_phase("br_to_v1", br_to_v1)
        traj.add_phase("rto", rto)
        traj.add_phase("v1_to_vr", v1_to_vr)
        traj.add_phase("rotate", rotate)
        traj.add_phase("climb", climb)

        # Add parameters common to multiple phases to the trajectory
        traj.add_parameter(
            "m",
            val=174200.0,
            opt=False,
            units="lbm",
            desc="aircraft mass",
            targets={
                "br_to_v1": ["m"],
                "v1_to_vr": ["m"],
                "rto": ["m"],
                "rotate": ["m"],
                "climb": ["m"],
            },
        )

        traj.add_parameter(
            "T_nominal",
            val=27000 * 2,
            opt=False,
            units="lbf",
            static_target=True,
            desc="nominal aircraft thrust",
            targets={"br_to_v1": ["T"]},
        )

        traj.add_parameter(
            "T_engine_out",
            val=27000,
            opt=False,
            units="lbf",
            static_target=True,
            desc="thrust under a single engine",
            targets={"v1_to_vr": ["T"], "rotate": ["T"], "climb": ["T"]},
        )

        traj.add_parameter(
            "T_shutdown",
            val=0.0,
            opt=False,
            units="lbf",
            static_target=True,
            desc="thrust when engines are shut down for rejected takeoff",
            targets={"rto": ["T"]},
        )

        traj.add_parameter(
            "mu_r_nominal",
            val=0.03,
            opt=False,
            units=None,
            static_target=True,
            desc="nominal runway friction coefficient",
            targets={"br_to_v1": ["mu_r"], "v1_to_vr": ["mu_r"], "rotate": ["mu_r"]},
        )

        traj.add_parameter(
            "mu_r_braking",
            val=0.3,
            opt=False,
            units=None,
            static_target=True,
            desc="runway friction coefficient under braking",
            targets={"rto": ["mu_r"]},
        )

        traj.add_parameter(
            "h_runway",
            val=0.0,
            opt=False,
            units="ft",
            desc="runway altitude",
            targets={"br_to_v1": ["h"], "v1_to_vr": ["h"], "rto": ["h"], "rotate": ["h"]},
        )

        traj.add_parameter(
            "rho",
            val=1.225,
            opt=False,
            units="kg/m**3",
            static_target=True,
            desc="atmospheric density",
            targets={"br_to_v1": ["rho"], "v1_to_vr": ["rho"], "rto": ["rho"], "rotate": ["rho"]},
        )

        traj.add_parameter(
            "S",
            val=124.7,
            opt=False,
            units="m**2",
            static_target=True,
            desc="aerodynamic reference area",
            targets={
                "br_to_v1": ["S"],
                "v1_to_vr": ["S"],
                "rto": ["S"],
                "rotate": ["S"],
                "climb": ["S"],
            },
        )

        traj.add_parameter(
            "CD0",
            val=0.03,
            opt=False,
            units=None,
            static_target=True,
            desc="zero-lift drag coefficient",
            targets={
                f"{phase}": ["CD0"] for phase in ["br_to_v1", "v1_to_vr", "rto", "rotate", "climb"]
            },
        )

        traj.add_parameter(
            "AR",
            val=9.45,
            opt=False,
            units=None,
            static_target=True,
            desc="wing aspect ratio",
            targets={
                f"{phase}": ["AR"] for phase in ["br_to_v1", "v1_to_vr", "rto", "rotate", "climb"]
            },
        )

        traj.add_parameter(
            "e",
            val=801,
            opt=False,
            units=None,
            static_target=True,
            desc="Oswald span efficiency factor",
            targets={
                f"{phase}": ["e"] for phase in ["br_to_v1", "v1_to_vr", "rto", "rotate", "climb"]
            },
        )

        traj.add_parameter(
            "span",
            val=35.7,
            opt=False,
            units="m",
            static_target=True,
            desc="wingspan",
            targets={
                f"{phase}": ["span"] for phase in ["br_to_v1", "v1_to_vr", "rto", "rotate", "climb"]
            },
        )

        traj.add_parameter(
            "h_w",
            val=1.0,
            opt=False,
            units="m",
            static_target=True,
            desc="height of wing above CG",
            targets={
                f"{phase}": ["h_w"] for phase in ["br_to_v1", "v1_to_vr", "rto", "rotate", "climb"]
            },
        )

        traj.add_parameter(
            "CL0",
            val=0.5,
            opt=False,
            units=None,
            static_target=True,
            desc="zero-alpha lift coefficient",
            targets={
                f"{phase}": ["CL0"] for phase in ["br_to_v1", "v1_to_vr", "rto", "rotate", "climb"]
            },
        )

        traj.add_parameter(
            "CL_max",
            val=2.0,
            opt=False,
            units=None,
            static_target=True,
            desc="maximum lift coefficient for linear fit",
            targets={
                f"{phase}": ["CL_max"]
                for phase in ["br_to_v1", "v1_to_vr", "rto", "rotate", "climb"]
            },
        )

        traj.add_parameter(
            "alpha_max",
            val=10.0,
            opt=False,
            units="deg",
            static_target=True,
            desc="angle of attack at maximum lift",
            targets={
                f"{phase}": ["alpha_max"]
                for phase in ["br_to_v1", "v1_to_vr", "rto", "rotate", "climb"]
            },
        )

        # Standard "end of first phase to beginning of second phase" linkages
        # Alpha changes from being a parameter in v1_to_vr to a polynomial control
        # in rotate, to a dynamic control in `climb`.
        traj.link_phases(["br_to_v1", "v1_to_vr"], vars=["time", "r", "v"])
        traj.link_phases(["v1_to_vr", "rotate"], vars=["time", "r", "v", "alpha"])
        traj.link_phases(["rotate", "climb"], vars=["time", "r", "v", "alpha"])
        traj.link_phases(["br_to_v1", "rto"], vars=["time", "r", "v"])

        # Less common "final value of r must be the match at ends of two phases".
        traj.add_linkage_constraint(
            phase_a="rto",
            var_a="r",
            loc_a="final",
            phase_b="climb",
            var_b="r",
            loc_b="final",
            ref=1000,
        )

        # Define the constraints and objective for the optimal control problem
        v1_to_vr.add_boundary_constraint("v_over_v_stall", loc="final", lower=1.2, ref=100)

        rto.add_boundary_constraint("v", loc="final", equals=0.0, ref=100, linear=True)

        rotate.add_boundary_constraint("F_r", loc="final", equals=0, ref=100000)

        climb.add_boundary_constraint("h", loc="final", equals=35, ref=35, units="ft", linear=True)
        climb.add_boundary_constraint("gam", loc="final", equals=5, ref=5, units="deg", linear=True)
        climb.add_path_constraint("gam", lower=0, upper=5, ref=5, units="deg")
        climb.add_path_constraint("h", lower=0, upper=35, ref=1.0, units="ft")
        climb.add_boundary_constraint("v_over_v_stall", loc="final", lower=1.25, ref=1.25)

        rto.add_objective("r", loc="final", ref=1.0)

        for phase_name, phase in traj._phases.items():
            if "T_nominal" in phase.parameter_options:
                phase.add_timeseries_output("T_nominal", output_name="T")
            if "T_engine_out" in phase.parameter_options:
                phase.add_timeseries_output("T_engine_out", output_name="T")
            if "T_shutdown" in phase.parameter_options:
                phase.add_timeseries_output("T_shutdown", output_name="T")
            phase.add_timeseries_output("alpha")

        #
        # Setup the problem and set the initial guess
        #
        p.setup()

        br_to_v1.set_time_val(initial=0.0, duration=35.0)
        br_to_v1.set_state_val("r", [0, 2500.0])
        br_to_v1.set_state_val("v", [0.0, 100.0])
        br_to_v1.set_parameter_val("alpha", 0.0, units="deg")

        v1_to_vr.set_time_val(initial=35.0, duration=35.0)
        v1_to_vr.set_state_val("r", [2500, 300.0])
        v1_to_vr.set_state_val("v", [100, 110.0])
        v1_to_vr.set_parameter_val("alpha", 0.0, units="deg")

        rto.set_time_val(initial=35.0, duration=35.0)
        rto.set_state_val("r", [2500, 5000.0])
        rto.set_state_val("v", [110, 0.0])
        rto.set_parameter_val("alpha", 0.0, units="deg")

        rotate.set_time_val(initial=70.0, duration=5.0)
        rotate.set_state_val("r", [1750, 1800.0])
        rotate.set_state_val("v", [80, 85.0])
        rotate.set_control_val("alpha", 0.0, units="deg")

        climb.set_time_val(initial=75.0, duration=15.0)
        climb.set_state_val("r", [5000, 5500.0], units="ft")
        climb.set_state_val("v", [160, 170.0], units="kn")
        climb.set_state_val("h", [0.0, 35.0], units="ft")
        climb.set_state_val("gam", [0.0, 5.0], units="deg")
        climb.set_control_val("alpha", 5.0, units="deg")

        return p

    @require_pyoptsparse(optimizer="IPOPT")
    def test_balanced_field_length_for_docs(self):
        for tx in (dm.Radau, dm.GaussLobatto):
            p = self._make_problem(tx, optimizer='IPOPT')

            traj = p.model.traj

            result = dm.run_problem(p, run_driver=True, simulate=True)

            sol_db = p.get_outputs_dir() / "dymos_solution.db"
            sim_db = traj.sim_prob.get_outputs_dir() / "dymos_simulation.db"

            sol = om.CaseReader(sol_db).get_case("final")
            sim = om.CaseReader(sim_db).get_case("final")

            sol_r_f_climb = sol.get_val("traj.climb.timeseries.r")[-1, ...]
            sol_r_f_rto = sol.get_val("traj.rto.timeseries.r")[-1, ...]
            sim_r_f_climb = sim.get_val("traj.climb.timeseries.r")[-1, ...]
            sim_r_f_rto = sim.get_val("traj.rto.timeseries.r")[-1, ...]

            self.assertTrue(result["success"])
            assert_near_equal(2114.387, sol_r_f_climb, tolerance=0.01)
            assert_near_equal(2114.387, sol_r_f_rto, tolerance=0.01)
            assert_near_equal(2114.387, sim_r_f_climb, tolerance=0.01)
            assert_near_equal(2114.387, sim_r_f_rto, tolerance=0.01)

    def test_no_regression(self):
        """Test that there are no regressions in the initial values of the driver vars."""
        import json

        # For now we only do this with GaussLobatto until we remove the legacy radau method.
        for tx in (dm.GaussLobatto,):
            p = self._make_problem(tx, optimizer=None)
            dm.run_problem(p, run_driver=False, simulate=False)
            driver_vars = p.list_driver_vars(out_stream=None)

            desvars = {}
            constraints = {}
            objs = {}

            for name, meta in driver_vars["constraints"]:
                constraints[name] = meta["val"].tolist()

            for name, meta in driver_vars["design_vars"]:
                desvars[name] = meta["val"].tolist()

            for name, meta in driver_vars["objectives"]:
                objs[name] = meta["val"].tolist()

            vars = {"constraints": constraints, "design_vars": desvars, "objectives": objs}

            # If we change dymos we might have to regenerate the regression
            # data. Dump the JSON and save it in the regression variables
            # defined above.
            # print(json.dumps(vars, indent='    '))

            reg_data = regression_data[tx]

            errors = {}

            for var, val in vars["constraints"].items():
                try:
                    assert_near_equal(
                        np.asarray(val), reg_data["constraints"][var], tolerance=1.0e-9
                    )
                except ValueError as e:
                    errors[var] = {"actual": val, "expected": reg_data["constraints"][var]}

            for var, val in vars["design_vars"].items():
                try:
                    assert_near_equal(
                        np.asarray(val), reg_data["design_vars"][var], tolerance=1.0e-9
                    )
                except ValueError as e:
                    errors[var] = {"actual": val, "expected": reg_data["design_vars"][var]}

            for var, val in vars["objectives"].items():
                try:
                    assert_near_equal(
                        np.asarray(val), reg_data["objectives"][var], tolerance=1.0e-9
                    )
                except ValueError as e:
                    errors[var] = {"actual": val, "expected": reg_data["objectives"][var]}

            if errors:
                msg = f"Outputs for transcription {str(tx.__name__)} showed a regression.\n"
                msg += json.dumps(errors, indent="  ")
                self.fail(msg)


if __name__ == "__main__":
    unittest.main()<|MERGE_RESOLUTION|>--- conflicted
+++ resolved
@@ -9,10 +9,6 @@
 import dymos as dm
 from dymos.examples.balanced_field.balanced_field_ode import BalancedFieldODEComp
 
-<<<<<<< HEAD
-@use_tempdirs
-class TestBalancedFieldLengthForDocs(unittest.TestCase):
-=======
 
 regression_data = {}
 regression_data[dm.Radau] = {
@@ -612,7 +608,6 @@
     },
     "objectives": {"traj.rto.states:r": [5000.0]},
 }
->>>>>>> d86002af
 
 
 @use_tempdirs
@@ -694,21 +689,12 @@
             ode_init_kwargs={"mode": "climb"},
         )
         climb.set_time_options(fix_initial=False, duration_bounds=(1, 100), duration_ref=1.0)
-<<<<<<< HEAD
-        climb.add_state('r', fix_initial=False, lower=0, ref=1000.0, defect_ref=1000.0)
-        climb.add_state('h', rate_source='h_dot', fix_initial=True, lower=0, ref=1.0, defect_ref=1.0)
-        climb.add_state('v', fix_initial=False, lower=0, ref=100.0, defect_ref=100.0)
-        climb.add_state('gam', rate_source='gam_dot', fix_initial=True, lower=0, ref=0.05, defect_ref=0.05)
-        climb.add_control('alpha', opt=True, units='deg', lower=-10, upper=15, ref=10)
-        climb.add_timeseries_output('*')
-=======
         climb.add_state("r", fix_initial=False, lower=0, ref=1000.0, defect_ref=1000.0)
         climb.add_state("h", fix_initial=True, lower=0, ref=1.0, defect_ref=1.0)
         climb.add_state("v", fix_initial=False, lower=0, ref=100.0, defect_ref=100.0)
         climb.add_state("gam", fix_initial=True, lower=0, ref=0.05, defect_ref=0.05)
         climb.add_control("alpha", opt=True, units="deg", lower=-10, upper=15, ref=10)
         climb.add_timeseries_output("*")
->>>>>>> d86002af
 
         # Instantiate the trajectory and add phases
         traj = dm.Trajectory()
