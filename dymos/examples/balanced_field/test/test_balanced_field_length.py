--- conflicted
+++ resolved
@@ -236,30 +236,18 @@
 
         sol_results = om.CaseReader('dymos_solution.db').get_case('final')
 
-<<<<<<< HEAD
-        assert_near_equal(sol_results.get_val('traj.climb.timeseries.r')[-1], 2016, tolerance=0.01)
-=======
-        assert_near_equal(sol_results.get_val('traj.climb.timeseries.states:r')[-1], 1881, tolerance=0.01)
->>>>>>> 362737e2
+        assert_near_equal(sol_results.get_val('traj.climb.timeseries.r')[-1], 1881, tolerance=0.01)
 
         dm.run_problem(p, run_driver=True, simulate=True, restart='dymos_solution.db')
 
         sol_results = om.CaseReader('dymos_solution.db').get_case('final')
         sim_results = om.CaseReader('dymos_simulation.db').get_case('final')
 
-<<<<<<< HEAD
-        assert_near_equal(sol_results.get_val('traj.climb.timeseries.r')[-1], 2016, tolerance=0.01)
-        assert_near_equal(sim_results.get_val('traj.climb.timeseries.r')[-1], 2016, tolerance=0.01)
-
-        assert_near_equal(sol_results.get_val('traj.rto.timeseries.r')[-1], 2016, tolerance=0.01)
-        assert_near_equal(sim_results.get_val('traj.rto.timeseries.r')[-1], 2016, tolerance=0.01)
-=======
-        assert_near_equal(sol_results.get_val('traj.climb.timeseries.states:r')[-1], 1881, tolerance=0.01)
-        assert_near_equal(sim_results.get_val('traj.climb.timeseries.states:r')[-1], 1881, tolerance=0.01)
-
-        assert_near_equal(sol_results.get_val('traj.rto.timeseries.states:r')[-1], 1881, tolerance=0.01)
-        assert_near_equal(sim_results.get_val('traj.rto.timeseries.states:r')[-1], 1881, tolerance=0.01)
->>>>>>> 362737e2
+        assert_near_equal(sol_results.get_val('traj.climb.timeseries.r')[-1], 1881, tolerance=0.01)
+        assert_near_equal(sim_results.get_val('traj.climb.timeseries.r')[-1], 1881, tolerance=0.01)
+
+        assert_near_equal(sol_results.get_val('traj.rto.timeseries.r')[-1], 1881, tolerance=0.01)
+        assert_near_equal(sim_results.get_val('traj.rto.timeseries.r')[-1], 1881, tolerance=0.01)
 
     @require_pyoptsparse(optimizer='IPOPT')
     @unittest.skipUnless(Version(openmdao.__version__) > Version("3.23"),
@@ -270,38 +258,18 @@
 
         sol_results = om.CaseReader('dymos_solution.db').get_case('final')
 
-<<<<<<< HEAD
-        assert_near_equal(sol_results.get_val('traj.climb.timeseries.r')[-1], 2016,
-=======
-        assert_near_equal(sol_results.get_val('traj.climb.timeseries.states:r')[-1], 1881,
->>>>>>> 362737e2
-                          tolerance=0.01)
+        assert_near_equal(sol_results.get_val('traj.climb.timeseries.r')[-1], 1881, tolerance=0.01)
 
         dm.run_problem(p, run_driver=True, simulate=True, restart='dymos_simulation.db')
 
         sol_results = om.CaseReader('dymos_solution.db').get_case('final')
         sim_results = om.CaseReader('dymos_simulation.db').get_case('final')
 
-<<<<<<< HEAD
-        assert_near_equal(sol_results.get_val('traj.climb.timeseries.r')[-1], 2016,
-                          tolerance=0.01)
-        assert_near_equal(sim_results.get_val('traj.climb.timeseries.r')[-1], 2016,
-                          tolerance=0.01)
-
-        assert_near_equal(sol_results.get_val('traj.rto.timeseries.r')[-1], 2016,
-                          tolerance=0.01)
-        assert_near_equal(sim_results.get_val('traj.rto.timeseries.r')[-1], 2016,
-=======
-        assert_near_equal(sol_results.get_val('traj.climb.timeseries.states:r')[-1], 1881,
-                          tolerance=0.01)
-        assert_near_equal(sim_results.get_val('traj.climb.timeseries.states:r')[-1], 1881,
-                          tolerance=0.01)
-
-        assert_near_equal(sol_results.get_val('traj.rto.timeseries.states:r')[-1], 1881,
-                          tolerance=0.01)
-        assert_near_equal(sim_results.get_val('traj.rto.timeseries.states:r')[-1], 1881,
->>>>>>> 362737e2
-                          tolerance=0.01)
+        assert_near_equal(sol_results.get_val('traj.climb.timeseries.r')[-1], 1881, tolerance=0.01)
+        assert_near_equal(sim_results.get_val('traj.climb.timeseries.r')[-1], 1881, tolerance=0.01)
+
+        assert_near_equal(sol_results.get_val('traj.rto.timeseries.r')[-1], 1881, tolerance=0.01)
+        assert_near_equal(sim_results.get_val('traj.rto.timeseries.r')[-1], 1881, tolerance=0.01)
 
 
 @use_tempdirs
