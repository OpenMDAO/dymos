import unittest
from collections import namedtuple

import matplotlib as mpl
import matplotlib.pyplot as plt

import numpy as np
import openmdao.api as om
from openmdao.utils.assert_utils import assert_near_equal
from openmdao.utils.general_utils import set_pyoptsparse_opt

from dymos.examples.water_rocket.phases import (new_water_rocket_trajectory,
                                                set_sane_initial_guesses)

from dymos.utils.doc_utils import save_for_docs


class TestWaterRocketForDocs(unittest.TestCase):

    @save_for_docs
    def test_water_rocket_height_for_docs(self):
        p = om.Problem(model=om.Group())

        traj, phases = new_water_rocket_trajectory(objective='height')
        traj = p.model.add_subsystem('traj', traj)

<<<<<<< HEAD
        p.driver = om.ScipyOptimizeDriver()
        p.driver.options['optimizer'] = 'SLSQP'
        p.driver.options['maxiter'] = 1000
        p.driver.options['tol'] = 5e-5
        p.driver.declare_coloring(tol=1.0E-12)
=======
        _, optimizer = set_pyoptsparse_opt('IPOPT', fallback=False)
        p.driver = om.pyOptSparseDriver(optimizer='IPOPT')
        p.driver.opt_settings['print_level'] = 5
        p.driver.opt_settings['max_iter'] = 1000
        p.driver.declare_coloring()
>>>>>>> 1d02df50

        # Finish Problem Setup
        p.model.linear_solver = om.DirectSolver()

        p.setup()
        set_sane_initial_guesses(p, phases)

        p.run_driver()

        summary = summarize_results(p)
        for key, entry in summary.items():
            print(f'{key}: {entry.value:6.4f} {entry.unit}')

        exp_out = traj.simulate(times_per_seg=200)

        # NOTE: only the last figure is shown in the generated docs
        plot_propelled_ascent(p, exp_out)
        plot_trajectory(p, exp_out)
        plot_states(p, exp_out)

        plt.show()

        # Check results (tolerance is relative unless value is zero)
        assert_near_equal(summary['Launch angle'].value, 89, .02)
        assert_near_equal(summary['Flight angle at end of propulsion'].value, 89, .02)
        assert_near_equal(summary['Empty mass'].value, 0.142878, 1e-3)
        assert_near_equal(summary['Water volume'].value, 0.870367, 1e-3)
        assert_near_equal(summary['Maximum range'].value, 0, 5)
        assert_near_equal(summary['Maximum height'].value, 54.603214, 1e-3)
        assert_near_equal(summary['Maximum velocity'].value, 47.259089, 1e-3)

    @save_for_docs
    def test_water_rocket_range_for_docs(self):
        p = om.Problem(model=om.Group())

        traj, phases = new_water_rocket_trajectory(objective='range')
        traj = p.model.add_subsystem('traj', traj)

        _, optimizer = set_pyoptsparse_opt('IPOPT', fallback=False)
        p.driver = om.pyOptSparseDriver(optimizer='IPOPT')
        p.driver.opt_settings['print_level'] = 5
        p.driver.opt_settings['max_iter'] = 1000
        p.driver.opt_settings['nlp_scaling_method'] = 'gradient-based'
        p.driver.declare_coloring(tol=1.0E-12)

        # Finish Problem Setup
        p.model.linear_solver = om.DirectSolver()
        # p.driver.add_recorder(om.SqliteRecorder('ex_water_rocket.db'))

        p.setup()
        set_sane_initial_guesses(p, phases)

        p.run_driver()

        summary = summarize_results(p)
        for key, entry in summary.items():
            print(f'{key}: {entry.value:6.4f} {entry.unit}')

        exp_out = traj.simulate(times_per_seg=200)

        # NOTE: only the last figure is shown in the generated docs
        plot_propelled_ascent(p, exp_out)
        plot_trajectory(p, exp_out)
        plot_states(p, exp_out)

        plt.show()

        # Check results (tolerance is relative unless value is zero)
        assert_near_equal(summary['Launch angle'].value, 46, 0.02)
        assert_near_equal(summary['Flight angle at end of propulsion'].value, 38, 0.02)
        assert_near_equal(summary['Empty mass'].value, 0.189, 1e-2)
        assert_near_equal(summary['Water volume'].value, 1.026, 1e-2)
        assert_near_equal(summary['Maximum range'].value, 85.11, 1e-2)
        assert_near_equal(summary['Maximum height'].value, 23.08, 1e-2)
        assert_near_equal(summary['Maximum velocity'].value, 41.31, 1e-2)


def plot_trajectory(p, exp_out):
    fig, axes = plt.subplots(nrows=1, ncols=1, figsize=(6, 8))

    time_imp = {'ballistic_ascent': p.get_val('traj.ballistic_ascent.timeseries.time'),
                'propelled_ascent': p.get_val('traj.propelled_ascent.timeseries.time'),
                'descent': p.get_val('traj.descent.timeseries.time')}

    time_exp = {'ballistic_ascent': exp_out.get_val('traj.ballistic_ascent.timeseries.time'),
                'propelled_ascent': exp_out.get_val('traj.propelled_ascent.timeseries.time'),
                'descent': exp_out.get_val('traj.descent.timeseries.time')}

    r_imp = {'ballistic_ascent': p.get_val('traj.ballistic_ascent.timeseries.states:r'),
             'propelled_ascent': p.get_val('traj.propelled_ascent.timeseries.states:r'),
             'descent': p.get_val('traj.descent.timeseries.states:r')}

    r_exp = {'ballistic_ascent': exp_out.get_val('traj.ballistic_ascent.timeseries.states:r'),
             'propelled_ascent': exp_out.get_val('traj.propelled_ascent.timeseries.states:r'),
             'descent': exp_out.get_val('traj.descent.timeseries.states:r')}

    h_imp = {'ballistic_ascent': p.get_val('traj.ballistic_ascent.timeseries.states:h'),
             'propelled_ascent': p.get_val('traj.propelled_ascent.timeseries.states:h'),
             'descent': p.get_val('traj.descent.timeseries.states:h')}

    h_exp = {'ballistic_ascent': exp_out.get_val('traj.ballistic_ascent.timeseries.states:h'),
             'propelled_ascent': exp_out.get_val('traj.propelled_ascent.timeseries.states:h'),
             'descent': exp_out.get_val('traj.descent.timeseries.states:h')}

    axes.plot(r_imp['propelled_ascent'], h_imp['propelled_ascent'], 'ro', markerfacecolor='None')
    axes.plot(r_imp['ballistic_ascent'], h_imp['ballistic_ascent'], 'mo', markerfacecolor='None')
    axes.plot(r_imp['descent'], h_imp['descent'], 'bo', markerfacecolor='None')

    axes.plot(r_exp['propelled_ascent'], h_exp['propelled_ascent'], 'r-')
    axes.plot(r_exp['ballistic_ascent'], h_exp['ballistic_ascent'], 'm-')
    axes.plot(r_exp['descent'], h_exp['descent'], 'b-')

    axes.set_xlabel('r (m)')
    axes.set_ylabel('h (m)')
    axes.set_aspect('equal', 'box')

    fig.tight_layout()


def plot_states(p, exp_out):
    fig, axes = plt.subplots(nrows=4, ncols=1, figsize=(4, 8), sharex=True)

    states = ['r', 'h', 'v', 'gam']
    units = ['m', 'm', 'm/s', 'deg']
    phases = ['propelled_ascent', 'ballistic_ascent', 'descent']

    time_imp = {'ballistic_ascent': p.get_val('traj.ballistic_ascent.timeseries.time'),
                'propelled_ascent': p.get_val('traj.propelled_ascent.timeseries.time'),
                'descent': p.get_val('traj.descent.timeseries.time')}

    time_exp = {'ballistic_ascent': exp_out.get_val('traj.ballistic_ascent.timeseries.time'),
                'propelled_ascent': exp_out.get_val('traj.propelled_ascent.timeseries.time'),
                'descent': exp_out.get_val('traj.descent.timeseries.time')}

    x_imp = {phase: {state: p.get_val(f"traj.{phase}.timeseries.states:{state}", unit)
                     for state, unit in zip(states, units)
                     }
             for phase in phases
             }

    x_exp = {phase: {state: exp_out.get_val(f"traj.{phase}.timeseries.states:{state}", unit)
                     for state, unit in zip(states, units)
                     }
             for phase in phases
             }

    for i, (state, unit) in enumerate(zip(states, units)):
        axes[i].set_ylabel(f"{state} ({unit})" if state != 'gam' else f'$\gamma$ ({unit})')

        axes[i].plot(time_imp['propelled_ascent'], x_imp['propelled_ascent'][state], 'ro', markerfacecolor='None')
        axes[i].plot(time_imp['ballistic_ascent'], x_imp['ballistic_ascent'][state], 'mo', markerfacecolor='None')
        axes[i].plot(time_imp['descent'], x_imp['descent'][state], 'bo', markerfacecolor='None')
        axes[i].plot(time_exp['propelled_ascent'], x_exp['propelled_ascent'][state], 'r-', label='Propelled Ascent')
        axes[i].plot(time_exp['ballistic_ascent'], x_exp['ballistic_ascent'][state], 'm-', label='Ballistic Ascent')
        axes[i].plot(time_exp['descent'], x_exp['descent'][state], 'b-', label='Descent')

        if state == 'gam':
            axes[i].yaxis.set_major_locator(mpl.ticker.MaxNLocator(nbins='auto', steps=[1, 1.5, 3, 4.5, 6, 9, 10]))
            axes[i].set_yticks(np.arange(-90, 91, 45))

    axes[i].set_xlabel('t (s)')
    axes[0].legend()

    fig.tight_layout()


def plot_propelled_ascent(p, exp_out):
    fig, ax = plt.subplots(5, 1, sharex=True, figsize=(4, 8))
    t_imp = p.get_val('traj.propelled_ascent.time', 's')
    t_exp = exp_out.get_val('traj.propelled_ascent.time', 's')

    ax[0].plot(t_imp, p.get_val('traj.propelled_ascent.timeseries.states:p', 'bar'), 'ro', markerfacecolor='None')
    ax[0].plot(t_exp, exp_out.get_val('traj.propelled_ascent.timeseries.states:p', 'bar'), 'r-')
    ax[0].set_ylabel('p (bar)')
    ax[0].set_ylim(bottom=0)

    ax[1].plot(t_imp, p.get_val('traj.propelled_ascent.timeseries.states:V_w', 'L'), 'ro', markerfacecolor='None')
    ax[1].plot(t_exp, exp_out.get_val('traj.propelled_ascent.timeseries.states:V_w', 'L'), 'r-')
    ax[1].set_ylabel('$V_w$ (L)')
    ax[1].set_ylim(0, p.get_val('traj.design_parameters:V_b', 'L'))

    ax[2].plot(t_imp, p.get_val('traj.propelled_ascent.timeseries.T', 'N'), 'ro', markerfacecolor='None')
    ax[2].plot(t_exp, exp_out.get_val('traj.propelled_ascent.timeseries.T', 'N'), 'r-')
    ax[2].set_ylabel('T (N)')
    ax[2].set_ylim(bottom=0)

    ax[3].plot(t_imp, p.get_val('traj.propelled_ascent.timeseries.states:v', 'm/s'), 'ro', markerfacecolor='None')
    ax[3].plot(t_exp, exp_out.get_val('traj.propelled_ascent.timeseries.states:v', 'm/s'), 'r-')
    ax[3].set_ylabel('v (m/s)')
    ax[3].set_ylim(bottom=0)

    ax[4].plot(t_imp, p.get_val('traj.propelled_ascent.timeseries.states:gam', 'deg'), 'ro', markerfacecolor='None')
    ax[4].plot(t_exp, exp_out.get_val('traj.propelled_ascent.timeseries.states:gam', 'deg'), 'r-')
    ax[4].set_ylabel('$\gamma$ (deg)')
    ax[4].yaxis.set_major_locator(mpl.ticker.MaxNLocator(nbins='auto', steps=[1, 1.5, 3, 4.5, 6, 9, 10]))

    ax[-1].set_xlabel('t (s)')

    fig.tight_layout()


def summarize_results(water_rocket_problem):
    p = water_rocket_problem
    Entry = namedtuple('Entry', 'value unit')
    summary = {
        'Launch angle': Entry(p.get_val('traj.propelled_ascent.timeseries.states:gam',  units='deg')[0, 0], 'deg'),
        'Flight angle at end of propulsion': Entry(p.get_val('traj.propelled_ascent.timeseries.states:gam',
                                                   units='deg')[-1, 0], 'deg'),
        'Empty mass': Entry(p.get_val('traj.design_parameters:m_empty', units='kg')[0, 0], 'kg'),
        'Water volume': Entry(p.get_val('traj.propelled_ascent.timeseries.states:V_w', 'L')[0, 0], 'L'),
        'Maximum range': Entry(p.get_val('traj.descent.timeseries.states:r', units='m')[-1, 0], 'm'),
        'Maximum height': Entry(p.get_val('traj.ballistic_ascent.timeseries.states:h', units='m')[-1, 0], 'm'),
        'Maximum velocity': Entry(p.get_val('traj.propelled_ascent.timeseries.states:v', units='m/s')[-1, 0], 'm/s'),
    }

    return summary


if __name__ == '__main__':  # pragma: no cover
    unittest.main()<|MERGE_RESOLUTION|>--- conflicted
+++ resolved
@@ -24,19 +24,11 @@
         traj, phases = new_water_rocket_trajectory(objective='height')
         traj = p.model.add_subsystem('traj', traj)
 
-<<<<<<< HEAD
-        p.driver = om.ScipyOptimizeDriver()
-        p.driver.options['optimizer'] = 'SLSQP'
-        p.driver.options['maxiter'] = 1000
-        p.driver.options['tol'] = 5e-5
-        p.driver.declare_coloring(tol=1.0E-12)
-=======
         _, optimizer = set_pyoptsparse_opt('IPOPT', fallback=False)
         p.driver = om.pyOptSparseDriver(optimizer='IPOPT')
         p.driver.opt_settings['print_level'] = 5
         p.driver.opt_settings['max_iter'] = 1000
         p.driver.declare_coloring()
->>>>>>> 1d02df50
 
         # Finish Problem Setup
         p.model.linear_solver = om.DirectSolver()
