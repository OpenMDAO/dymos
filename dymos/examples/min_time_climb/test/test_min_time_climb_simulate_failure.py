import unittest

import openmdao.api as om
import dymos as dm
from dymos.examples.min_time_climb.min_time_climb_ode import MinTimeClimbODE
from openmdao.utils.testing_utils import use_tempdirs


def min_time_climb(num_seg=3, transcription_order=3, force_alloc_complex=False):

    p = om.Problem(model=om.Group())

    tx = dm.GaussLobatto(num_segments=num_seg, order=transcription_order)

    traj = dm.Trajectory()

    phase = dm.Phase(ode_class=MinTimeClimbODE, transcription=tx)
    traj.add_phase('phase0', phase)

    p.model.add_subsystem('traj', traj)

    phase.set_time_options(fix_initial=True, duration_bounds=(50, 400),
                           duration_ref=100.0)

    phase.add_state('r', fix_initial=True, lower=0, upper=1.0E6,
                    ref=1.0E3, defect_ref=1.0E3, units='m',
                    rate_source='flight_dynamics.r_dot')

    phase.add_state('h', fix_initial=True, lower=0, upper=20000.0,
                    ref=1.0E2, defect_ref=1.0E2, units='m',
                    rate_source='flight_dynamics.h_dot', targets=['h'])

    phase.add_state('v', fix_initial=True, lower=10.0,
                    ref=1.0E2, defect_ref=1.0E2, units='m/s',
                    rate_source='flight_dynamics.v_dot', targets=['v'])

    phase.add_state('gam', fix_initial=True, lower=-1.5, upper=1.5,
                    ref=1.0, defect_ref=1.0, units='rad',
                    rate_source='flight_dynamics.gam_dot', targets=['gam'])

    phase.add_state('m', fix_initial=True, lower=10.0, upper=1.0E5,
                    ref=1.0E3, defect_ref=1.0E3, units='kg',
                    rate_source='prop.m_dot', targets=['m'])

    phase.add_control('alpha', units='deg', lower=-8.0, upper=8.0, scaler=1.0,
                      rate_continuity=True, rate_continuity_scaler=100.0,
                      rate2_continuity=False, targets=['alpha'])

    phase.add_parameter('S', val=49.2386, units='m**2', opt=False, targets=['S'])
    phase.add_parameter('Isp', val=1600.0, units='s', opt=False, targets=['Isp'])
    phase.add_parameter('throttle', val=1.0, opt=False, targets=['throttle'])

    phase.add_boundary_constraint('h', loc='final', equals=20000, scaler=1.0E-3, units='m')
    phase.add_boundary_constraint('aero.mach', loc='final', equals=1.0)
    phase.add_boundary_constraint('gam', loc='final', equals=0.0, units='rad')

    phase.add_path_constraint(name='h', lower=100.0, upper=20000, ref=20000)
    phase.add_path_constraint(name='aero.mach', lower=0.1, upper=1.8)

    # Unnecessary but included to test capability
    phase.add_path_constraint(name='alpha', units='deg', lower=-8, upper=8)
    phase.add_path_constraint(name='time', lower=0, upper=400)
    phase.add_path_constraint(name='time_phase', lower=0, upper=400)

    # Minimize time at the end of the phase
    phase.add_objective('time', loc='final', ref=1.0)

    p.model.linear_solver = om.DirectSolver()

    p.setup(check=True, force_alloc_complex=force_alloc_complex)

    p['traj.phase0.t_initial'] = 0.0
    p['traj.phase0.t_duration'] = 300.0

    p['traj.phase0.states:r'] = phase.interpolate(ys=[0.0, 111319.54], nodes='state_input')
    p['traj.phase0.states:h'] = phase.interpolate(ys=[100.0, 20000.0], nodes='state_input')
    p['traj.phase0.states:v'] = phase.interpolate(ys=[135.964, 283.159], nodes='state_input')
    p['traj.phase0.states:gam'] = phase.interpolate(ys=[0.0, 0.0], nodes='state_input')
    p['traj.phase0.states:m'] = phase.interpolate(ys=[19030.468, 16841.431], nodes='state_input')
    p['traj.phase0.controls:alpha'] = phase.interpolate(ys=[0.0, 0.0], nodes='control_input')

    return p


@use_tempdirs
class TestMinTimeClimbSimulateFailure(unittest.TestCase):
    def test_simulate_raises_analysis_error(self):
        """
        Test that simulation of a naive alpha guess for the min time climb results in an
        AnalysisError due to a singularity in the dynamics
        """
        p = min_time_climb(num_seg=12, transcription_order=3)

        with self.assertRaises(om.AnalysisError) as e:
            dm.run_problem(p, run_driver=False, simulate=True)
<<<<<<< HEAD
        self.assertEqual(str(e.exception), "SegmentSimulationComp (traj.phases.phase0.segments."
                                           "segment_2): Error calling compute(), solve_ivp failed: "
                                           "Required step size is less than spacing "
                                           "between numbers.")
=======
        expected = 'SegmentSimulationComp (traj.phases.phase0.segments.segment_2): Error calling compute(),' \
                   ' solve_ivp failed: Required step size is less than spacing between numbers.'
        self.assertEqual(str(e.exception), expected)
>>>>>>> 9978df81


if __name__ == '__main__':  # pragma: no cover
    unittest.main()<|MERGE_RESOLUTION|>--- conflicted
+++ resolved
@@ -93,16 +93,9 @@
 
         with self.assertRaises(om.AnalysisError) as e:
             dm.run_problem(p, run_driver=False, simulate=True)
-<<<<<<< HEAD
-        self.assertEqual(str(e.exception), "SegmentSimulationComp (traj.phases.phase0.segments."
-                                           "segment_2): Error calling compute(), solve_ivp failed: "
-                                           "Required step size is less than spacing "
-                                           "between numbers.")
-=======
         expected = 'SegmentSimulationComp (traj.phases.phase0.segments.segment_2): Error calling compute(),' \
                    ' solve_ivp failed: Required step size is less than spacing between numbers.'
         self.assertEqual(str(e.exception), expected)
->>>>>>> 9978df81
 
 
 if __name__ == '__main__':  # pragma: no cover
