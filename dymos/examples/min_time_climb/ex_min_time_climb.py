--- conflicted
+++ resolved
@@ -15,11 +15,7 @@
 
 
 def min_time_climb(optimizer='SLSQP', num_seg=3, transcription='gauss-lobatto',
-<<<<<<< HEAD
-                   transcription_order=3, force_alloc_complex=False, top_level_jacobian='csc'):
-=======
                    transcription_order=3, force_alloc_complex=False):
->>>>>>> b3f8bc34
 
     p = Problem(model=Group())
 
@@ -33,25 +29,15 @@
         p.driver.opt_settings['Major feasibility tolerance'] = 1.0E-6
         p.driver.opt_settings['Major optimality tolerance'] = 1.0E-6
         p.driver.opt_settings['Function precision'] = 1.0E-12
-<<<<<<< HEAD
-        p.driver.opt_settings['Linesearch tolerance'] = 0.99
-=======
         p.driver.opt_settings['Linesearch tolerance'] = 0.1
->>>>>>> b3f8bc34
         p.driver.opt_settings['Major step limit'] = 0.5
         # p.driver.opt_settings['Verify level'] = 3
 
     phase = Phase('gauss-lobatto',
                   ode_class=MinTimeClimbODE,
-<<<<<<< HEAD
                   num_segments=num_seg,
                   compressed=True,
                   transcription_order=transcription_order)
-=======
-                  num_segments=12,
-                  compressed=True,
-                  transcription_order=3)
->>>>>>> b3f8bc34
 
     p.model.add_subsystem('phase0', phase)
 
@@ -59,17 +45,10 @@
                            duration_ref=100.0)
 
     phase.set_state_options('r', fix_initial=True, lower=0, upper=1.0E6,
-<<<<<<< HEAD
-                            ref=1.0E4, defect_ref=1.0E4, units='m')
-
-    phase.set_state_options('h', fix_initial=True, lower=100, upper=20000.0,
-                            ref=1.0E3, defect_ref=1.0E3, units='m')
-=======
                             ref=1.0E3, defect_ref=1.0E3, units='m')
 
     phase.set_state_options('h', fix_initial=True, lower=0, upper=20000.0,
                             ref=1.0E2, defect_ref=1.0E2, units='m')
->>>>>>> b3f8bc34
 
     phase.set_state_options('v', fix_initial=True, lower=10.0,
                             ref=1.0E2, defect_ref=1.0E2, units='m/s')
@@ -78,19 +57,11 @@
                             ref=1.0, defect_ref=1.0, units='rad')
 
     phase.set_state_options('m', fix_initial=True, lower=10.0, upper=1.0E5,
-<<<<<<< HEAD
-                            ref=1.0E4, defect_ref=1.0E4)
-
-    phase.add_control('alpha', units='deg', lower=-8.0, upper=8.0,
-                      continuity=True, rate_continuity=True, rate2_continuity=True,
-                      scaler=10.0)
-=======
                             ref=1.0E3, defect_ref=1.0E3)
 
     phase.add_control('alpha', units='deg', lower=-8.0, upper=8.0, scaler=1.0,
                       rate_continuity=True, rate_continuity_scaler=100.0,
                       rate2_continuity=False)
->>>>>>> b3f8bc34
 
     phase.add_design_parameter('S', val=49.2386, units='m**2', opt=False)
     phase.add_design_parameter('Isp', val=1600.0, units='s', opt=False)
@@ -105,11 +76,7 @@
     phase.add_path_constraint(name='alpha', lower=-8, upper=8)
 
     # Minimize time at the end of the phase
-<<<<<<< HEAD
-    phase.add_objective('time', loc='final', ref=0.1)
-=======
     phase.add_objective('time', loc='final', ref=1.0)
->>>>>>> b3f8bc34
 
     p.model.linear_solver = DirectSolver()
 
@@ -168,9 +135,4 @@
 if __name__ == '__main__':
     SHOW_PLOTS = True
     p = min_time_climb(
-<<<<<<< HEAD
-        optimizer='SNOPT', num_seg=10, transcription='radau-ps', transcription_order=5,
-        force_alloc_complex=False)
-=======
-        optimizer='SLSQP', num_seg=12, transcription='radau-ps', transcription_order=3)
->>>>>>> b3f8bc34
+        optimizer='SLSQP', num_seg=12, transcription='radau-ps', transcription_order=3)