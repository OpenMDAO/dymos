--- conflicted
+++ resolved
@@ -10,16 +10,8 @@
 from dymos.utils.testing_utils import use_tempdirs
 
 
-<<<<<<< HEAD
-    @classmethod
-    def tearDownClass(cls):
-        for filename in ['ex_two_phase_cannonball.db', 'ex_two_phase_cannonball_sim.db',
-                         'total_coloring.pkl']:
-            if os.path.exists(filename):
-                os.remove(filename)
-=======
+@use_tempdirs
 class TestTwoPhaseCannonballForDocs(unittest.TestCase):
->>>>>>> d2036512
 
     def test_two_phase_cannonball_for_docs(self):
         from openmdao.api import Problem, Group, IndepVarComp, DirectSolver, SqliteRecorder, \
