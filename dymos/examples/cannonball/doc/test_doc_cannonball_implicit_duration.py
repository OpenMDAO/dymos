--- conflicted
+++ resolved
@@ -113,13 +113,6 @@
 
                 alt_data = USatm1976Data.alt * om.unit_conversion('ft', 'm')[0]
                 rho_data = USatm1976Data.rho * om.unit_conversion('slug/ft**3', 'kg/m**3')[0]
-<<<<<<< HEAD
-
-                # self.rho_interp = InterpND(points=np.array(alt_data),
-                #                            values=np.array(rho_data),
-                #                            method='slinear', extrapolate=True)
-=======
->>>>>>> f05f58ca
                 self.rho_interp = make_interp_spline(alt_data, rho_data, k=1)
 
             def compute(self, inputs, outputs):
@@ -153,10 +146,6 @@
         p = om.Problem(model=om.Group())
 
         p.driver = om.ScipyOptimizeDriver()
-<<<<<<< HEAD
-        # p.driver.options['optimizer'] = 'SLSQP'
-=======
->>>>>>> f05f58ca
         p.driver.declare_coloring()
 
         p.model.add_subsystem('size_comp', CannonballSizeComp(),
