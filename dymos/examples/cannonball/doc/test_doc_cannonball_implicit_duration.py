import unittest

import numpy as np

from openmdao.utils.testing_utils import use_tempdirs, require_pyoptsparse


def initial_guess(t_dur, gam0=np.pi/3):
    t = np.linspace(0, t_dur, num=100)
    g = -9.80665
    v0 = -0.5*g*t_dur/np.sin(gam0)
    r = v0*np.cos(gam0)*t
    h = v0*np.sin(gam0)*t + 0.5*g*t**2
    v = np.sqrt(v0*np.cos(gam0)**2 + (v0*np.sin(gam0) + g*t)**2)
    gam = np.arctan2(v0*np.sin(gam0) + g*t, v0*np.cos(gam0)**2)

    guess = {'t': t, 'r': r, 'h': h, 'v': v, 'gam': gam}

    return guess


@use_tempdirs
class TestTwoPhaseCannonballForDocs(unittest.TestCase):

    @require_pyoptsparse(optimizer='IPOPT')
    def test_two_phase_cannonball_for_docs(self):
        import openmdao.api as om
<<<<<<< HEAD
        from openmdao.components.interp_util.interp import InterpND
=======
        from scipy.interpolate import make_interp_spline
>>>>>>> 82378b19
        from openmdao.utils.assert_utils import assert_near_equal

        import dymos as dm
        from dymos.models.atmosphere.atmos_1976 import USatm1976Data

        #############################################
        # Component for the design part of the model
        #############################################
        class CannonballSizeComp(om.ExplicitComponent):
            """
            Compute the area and mass of a cannonball with a given radius and density.

            Notes
            -----
            This component is not vectorized with 'num_nodes' as is the usual way
            with Dymos, but is instead intended to compute a scalar mass and reference
            area from scalar radius and density inputs. This component does not reside
            in the ODE but instead its outputs are connected to the trajectory via
            input design parameters.
            """
            def setup(self):
                self.add_input(name='radius', val=1.0, desc='cannonball radius', units='m')
                self.add_input(name='dens', val=7870., desc='cannonball density', units='kg/m**3')

                self.add_output(name='mass', shape=(1,), desc='cannonball mass', units='kg')
                self.add_output(name='S', shape=(1,), desc='aerodynamic reference area', units='m**2')

                self.declare_partials(of='mass', wrt='dens')
                self.declare_partials(of='mass', wrt='radius')

                self.declare_partials(of='S', wrt='radius')

            def compute(self, inputs, outputs):
                radius = inputs['radius']
                dens = inputs['dens']

                outputs['mass'] = (4/3.) * dens * np.pi * radius ** 3
                outputs['S'] = np.pi * radius ** 2

            def compute_partials(self, inputs, partials):
                radius = inputs['radius']
                dens = inputs['dens']

                partials['mass', 'dens'] = (4/3.) * np.pi * radius ** 3
                partials['mass', 'radius'] = 4. * dens * np.pi * radius ** 2

                partials['S', 'radius'] = 2 * np.pi * radius

        #############################################
        # Build the ODE class
        #############################################
        class CannonballODE(om.ExplicitComponent):
            """
            Cannonball ODE assuming flat earth and accounting for air resistance
            """

            def initialize(self):
                self.options.declare('num_nodes', types=int)

            def setup(self):
                nn = self.options['num_nodes']

                # static parameters
                self.add_input('m', units='kg')
                self.add_input('S', units='m**2')
                # 0.5 good assumption for a sphere
                self.add_input('CD', 0.5)

                # time varying inputs
                self.add_input('h', units='m', shape=nn)
                self.add_input('v', units='m/s', shape=nn)
                self.add_input('gam', units='rad', shape=nn)

                # state rates
                self.add_output('v_dot', shape=nn, units='m/s**2', tags=['dymos.state_rate_source:v'])
                self.add_output('gam_dot', shape=nn, units='rad/s', tags=['dymos.state_rate_source:gam'])
                self.add_output('h_dot', shape=nn, units='m/s', tags=['dymos.state_rate_source:h'])
                self.add_output('r_dot', shape=nn, units='m/s', tags=['dymos.state_rate_source:r'])
                self.add_output('ke', shape=nn, units='J')

                # Ask OpenMDAO to compute the partial derivatives using finite-difference
                # with a partial coloring algorithm for improved performance, and use
                # a graph coloring algorithm to automatically detect the sparsity pattern.
                self.declare_coloring(wrt='*', method='fd')

                alt_data = USatm1976Data.alt * om.unit_conversion('ft', 'm')[0]
                rho_data = USatm1976Data.rho * om.unit_conversion('slug/ft**3', 'kg/m**3')[0]
<<<<<<< HEAD
                self.rho_interp = InterpND(points=np.array(alt_data),
                                           values=np.array(rho_data),
                                           method='slinear')
=======

                # self.rho_interp = InterpND(points=np.array(alt_data),
                #                            values=np.array(rho_data),
                #                            method='slinear', extrapolate=True)
                self.rho_interp = make_interp_spline(alt_data, rho_data, k=1)
>>>>>>> 82378b19

            def compute(self, inputs, outputs):

                gam = inputs['gam']
                v = inputs['v']
                h = inputs['h']
                m = inputs['m']
                S = inputs['S']
                CD = inputs['CD']

                GRAVITY = 9.80665  # m/s**2

<<<<<<< HEAD
                rho = self.rho_interp.interpolate(h)
=======
                rho = self.rho_interp(h)
>>>>>>> 82378b19

                q = 0.5*rho*v**2
                qS = q * S
                D = qS * CD
                cgam = np.cos(gam)
                sgam = np.sin(gam)
                outputs['v_dot'] = - D/m-GRAVITY*sgam
                outputs['gam_dot'] = -(GRAVITY/v)*cgam
                outputs['h_dot'] = v*sgam
                outputs['r_dot'] = v*cgam
                outputs['ke'] = 0.5*m*v**2

        #############################################
        # Setup the Dymos problem
        #############################################

        p = om.Problem(model=om.Group())

        p.driver = om.ScipyOptimizeDriver()
        # p.driver.options['optimizer'] = 'SLSQP'
        p.driver.declare_coloring()

        p.model.add_subsystem('size_comp', CannonballSizeComp(),
                              promotes_inputs=['radius', 'dens'])
        p.model.set_input_defaults('dens', val=7.87, units='g/cm**3')
        p.model.add_design_var('radius', lower=0.01, upper=0.10,
                               ref0=0.01, ref=0.10, units='m')

        traj = p.model.add_subsystem('traj', dm.Trajectory())

        transcription = dm.Radau(num_segments=20, order=3, compressed=False)
        phase = dm.Phase(ode_class=CannonballODE, transcription=transcription)

        phase = traj.add_phase('phase', phase)

        # All initial states except flight path angle are fixed
        # The output of the ODE which provides the rate source for each state
        # is obtained from the tags used on those outputs in the ODE.
        # The units of the states are automatically inferred by multiplying the units
        # of those rates by the time units.
        phase.set_time_options(fix_initial=True, duration_bounds=(1, 100), units='s')
        phase.add_state('r', fix_initial=True, solve_segments='forward')
        phase.add_state('h', fix_initial=True, solve_segments='forward')
        phase.add_state('gam', fix_initial=False, initial_bounds=(0, np.pi/2), solve_segments='forward')
        phase.add_state('v', fix_initial=False, solve_segments='forward')

        phase.add_parameter('S', units='m**2', static_target=True)
        phase.add_parameter('m', units='kg', static_target=True)
        phase.add_parameter('CD', val=0.5, opt=False, static_target=True)

        phase.add_boundary_constraint('ke', loc='initial',
                                      upper=400000, lower=0, ref=100000)

        # A duration balance is added setting altitude to zero.
        # A nonlinear solver is used to find the duration of required to satisfy the condition.
        # The duration was bounded to be greater than 1 to ensure the solver did not
        # converge to the initial point.
        phase.set_duration_balance('h', val=0.0)

        # In this problem, the default ArmijoGoldsteinLS has issues with extrapolating
        # the states and causes the optimization to fail.
        # Using the default linesearch or BoundsEnforceLS work better here.
        phase.nonlinear_solver = om.NewtonSolver(iprint=0, solve_subsystems=True,
                                                 maxiter=100, stall_limit=3)
        phase.nonlinear_solver.linesearch = om.BoundsEnforceLS()
        phase.linear_solver = om.DirectSolver()

        phase.add_objective('r', loc='final', scaler=-1.0)

        p.model.connect('size_comp.mass', 'traj.phase.parameters:m')
        p.model.connect('size_comp.S', 'traj.phase.parameters:S')

        # Finish Problem Setup
        p.setup()

        #############################################
        # Set constants and initial guesses
        #############################################
        p.set_val('radius', 0.05, units='m')
        p.set_val('dens', 7.87, units='g/cm**3')

        p.set_val('traj.phase.parameters:CD', 0.5)

        guess = initial_guess(t_dur=30.0)

        phase.set_time_val(initial=0.0, duration=30.0)

        phase.set_state_val('r', vals=guess['r'], time_vals=guess['t'])
        phase.set_state_val('h', vals=guess['h'], time_vals=guess['t'])
        phase.set_state_val('v', vals=guess['v'], time_vals=guess['t'])
        phase.set_state_val('gam', vals=guess['gam'], time_vals=guess['t'], units='rad')

        #####################################################
        # Run the optimization and final explicit simulation
        #####################################################
        dm.run_problem(p, simulate=True)

        assert_near_equal(p.get_val('traj.phase.states:r')[-1],
                          3183.25, tolerance=1.0)


if __name__ == '__main__':  # pragma: no cover
    unittest.main()<|MERGE_RESOLUTION|>--- conflicted
+++ resolved
@@ -25,11 +25,7 @@
     @require_pyoptsparse(optimizer='IPOPT')
     def test_two_phase_cannonball_for_docs(self):
         import openmdao.api as om
-<<<<<<< HEAD
-        from openmdao.components.interp_util.interp import InterpND
-=======
         from scipy.interpolate import make_interp_spline
->>>>>>> 82378b19
         from openmdao.utils.assert_utils import assert_near_equal
 
         import dymos as dm
@@ -117,17 +113,11 @@
 
                 alt_data = USatm1976Data.alt * om.unit_conversion('ft', 'm')[0]
                 rho_data = USatm1976Data.rho * om.unit_conversion('slug/ft**3', 'kg/m**3')[0]
-<<<<<<< HEAD
-                self.rho_interp = InterpND(points=np.array(alt_data),
-                                           values=np.array(rho_data),
-                                           method='slinear')
-=======
 
                 # self.rho_interp = InterpND(points=np.array(alt_data),
                 #                            values=np.array(rho_data),
                 #                            method='slinear', extrapolate=True)
                 self.rho_interp = make_interp_spline(alt_data, rho_data, k=1)
->>>>>>> 82378b19
 
             def compute(self, inputs, outputs):
 
@@ -140,11 +130,7 @@
 
                 GRAVITY = 9.80665  # m/s**2
 
-<<<<<<< HEAD
-                rho = self.rho_interp.interpolate(h)
-=======
                 rho = self.rho_interp(h)
->>>>>>> 82378b19
 
                 q = 0.5*rho*v**2
                 qS = q * S
