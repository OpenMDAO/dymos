--- conflicted
+++ resolved
@@ -36,13 +36,8 @@
         phase.add_boundary_constraint('h', loc='final', equals=0.0)
         phase.add_boundary_constraint('v', loc='final', equals=0.0)
 
-<<<<<<< HEAD
-        phase.add_objective('m', loc='final', scaler=-1.0)
-        phase.set_simulate_options(atol=1.0E-2, rtol=1.0E-2)
-=======
         phase.add_objective('m', scaler=-1)
         phase.set_simulate_options(atol=1.0E-1, rtol=1.0E-2)
->>>>>>> 90aabe98
 
         traj.add_phase('phase', phase)
 
