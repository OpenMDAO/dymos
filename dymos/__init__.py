<<<<<<< HEAD
__version__ = '1.9.2-dev'
=======
__version__ = '1.9.1'
>>>>>>> 70ad3562

from .phase import Phase, AnalyticPhase
from .transcriptions import GaussLobatto, Radau, ExplicitShooting, Analytic
from .transcriptions.grid_data import GaussLobattoGrid, RadauGrid, UniformGrid
from .trajectory.trajectory import Trajectory
from .run_problem import run_problem
from .load_case import load_case
from ._options import options<|MERGE_RESOLUTION|>--- conflicted
+++ resolved
@@ -1,8 +1,5 @@
-<<<<<<< HEAD
 __version__ = '1.9.2-dev'
-=======
-__version__ = '1.9.1'
->>>>>>> 70ad3562
+
 
 from .phase import Phase, AnalyticPhase
 from .transcriptions import GaussLobatto, Radau, ExplicitShooting, Analytic
