from collections.abc import Iterable
from numbers import Number
import numpy as np

import openmdao.api as om
from ..utils.misc import _unspecified


class ControlOptionsDictionary(om.OptionsDictionary):
    """
    An OptionsDictionary specific to controls.

    Parameters
    ----------
    read_only : bool
        If True, setting (via __setitem__ or update) is not permitted.
    """
    def __init__(self, read_only=False):
        super(ControlOptionsDictionary, self).__init__(read_only)

        self.declare(name='name', types=str,
                     desc='The name of ODE system parameter to be controlled.')

        self.declare(name='units', default=_unspecified,
                     allow_none=True, desc='The units in which the control variable is defined.')

        self.declare(name='desc', types=str, default='',
                     desc='The description of the control variable.')

        self.declare(name='opt', default=True, types=bool,
                     desc='If True, the control value will be a design variable '
                          'for the optimization problem.  If False, allow the '
                          'control to be connected externally.')

        self.declare(name='fix_initial', types=bool, default=False,
                     desc='If True, the initial value of this control is fixed and not a '
                          'design variable. This option is invalid if opt=False.')

        self.declare(name='fix_final', types=bool, default=False,
                     desc='If True, the final value of this control is fixed and not a '
                          'design variable. This option is invalid if opt=False.')

        self.declare(name='targets', allow_none=True, default=_unspecified,
                     desc='Targets in the ODE to which the state is connected')

        self.declare(name='rate_targets', allow_none=True, default=_unspecified,
                     desc='The targets in the ODE to which the control rate is connected')

        self.declare(name='rate2_targets', allow_none=True, default=_unspecified,
                     desc='The targets in the ODE to which the control 2nd derivative '
                          'is connected')

        self.declare(name='val', types=(Iterable, np.ndarray, Number), default=np.zeros(1),
                     desc='The default value of the control variable at the '
                          'control discretization nodes.')

        self.declare(name='shape', types=Iterable, allow_none=True, default=None,
                     desc='The shape of the control variable at each point in time.')

        self.declare(name='lower', types=(Iterable, Number), default=None,
                     allow_none=True,
                     desc='The lower bound of the control variable at the nodes. This '
                          'option is invalid if opt=False.')

        self.declare(name='upper', types=(Iterable, Number), default=None,
                     allow_none=True,
                     desc='The upper bound of the control variable at the nodes. This '
                          'option is invalid if opt=False.')

        self.declare(name='scaler', types=(Iterable, Number), default=None,
                     allow_none=True,
                     desc='The scaler of the control variable at the nodes. This '
                          'option is invalid if opt=False.')

        self.declare(name='adder', types=(Iterable, Number), default=None,
                     allow_none=True,
                     desc='The adder of the control variable at the nodes. This '
                          'option is invalid if opt=False.')

        self.declare(name='ref0', types=(Iterable, Number), default=None,
                     allow_none=True,
                     desc='The zero-reference value of the control variable at the nodes. This '
                          'option is invalid if opt=False.')

        self.declare(name='ref', types=(Iterable, Number), default=None,
                     allow_none=True,
                     desc='The unit-reference value of the control variable at the nodes. This '
                          'option is invalid if opt=False.')

        self.declare(name='continuity', types=(bool, dict), default=True,
                     desc='Enforce continuity of control values at segment boundaries. This '
                          'option is invalid if opt=False.')

        self.declare(name='rate_continuity', types=(bool, dict), default=True,
                     desc='Enforce continuity of control first derivatives in dimensionless time '
                          'at segment boundaries. '
                          'This option is invalid if opt=False.')

        self.declare(name='rate_continuity_scaler', types=(Number,), default=1.0,
                     desc='Scaler of the dimensionless rate continuity constraint at '
                          'segment boundaries. '
                          'This option is invalid if opt=False.')

        self.declare(name='rate2_continuity', types=(bool, dict), default=False,
                     desc='Enforce continuity of control second derivatives at segment boundaries. '
                          'This option is invalid if opt=False.')

        self.declare(name='rate2_continuity_scaler', types=(Number,), default=1.0,
                     desc='Scaler of the dimensionless rate continuity constraint at '
                          'segment boundaries. '
                          'This option is invalid if opt=False.')


class PolynomialControlOptionsDictionary(om.OptionsDictionary):
    """
    An OptionsDictionary specific to controls.

    Parameters
    ----------
    read_only : bool
        If True, setting (via __setitem__ or update) is not permitted.
    """
    def __init__(self, read_only=False):
        super(PolynomialControlOptionsDictionary, self).__init__(read_only)

        self.declare(name='name', types=str,
                     desc='The name of ODE system parameter to be controlled.')

        self.declare(name='units', default=_unspecified,
                     allow_none=True, desc='The units in which the control variable is defined.')

        self.declare(name='desc', types=str, default='',
                     desc='The description of the control variable.')

        self.declare(name='opt', default=True, types=bool,
                     desc='If True, the control value will be a design variable '
                          'for the optimization problem.  If False, allow the '
                          'control to be connected externally.')

        self.declare(name='fix_initial', types=bool, default=False,
                     desc='If True, the initial value of this control is fixed and not a '
                          'design variable. This option is invalid if opt=False.')

        self.declare(name='fix_final', types=bool, default=False,
                     desc='If True, the final value of this control is fixed and not a '
                          'design variable. This option is invalid if opt=False.')

        self.declare(name='targets', allow_none=True, default=_unspecified,
                     desc='Targets in the ODE to which the state is connected')

        self.declare(name='rate_targets', allow_none=True, default=_unspecified,
                     desc='The targets in the ODE to which the polynomial control rate is connected')

        self.declare(name='rate2_targets', allow_none=True, default=_unspecified,
                     desc='The targets in the ODE to which the polynomial control 2nd derivative '
                          'is connected')

        self.declare(name='val', types=(Iterable, np.ndarray, Number), default=np.zeros(1),
                     desc='The default value of the control variable at the '
                          'control discretization nodes.')

        self.declare(name='shape', types=Iterable, allow_none=True, default=None,
                     desc='The shape of the control variable at each point in time.')

        self.declare(name='lower', types=(Iterable, Number), default=None,
                     allow_none=True,
                     desc='The lower bound of the control variable at the nodes. This '
                          'option is invalid if opt=False.')

        self.declare(name='upper', types=(Iterable, Number), default=None,
                     allow_none=True,
                     desc='The upper bound of the control variable at the nodes. This '
                          'option is invalid if opt=False.')

        self.declare(name='scaler', types=(Iterable, Number), default=None,
                     allow_none=True,
                     desc='The scaler of the control variable at the nodes. This '
                          'option is invalid if opt=False.')

        self.declare(name='adder', types=(Iterable, Number), default=None,
                     allow_none=True,
                     desc='The adder of the control variable at the nodes. This'
                          'option is invalid if opt=False.')

        self.declare(name='ref0', types=(Iterable, Number), default=None,
                     allow_none=True,
                     desc='The zero-reference value of the control variable at the nodes. This '
                          'option is invalid if opt=False.')

        self.declare(name='ref', types=(Iterable, Number), default=None,
                     allow_none=True,
                     desc='The unit-reference value of the control variable at the nodes. This '
                          'option is invalid if opt=False.')

        self.declare(name='order', types=(int,), default=None, allow_none=True,
                     desc='A integer that provides the interpolation order when the control is '
                          'to assume a single polynomial basis across the entire phase, or None '
                          'to use the default control behavior.')


def check_valid_shape(name, value):
    """
    Raise an exception if the value specified for a shape is invalid.

    Parameters
    ----------
    name : str
        Name of the option.
    value : object
        Shape to check, should be a Iterable, Number, list, or tuple.
    """
    if name == 'shape':
        if value is not _unspecified and not isinstance(value, (Iterable, Number, list, tuple)):
            raise ValueError(f"Option '{name}' with value {value} is not valid.")


class ParameterOptionsDictionary(om.OptionsDictionary):
    """
    An OptionsDictionary specific to parameters.

    Parameters
    ----------
    read_only : bool
        If True, setting (via __setitem__ or update) is not permitted.
    """
    def __init__(self, read_only=False):
        super(ParameterOptionsDictionary, self).__init__(read_only)

        self.declare(name='name', types=str,
                     desc='The name of ODE system parameter to be set via parameter.')

        self.declare(name='units', default=_unspecified,
                     allow_none=True, desc='The units in which the parameter is defined.')

        self.declare(name='desc', types=str, default='',
                     desc='The description of the parameter.')

        self.declare(name='opt', default=True, types=bool,
                     desc='If True, the control value will be a design variable '
                          'for the optimization problem.  If False, allow the '
                          'control to be connected externally.')

        self.declare(name='dynamic', values=[True, False, _unspecified], default=_unspecified,
                     desc='True if this parameter can be used as a dynamic control, else False.'
                          'If _unspecified, attempt to determine through introspection.',
                     deprecation="Option dynamic has been replaced by option 'static_target' and "
                                 "will be removed in Dymos 2.0.0.\nNote that 'static_target' has "
                                 "the opposite meaning of option 'dynamic', so parameters with "
                                 "option 'dynamic' set to False should now use 'static_target' set "
                                 "to True.")

        self.declare(name='static_target', values=[True, False, _unspecified], default=_unspecified,
                     desc='True if the target of this parameter does NOT have a unique value at '
                          'each node in the ODE.'
                          'If _unspecified, attempt to determine through introspection.')

        self.declare(name='targets', allow_none=True, default=_unspecified,
                     desc='Targets in the ODE to which the state is connected')

        self.declare(name='val', types=(Iterable, np.ndarray, Number), default=np.zeros(1),
                     desc='The default value of the parameter in the phase.')

        self.declare(name='shape',  check_valid=check_valid_shape, default=_unspecified,
                     desc='The shape of the parameter.')

        self.declare(name='lower', types=(Iterable, Number), default=None,
                     allow_none=True,
                     desc='The lower bound of the parameter. This '
                          'option is invalid if opt=False.')

        self.declare(name='upper', types=(Iterable, Number), default=None,
                     allow_none=True,
                     desc='The upper bound of the parameter. This '
                          'option is invalid if opt=False.')

        self.declare(name='scaler', types=(Iterable, Number), default=None,
                     allow_none=True,
                     desc='The scaler of the parameter. This '
                          'option is invalid if opt=False.')

        self.declare(name='adder', types=(Iterable, Number), default=None,
                     allow_none=True,
                     desc='The adder of the parameter. This '
                          'option is invalid if opt=False.')

        self.declare(name='ref0', types=(Iterable, Number), default=None,
                     allow_none=True,
                     desc='The zero-reference value of the parameter. This '
                          'option is invalid if opt=False.')

        self.declare(name='ref', types=(Iterable, Number), default=None,
                     allow_none=True,
                     desc='The unit-reference value of the parameter. This '
                          'option is invalid if opt=False.')

        self.declare(name='include_timeseries', types=bool, default=True,
                     desc='True if the static parameters should be included in output timeseries, else False')


class TrajParameterOptionsDictionary(ParameterOptionsDictionary):
    """
    An OptionsDictionary specific to trajectory design parameters.

    Parameters
    ----------
    read_only : bool
        If True, setting (via __setitem__ or update) is not permitted.
    """
    def __init__(self, read_only=False):
        super(TrajParameterOptionsDictionary, self).__init__(read_only)

        self.declare(name='custom_targets', types=dict, default=None, allow_none=True,
                     desc='Used to override the default targets of the trajectory input parameter'
                          ' in each phase.  By default its target will be the same as its name')

        self._dict.pop('targets')

        self.declare(name='targets', types=dict, default=None, allow_none=True,
                     desc='Used to specify the targets for the parameter in each phase. '
                          'If None, Dymos will attempt to connect it to a parameter of '
                          'the same name in each phase.  Otherwise, targets should be a given '
                          'as a dictionary.  For each phase name given as a key in the dictionary,'
                          'if the associated value is a string, connect the parameter to the phase'
                          ' input parameter given by the string. If the associated value is a'
                          ' sequence, treat it as a list of ODE-relative targets for the parameter'
                          ' in that phase')


class StateOptionsDictionary(om.OptionsDictionary):
    """
    An OptionsDictionary specific to states.

    Parameters
    ----------
    read_only : bool
        If True, setting (via __setitem__ or update) is not permitted.
    """
    def __init__(self, read_only=False):
        super(StateOptionsDictionary, self).__init__(read_only)

        self.declare(name='name', types=str,
                     desc='name of ODE state variable')

        self.declare(name='units', default=_unspecified,
                     allow_none=True, desc='units in which the state variable is defined')

        self.declare(name='opt', types=bool, default=True,
                     desc='If true, the values of this state are a design variable '
                          'for the optimizer.  Otherwise it exists as an unconnected '
                          'input.')

        self.declare(name='fix_initial', types=(bool, Iterable), default=False,
                     desc='If True, the initial value of this state is fixed and not a '
                          'design variable. If the state variable has a non-scalar shape, '
                          'this may be an iterable of bool for each index. '
                          'This option is invalid if opt=False.')

        self.declare(name='fix_final', types=(bool, Iterable), default=False,
                     desc='If True, the final value of this state is fixed and not a '
                          'design variable. If the state variable has a non-scalar shape, '
                          'this may be an iterable of bool for each index. This option is '
                          'invalid if opt=False.')

        self.declare(name='initial_bounds', types=Iterable, default=None, allow_none=True,
                     desc='Bounds on the value of the state at the start of the phase. This '
                          'option is invalid if opt=False.')

        self.declare(name='final_bounds', types=Iterable, default=None, allow_none=True,
                     desc='Bounds on the value of the state at the end of the phase. This '
                          'option is invalid if opt=False.')

        self.declare(name='val', types=(Iterable, Number), default=1.0,
                     desc='Default value of the state variable at the discretization nodes')

        self.declare(name='desc', types=str, default='',
                     desc='description of the state variable')

        self.declare(name='shape', types=Iterable, allow_none=True, default=None,
                     desc='shape of the state variable, as determined by introspection')

        self.declare(name='rate_source', types=str, allow_none=True, default=None,
                     desc='ODE-path or phase variable providing the derivative of the state variable')

        self.declare(name='source', types=str, allow_none=True, default=None,
                     desc='RHS-path or phase variable providing value of the state variable, for Analytic '
                          'transcription only!')

        self.declare(name='targets', allow_none=True, default=_unspecified,
                     desc='Targets in the ODE to which the state is connected')

        self.declare(name='lower', types=(Iterable, Number), default=None,
                     allow_none=True,
                     desc='Lower bound of the state variable at the discretization nodes. This '
                          'option is invalid if opt=False.')

        self.declare(name='upper',
                     types=(Iterable, Number), default=None,
                     allow_none=True,
                     desc='Upper bound of the state variable at the discretization nodes. This '
                          'option is invalid if opt=False.')

        self.declare(name='scaler',
                     types=(Iterable, Number), default=None,
                     allow_none=True,
                     desc='Scaler of the state variable at the discretization nodes. This '
                          'option is invalid if opt=False.')

        self.declare(name='adder',
                     types=(Iterable, Number), default=None,
                     allow_none=True,
                     desc='Adder of the state variable at the discretization nodes. This '
                          'option is invalid if opt=False.')

        self.declare(name='ref0',
                     types=(Iterable, Number), default=None,
                     allow_none=True,
                     desc='Zero-reference value of the state variable at the discretization nodes. '
                          'This option is invalid if opt=False.')

        self.declare(name='ref',
                     types=(Iterable, Number), default=None,
                     allow_none=True,
                     desc='Unit-reference value of the state variable at the discretization nodes. '
                          'This option is invalid if opt=False.')

        self.declare(name='defect_scaler',
                     types=(Iterable, Number), default=None,
                     allow_none=True,
                     desc='Scaler of the state variable defects at the collocation nodes. '
                          'If defect_scaler and defect_ref are both None but the state scaler '
                          'or ref are provided, use those values as the defect scaler or ref. '
                          'This option is invalid if opt=False.')

        self.declare(name='defect_ref',
                     types=(Iterable, Number), default=None,
                     allow_none=True,
                     desc='Unit-reference value of the state defects at the collocation nodes. This'
                          ' option is invalid if opt=False.  If provided, this option overrides'
                          ' defect_scaler. If defect_scaler and defect_ref are both None but the '
                          'state scaler or ref are provided, use those values as the defect '
                          'scaler or ref.')

        self.declare(name='continuity', types=(bool, dict), default=True,
                     desc='Enforce continuity of state values at segment boundaries. This '
                          'option is invalid if opt=False.')

        self.declare(name='solve_segments', default=None, allow_none=True,
                     values=(False, 'forward', 'backward'),
                     desc='If \'forward\', collocation defects within each'
                          'segment are solved with a Newton solver by fixing the initial value in the'
                          'phase (if using compressed transcription) or segment (if not using '
                          'compressed transcription). This provides a forward shooting (or multiple shooting)'
                          'method.  If \'backward\', the final value in the phase or segment is fixed'
                          'and a solver finds the other ones to mimic reverse propagation. If None, '
                          '(the default) use the value of solve_segments in the transcription. Set '
                          'to False to explicitly disable the use of a solver to converge the state'
                          'time history.')

        self.declare(name='connected_initial', default=False, types=bool,
                     desc='Whether an input is created to pass in the initial state. This may be '
                          'set by a trajectory that links phases.',
                     deprecation="State option 'connected_initial' is deprecated. Please use 'input_initial' instead.")

        self.declare(name='input_initial', default=False, types=bool,
                     desc='Whether an input is created to pass in the initial state. This may be '
                          'set by a trajectory that links phases.')


class TimeOptionsDictionary(om.OptionsDictionary):
    """
    An OptionsDictionary for time options.

    Parameters
    ----------
    read_only : bool
        If True, setting (via __setitem__ or update) is not permitted.
    """
    def __init__(self, read_only=False):
        super(TimeOptionsDictionary, self).__init__(read_only)

        self.declare('units', types=str, allow_none=True,
                     default='s', desc='Units for the integration variable')

        self.declare(name='fix_initial', types=bool, default=False,
                     desc='If True, the initial value of time is not a design variable.')

        self.declare(name='fix_duration', types=bool, default=False,
                     desc='If True, the  phase duration is not a design variable.')

        self.declare(name='input_initial', types=bool, default=False,
                     desc='If True, the initial value of time (t_initial) is expected to be '
                          'connected to an external output source.')

        self.declare(name='input_duration', types=bool, default=False,
                     desc='If True, the phase duration (t_duration) is expected to be '
                          'connected to an external output source.')

        self.declare('initial_val', types=Number, default=0.0,
                     desc='Value of the integration variable at the start of the phase.')

        self.declare('initial_bounds', types=Iterable, default=(None, None),
                     desc='Tuple of (lower, upper) bounds for the integration variable at '
                          'the start of the phase.')

        self.declare('initial_scaler', types=Number, allow_none=True, default=None,
                     desc='Scalar for the initial value of the integration variable.')

        self.declare('initial_adder', types=Number, allow_none=True, default=None,
                     desc='Adder for the initial value of the integration variable.')

        self.declare('initial_ref0', types=Number, allow_none=True, default=None,
                     desc='Zero-reference value for the initial value of the integration variable.')

        self.declare('initial_ref', types=Number, allow_none=True, default=None,
                     desc='Unit-reference value for the initial value of the integration variable.')

        self.declare('duration_val', types=Number, default=1.0,
                     desc='Value of the duration of the integration variable across the phase.')

        self.declare('duration_bounds', types=Iterable, default=(None, None),
                     desc='Tuple of (lower, upper) bounds for the duration '
                          'of the integration variable across the phase.')

        self.declare('duration_scaler', types=Number, allow_none=True, default=None,
                     desc='Scalar for the duration of the integration variable across the phase.')

        self.declare('duration_adder', types=Number, allow_none=True, default=None,
                     desc='Adder for the duration of the integration variable across the phase.')

        self.declare('duration_ref0', types=Number, allow_none=True, default=None,
                     desc='Zero-reference value for the duration of the integration variable '
                          'across the phase.')

        self.declare('duration_ref', types=Number, allow_none=True, default=None,
                     desc='Unit-reference value for the duration of the integration variable '
                          'across the phase.')

        self.declare(name='targets', types=Iterable, allow_none=True, default=[],
                     desc='targets in the ODE to which the integration variable is connected')

        self.declare(name='time_phase_targets', types=Iterable, allow_none=True, default=[],
                     desc='targets in the ODE to which the elapsed duration of the phase is '
                          'connected')

        self.declare(name='t_initial_targets', types=Iterable, allow_none=True, default=[],
                     desc='targets in the ODE to which the initial time of the phase is '
                          'connected')

        self.declare(name='t_duration_targets', types=Iterable, allow_none=True, default=[],
                     desc='targets in the ODE to which the total duration of the phase is '
                          'connected')


class GridRefinementOptionsDictionary(om.OptionsDictionary):
    """
    An OptionsDictionary for grid refinement options in a Phase.

    Parameters
    ----------
    read_only : bool
        If True, setting (via __setitem__ or update) is not permitted.
    """
    def __init__(self, read_only=False):
        super(GridRefinementOptionsDictionary, self).__init__(read_only)

        self.declare('refine', types=bool, default=True,
                     desc='If True, this Phase may be refined during the grid refinement procedure.')

        self.declare(name='tolerance', types=float, default=1.0E-4,
                     desc='Default tolerance for grid refinement in this phase.')

        self.declare(name='min_order', types=int, default=3,
                     desc='Minimum transcription order for segments in this phase.')

        self.declare(name='max_order', types=int, default=14,
                     desc='Maximum transcription order for segments in this phase.')
        self.declare(name='smoothness_factor', types=float, default=1.2,
                     desc='Maximum allowed ratio of state second derivatives across refinement iterations')


class SimulateOptionsDictionary(om.OptionsDictionary):
    """
    An OptionsDictionary for simulate options in a Phase.

    Parameters
    ----------
    read_only : bool
        If True, setting (via __setitem__ or update) is not permitted.
    """
    def __init__(self, read_only=False):
        super(SimulateOptionsDictionary, self).__init__(read_only)

        self.declare('method', values=('RK23', 'RK45', 'DOP853', 'BDF', 'Radau', 'LSODA'), default='RK45',
                     desc='The method used by simulate to propagate the ODE.')

        self.declare(name='atol', types=(float, np.array), default=1.0E-6,
                     desc='Absolute error tolerance for variable step integration.')

        self.declare(name='rtol', types=(float, np.array), default=1.0E-3,
                     desc='Relative error tolerance for variable step integration.')

        self.declare(name='first_step', types=float, allow_none=True, default=None,
                     desc='Initial step size, or None if the algorithm should choose.')

        self.declare(name='max_step', types=float, default=np.inf,
                     desc='Maximum allowable step size')


class ConstraintOptionsDictionary(om.OptionsDictionary):
    """
    An OptionsDictionary for path and boundary constraints.

    Parameters
    ----------
    read_only : bool
        If True, setting (via __setitem__ or update) is not permitted.
    """
    def __init__(self, read_only=False):
        super(ConstraintOptionsDictionary, self).__init__(read_only)

        self.declare(name='name', types=str, default=None, allow_none=True,
                     desc='Name or ODE-relative path of the variable to be constrained.')

        self.declare(name='constraint_name', types=str, default=None, allow_none=True,
                     desc='Name of the variable when used as a constraint, to avoid name collisions.')

        self.declare(name='constraint_path', types=str, default=None, allow_none=True,
                     desc='Path in the phase to the constrained output. Determined automatically by dymos.')

        self.declare(name='lower', types=(Iterable, Number), default=None, allow_none=True,
                     desc='Lower bound of the constraint.')

        self.declare(name='upper', types=(Iterable, Number), default=None,  allow_none=True,
                     desc='Upper bound of the constraint.')

        self.declare(name='equals', types=(Iterable, Number), default=None,  allow_none=True,
                     desc='Desired vlue for an equality constraint.')

        self.declare(name='scaler', types=(Iterable, Number), default=None, allow_none=True,
                     desc='Scaler of the variable.')

        self.declare(name='adder', types=(Iterable, Number), default=None, allow_none=True,
                     desc='Adder of the state variable.')

        self.declare(name='ref0', types=(Iterable, Number), default=None, allow_none=True,
                     desc='Zero-reference value of the variable.')

        self.declare(name='ref', types=(Iterable, Number), default=None, allow_none=True,
                     desc='Unit-reference value of the variable.')

        self.declare(name='indices', types=(Iterable,), default=None, allow_none=True,
                     desc='Indices value of the variable, format is controlled by the `flat_indices` option.')

        self.declare(name='shape', types=(Iterable,), default=None, allow_none=True,
                     desc='The shape of the constrained variable. This is generally determined automatically by dymos.')

        self.declare(name='linear', types=(bool,), default=False,
                     desc='If True, tell the optimizer to treat this as a linear constraint. Setting this to True '
                          'when the constraint is not actually linear will result in a failure of the optimization.')

        self.declare(name='units', types=str, default=None, allow_none=True,
                     desc='Units to be used for the constraint bounds, or None to use the units of the constrained '
                          'variable.')

        self.declare(name='flat_indices', types=bool, default=True,
                     desc='If True, the given indices will be treated as indices into a C-order flattened array based '
                          'on the shaped of the constrained variable at a point in time.')


class TimeseriesOutputOptionsDictionary(om.OptionsDictionary):
    """
    An OptionsDictionary for timeseries outputs.

    Parameters
    ----------
    read_only : bool
        If True, setting (via __setitem__ or update) is not permitted.
    """
    def __init__(self, read_only=False):
        super(TimeseriesOutputOptionsDictionary, self).__init__(read_only)

        self.declare(name='name', types=str, default=None, allow_none=True,
                     desc='Name or ODE-relative path of the variable to be output in the timeseries.')

        self.declare(name='output_name', types=str, default=None, allow_none=True,
                     desc='Name of the variable used as the output from the timeseries, to avoid name collisions.')

        self.declare(name='wildcard_units', types=dict, default=None, allow_none=True,
                     desc='Variable name, unit mapping that can be provided if timeseries are specified '
                          'with wildcards.')

        self.declare(name='shape', default=None, allow_none=True,
                     desc='The shape of the timeseries output variable.'
                          ' This is generally determined automatically by dymos.')

        self.declare(name='units', default=None, allow_none=True,
                     desc='Units to be used for the timeseries output, or None to leave the units unchanged.')

        self.declare(name='src', types=str, default=None, allow_none=True,
                     desc='The phase-relative path of the source of this timeseries output,'
                          ' used when issuing connections.')

        self.declare(name='src_idxs', types=(Iterable,), default=None, allow_none=True,
                     desc='The indices of the source of this timeseries output to be used when issuing connections.')

        self.declare(name='val', types=bool, default=True,
                     desc='If True, include the value of this variable as a timeseries output.')

        self.declare(name='is_rate', default=False, allow_none=False,
                     desc='If True this is a rate.')

        self.declare(name='is_expr', default=False, allow_none=False,
<<<<<<< HEAD
                     desc='If true the requested timeseries is a mathematical expression')
=======
                     desc='If true the requested timeseries is a mathematical expression')

        self.declare(name='expr_kwargs', default={}, allow_none=False,
                     desc='Options to be passed to the timeseries expression comp when adding the expression.')
>>>>>>> 23d2536b
<|MERGE_RESOLUTION|>--- conflicted
+++ resolved
@@ -710,11 +710,7 @@
                      desc='If True this is a rate.')
 
         self.declare(name='is_expr', default=False, allow_none=False,
-<<<<<<< HEAD
                      desc='If true the requested timeseries is a mathematical expression')
-=======
-                     desc='If true the requested timeseries is a mathematical expression')
 
         self.declare(name='expr_kwargs', default={}, allow_none=False,
-                     desc='Options to be passed to the timeseries expression comp when adding the expression.')
->>>>>>> 23d2536b
+                     desc='Options to be passed to the timeseries expression comp when adding the expression.')