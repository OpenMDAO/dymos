--- conflicted
+++ resolved
@@ -1051,11 +1051,7 @@
         var_type = self.classify_var(name)
         if var_type == 'ode':
             if constraint_name not in self._timeseries['timeseries']['outputs']:
-<<<<<<< HEAD
-                self.add_timeseries_output(name, output_name=constraint_name)
-=======
                 self.add_timeseries_output(name, output_name=constraint_name, units=units, shape=shape)
->>>>>>> 5e8af9a4
 
     def add_path_constraint(self, name, constraint_name=None, units=None, shape=None, indices=None,
                             lower=None, upper=None, equals=None, scaler=None, adder=None, ref=None,
@@ -1139,12 +1135,7 @@
         var_type = self.classify_var(name)
         if var_type == 'ode':
             if constraint_name not in self._timeseries['timeseries']['outputs']:
-<<<<<<< HEAD
-                print(f'adding path constraint for {constraint_name} with units {units}')
-                self.add_timeseries_output(name, output_name=constraint_name)
-=======
                 self.add_timeseries_output(name, output_name=constraint_name, units=units, shape=shape)
->>>>>>> 5e8af9a4
 
     def add_timeseries_output(self, name, output_name=None, units=_unspecified, shape=_unspecified,
                               timeseries='timeseries'):
@@ -1292,9 +1283,6 @@
         if timeseries not in self._timeseries:
             raise ValueError(f'Timeseries {timeseries} does not exist in phase {self.pathname}')
 
-<<<<<<< HEAD
-        if output_name not in self._timeseries[timeseries]['outputs'].keys():
-=======
         if output_name is None:
             output_name = name.rpartition('.')[-1]
 
@@ -1305,7 +1293,6 @@
             om.issue_warning(f'Output name `{output_name}` is already in timeseries `{timeseries}`. '
                              f'New output ignored.')
         else:
->>>>>>> 5e8af9a4
             ts_output = TimeseriesOutputOptionsDictionary()
             ts_output['name'] = name
             ts_output['output_name'] = output_name
@@ -1315,14 +1302,8 @@
             ts_output['is_rate'] = rate
 
             self._timeseries[timeseries]['outputs'][output_name] = ts_output
-<<<<<<< HEAD
-        else:
-            om.issue_warning(f'Output name `{output_name}` is already in timeseries `{timeseries}`. '
-                             f'New output ignored.')
-=======
 
             return output_name
->>>>>>> 5e8af9a4
 
     def add_timeseries(self, name, transcription, subset='all'):
         r"""
