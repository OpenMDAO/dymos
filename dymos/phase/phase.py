from collections.abc import Iterable, Sequence
import inspect
import warnings

import numpy as np

from scipy import interpolate

import openmdao.api as om
from openmdao.core.system import System
from openmdao.utils.general_utils import warn_deprecation
import dymos as dm

from .options import ControlOptionsDictionary, DesignParameterOptionsDictionary, \
    InputParameterOptionsDictionary, StateOptionsDictionary, TimeOptionsDictionary, \
    PolynomialControlOptionsDictionary, GridRefinementOptionsDictionary

from ..transcriptions.transcription_base import TranscriptionBase
from ..utils.misc import _unspecified


class Phase(om.Group):
    """
    The Phase object in Dymos.

    The Phase object is an OpenMDAO Group which contains the options for the variables in the
    optimal control problem (states, times, controls, parameters), the transcription, and
    the ODE class.

    The role of the Phase is to unite the problem formulation with the transcription and the ODE
    in order to transcribe a single portion of a trajectory into a nonlinear programming problem
    to be solved by the optimizer.

    On setup, the Phase runs through its setup stack which will add the appropriate OpenMDAO
    systems as prescribed by its associated Transcription.

    Parameters
    ----------
    from_phase: Phase or None
        A phase instance from which the initialized phase should copy its data.
    transcription: TranscriptionBase
        The transcription to be utilized within the Phase.
    ode_class
        An OpenMDAO system class serving as the ODE for the phase.
    ode_init_kwargs: dict
        Keyword arguments used to initialize ode_class.

    """

    def __init__(self, from_phase=None, **kwargs):
        _kwargs = kwargs.copy()

        # These are the options which will be set at setup time.
        # Prior to setup, the options are placed into the user_*_options dictionaries.
        self.time_options = TimeOptionsDictionary()
        self.state_options = {}
        self.control_options = {}
        self.polynomial_control_options = {}
        self.design_parameter_options = {}
        self.input_parameter_options = {}
        self.refine_options = GridRefinementOptionsDictionary()

        # Dictionaries of variable options that are set by the user via the API
        # These will be applied over any defaults specified by decorators on the ODE
        if from_phase is None:
            self._initial_boundary_constraints = {}
            self._final_boundary_constraints = {}
            self._path_constraints = {}
            self._timeseries = {}
            self._timeseries['timeseries'] = {'transcription': None,
                                              'subset': 'all',
                                              'outputs': {}}
            self._objectives = {}
        else:
            self.time_options.update(from_phase.time_options)
            self.state_options = from_phase.state_options.copy()
            self.control_options = from_phase.control_options.copy()
            self.polynomial_control_options = from_phase.polynomial_control_options.copy()
            self.design_parameter_options = from_phase.design_parameter_options.copy()
            self.input_parameter_options = from_phase.input_parameter_options.copy()

            self.refine_options.update(from_phase.refine_options)

            self._initial_boundary_constraints = from_phase._initial_boundary_constraints.copy()
            self._final_boundary_constraints = from_phase._final_boundary_constraints.copy()
            self._path_constraints = from_phase._path_constraints.copy()
            self._timeseries = from_phase._timeseries.copy()
            self._objectives = from_phase._objectives.copy()

            _kwargs['ode_class'] = from_phase.options['ode_class']
            _kwargs['ode_init_kwargs'] = from_phase.options['ode_init_kwargs']

        super(Phase, self).__init__(**_kwargs)

    def initialize(self):
        self.options.declare('ode_class', default=None,
                             desc='System defining the ODE')
        self.options.declare('ode_init_kwargs', types=dict, default={},
                             desc='Keyword arguments provided when initializing the ODE System')
        self.options.declare('transcription', types=TranscriptionBase,
                             desc='Transcription technique of the optimal control problem.')
        self.options.declare('timeseries', types=(dict,),
                             desc='Alternative timeseries.')

    def add_state(self, name, units=_unspecified, shape=_unspecified,
                  rate_source=_unspecified, targets=_unspecified,
                  val=_unspecified, fix_initial=_unspecified, fix_final=_unspecified,
                  lower=_unspecified, upper=_unspecified, scaler=_unspecified, adder=_unspecified,
                  ref0=_unspecified, ref=_unspecified, defect_scaler=_unspecified,
                  defect_ref=_unspecified, solve_segments=_unspecified, connected_initial=_unspecified):
        """
        Add a state variable to be integrated by the phase.

        Parameters
        ----------
        name : str
            Name of the state variable in the RHS.
        units : str or None
            Units in which the state variable is defined.  Internally components may use different
            units for the state variable, but the IndepVarComp which provides its value will provide
            it in these units, and collocation defects will use these units.  If units is not
            specified here then the value as defined in the ODEOptions (@dm.declare_state) will be
            used.
        shape : tuple of int
            The shape of the state variable.  For instance, a 3D cartesian position vector would have
            a shape of (3,).
        rate_source : str
            The path to the ODE output which provides the rate of this state variable.
        targets : str or Sequence of str
            The path to the targets of the state variable in the ODE system.  If given
            this will override the value given by the @declare_state decorator on the ODE.
            In the future, if left _unspecified (the default), the phase variable will try to connect to an ODE input
            of the same name. Currently _unspecified is the same as None, but a deprecation warning is issued.
            Set targets to None to prevent this (the old default behavior).
        val :  ndarray
            The default value of the state at the state discretization nodes of the phase.
        fix_initial : bool(False)
            If True, omit the first value of the state from the design variables (prevent the
            optimizer from changing it).
        fix_final : bool(False)
            If True, omit the final value of the state from the design variables (prevent the
            optimizer from changing it).
        lower : float or ndarray or None (None)
            The lower bound of the state at the nodes of the phase.
        upper : float or ndarray or None (None)
            The upper bound of the state at the nodes of the phase.
        scaler : float or ndarray or None (None)
            The scaler of the state value at the nodes of the phase.
        adder : float or ndarray or None (None)
            The adder of the state value at the nodes of the phase.
        ref0 : float or ndarray or None (None)
            The zero-reference value of the state at the nodes of the phase.
        ref : float or ndarray or None (None)
            The unit-reference value of the state at the nodes of the phase
        defect_scaler : float or ndarray
            The scaler of the state defect at the collocation nodes of the phase.
        defect_ref : float or ndarray
            The unit-reference value of the state defect at the collocation nodes of the phase. If
            provided, this value overrides defect_scaler.
        solve_segments : bool(False)
            If True, a solver will be used to converge the collocation defects within a segment.
            Note that the state continuity defects between segements will still be
            handled by the optimizer.
        connected_initial : bool
            If True, then the initial value for this state comes from an externally connected
            source.
        """
        if name not in self.state_options:
            self.state_options[name] = StateOptionsDictionary()
            self.state_options[name]['name'] = name

        self.set_state_options(name=name, units=units, shape=shape, rate_source=rate_source,
                               targets=targets, val=val, fix_initial=fix_initial,
                               fix_final=fix_final, lower=lower, upper=upper, scaler=scaler,
                               adder=adder, ref0=ref0, ref=ref, defect_scaler=defect_scaler,
                               defect_ref=defect_ref, solve_segments=solve_segments,
                               connected_initial=connected_initial)

    def set_state_options(self, name, units=_unspecified, shape=_unspecified,
                          rate_source=_unspecified, targets=_unspecified,
                          val=_unspecified, fix_initial=_unspecified, fix_final=_unspecified,
                          lower=_unspecified, upper=_unspecified, scaler=_unspecified, adder=_unspecified,
                          ref0=_unspecified, ref=_unspecified, defect_scaler=_unspecified,
                          defect_ref=_unspecified, solve_segments=_unspecified, connected_initial=_unspecified):
        """
        Set options that apply the EOM state variable of the given name.

        Parameters
        ----------
        name : str
            Name of the state variable in the RHS.
        units : str or None
            Units in which the state variable is defined.  Internally components may use different
            units for the state variable, but the IndepVarComp which provides its value will provide
            it in these units, and collocation defects will use these units.  If units is not
            specified here then the value as defined in the ODEOptions (@dm.declare_state) will be
            used.
        shape : tuple of int
            The shape of the state variable.  For instance, a 3D cartesian position vector would have
            a shape of (3,).
        rate_source : str
            The path to the ODE output which provides the rate of this state variable.
        targets : str or Sequence of str
            The path to the targets of the state variable in the ODE system.  If given
            this will override the value given by the @declare_state decorator on the ODE.
            In the future, if left _unspecified (the default), the phase variable will try to connect to an ODE input
            of the same name. Currently _unspecified is the same as None, but a deprecation warning is issued.
            Set targets to None to prevent this (the old default behavior).
        val :  ndarray
            The default value of the state at the state discretization nodes of the phase.
        fix_initial : bool(False)
            If True, omit the first value of the state from the design variables (prevent the
            optimizer from changing it).
        fix_final : bool(False)
            If True, omit the final value of the state from the design variables (prevent the
            optimizer from changing it).
        lower : float or ndarray or None (None)
            The lower bound of the state at the nodes of the phase.
        upper : float or ndarray or None (None)
            The upper bound of the state at the nodes of the phase.
        scaler : float or ndarray or None (None)
            The scaler of the state value at the nodes of the phase.
        adder : float or ndarray or None (None)
            The adder of the state value at the nodes of the phase.
        ref0 : float or ndarray or None (None)
            The zero-reference value of the state at the nodes of the phase.
        ref : float or ndarray or None (None)
            The unit-reference value of the state at the nodes of the phase
        defect_scaler : float or ndarray
            The scaler of the state defect at the collocation nodes of the phase.
        defect_ref : float or ndarray
            The unit-reference value of the state defect at the collocation nodes of the phase. If
            provided, this value overrides defect_scaler.
        solve_segments : bool(False)
            If True, a solver will be used to converge the collocation defects within a segment.
            Note that the state continuity defects between segements will still be
            handled by the optimizer.
        connected_initial : bool
            If True, then the initial value for this state comes from an externally connected
            source.
        """
        if units is not _unspecified:
            self.state_options[name]['units'] = units

        if shape is not _unspecified:
            self.state_options[name]['shape'] = shape

        if rate_source is not _unspecified:
            self.state_options[name]['rate_source'] = rate_source

        if targets is None:  # handle None to explicitly do nothing
            pass
        elif targets is _unspecified:  # [default] was the same as None
            # TODO: remove deprecation when this is working as described
            warn_deprecation("The default behavior of 'targets=_unspecified' is changing. "
                             "It is currently equivalent to targets=None', but in the future it will try to "
                             "automatically connect to ODE inputs. Set targets=None to retain the old behavior.")
            pass  # optional target should be connected only if ODE input exists (checked in configure)
        elif targets is not _unspecified:  # and not None
            if isinstance(targets, str):
                self.state_options[name]['targets'] = (targets,)
            else:
                self.state_options[name]['targets'] = targets

        if val is not _unspecified:
            self.state_options[name]['val'] = val

        if fix_initial is not _unspecified:
            self.state_options[name]['fix_initial'] = fix_initial

        if fix_final is not _unspecified:
            self.state_options[name]['fix_final'] = fix_final

        if lower is not _unspecified:
            self.state_options[name]['lower'] = lower

        if upper is not _unspecified:
            self.state_options[name]['upper'] = upper

        if scaler is not _unspecified:
            self.state_options[name]['scaler'] = scaler

        if adder is not _unspecified:
            self.state_options[name]['adder'] = adder

        if ref0 is not _unspecified:
            self.state_options[name]['ref0'] = ref0

        if ref is not _unspecified:
            self.state_options[name]['ref'] = ref

        if defect_scaler is not _unspecified:
            self.state_options[name]['defect_scaler'] = defect_scaler

        if defect_ref is not _unspecified:
            self.state_options[name]['defect_ref'] = defect_ref

        if solve_segments is not _unspecified:
            self.state_options[name]['solve_segments'] = solve_segments

        if connected_initial is not _unspecified:
            self.state_options[name]['connected_initial'] = connected_initial

    def check_parameter(self, name):
        """
        Checks that the parameter of the given name is valid.

        First name is checked against all existing states, controls, input parameters, and design
        parameters.  If it has already been assigned to one of those, ValueError is raised.
        Finally, if *dynamic* is True, the control is not a dynamic parameter in the ODE,
        ValueError is raised.

        Parameters
        ----------
        name : str
            The name of the controllable parameter.

        Raises
        ------
        ValueError
            Raised if the parameter of the given name is previously assigned or
            incompatible with the type of control to which it is assigned.
        """
        # ode_params = None if self.ode_options is None else self.ode_options._parameters
        if name in ['time', 'time_phase', 't_initial', 't_duration']:
            raise ValueError('The name {0} is reserved for the independent variable of integration'
                             ' in Dymos and may not be used as a state, control, or parameter name')
        elif name in self.state_options:
            raise ValueError('{0} has already been added as a state.'.format(name))
        elif name in self.control_options:
            raise ValueError('{0} has already been added as a control.'.format(name))
        elif name in self.design_parameter_options:
            raise ValueError('{0} has already been added as a design parameter.'.format(name))
        elif name in self.input_parameter_options:
            raise ValueError('{0} has already been added as an input parameter.'.format(name))
        elif name in self.polynomial_control_options:
            raise ValueError('{0} has already been added as a polynomial control.'.format(name))

    def add_control(self, name, units=_unspecified, desc=_unspecified, opt=_unspecified,
                    fix_initial=_unspecified, fix_final=_unspecified, targets=_unspecified,
                    rate_targets=_unspecified, rate2_targets=_unspecified, val=_unspecified,
                    shape=_unspecified, lower=_unspecified, upper=_unspecified, scaler=_unspecified,
                    adder=_unspecified, ref0=_unspecified, ref=_unspecified, continuity=_unspecified,
                    continuity_scaler=_unspecified, rate_continuity=_unspecified,
                    rate_continuity_scaler=_unspecified, rate2_continuity=_unspecified,
                    rate2_continuity_scaler=_unspecified):
        """
        Adds a dynamic control variable to be tied to a parameter in the ODE.

        Parameters
        ----------
        name : str
            The name assigned to the control variable.  If the ODE has been decorated with
            parameters, this should be the name of a control in the system.
        units : str or None
            The units with which the control parameter in this phase will be defined.  It must be
            compatible with the units of the targets to which the control is connected.
        desc : str
            A description of the control variable.
        opt : bool
            If True, the control value will be a design variable for the optimization problem.
            If False, allow the control to be connected externally.
        fix_initial : bool
            If True, the initial value of this control is fixed and not a design variable.
            This option is invalid if opt=False.
        fix_final : bool
            If True, the final value of this control is fixed and not a design variable.
            This option is invalid if opt=False.
        targets : Sequence of str or None
            Targets in the ODE to which this control is connected.
            In the future, if left _unspecified (the default), the phase control will try to connect to an ODE input
            of the same name. Currently _unspecified is the same as None, but a deprecation warning is issued.
            Set targets to None to prevent this (the old default behavior).
        rate_targets : Sequence of str or None
            The targets in the ODE to which the control rate is connected.
        rate2_targets : Sequence of str or None
            The parameter in the ODE to which the control 2nd derivative is connected.
        val : float
            The default value of the control variable at the control input nodes.
        shape : Sequence of int
            The shape of the control variable at each point in time.
        lower : Sequence of Number or None
            The lower bound of the control variable at the nodes.
            This option is invalid if opt=False.
        upper : Sequence or Number or None
            The upper bound of the control variable at the nodes.
            This option is invalid if opt=False.
        scaler : float or None
            The scaler of the control variable at the nodes.
            This option is invalid if opt=False.
        adder : float or None
            The adder of the control variable at the nodes.
            This option is invalid if opt=False.
        ref0 : float or None
            The zero-reference value of the control variable at the nodes.
            This option is invalid if opt=False.
        ref : float or None
            The unit-reference value of the control variable at the nodes.
            This option is invalid if opt=False.
        continuity : bool
            Enforce continuity of control values at segment boundaries.
            This option is invalid if opt=False.
        continuity_scaler : bool
            Scaler of the continuity constraint. This option is invalid if opt=False.  This
            option is only relevant in the Radau pseudospectral transcription where the continuity
            constraint is nonlinear.  For Gauss-Lobatto the continuity constraint is linear.
        rate_continuity : bool
            Enforce continuity of control first derivatives  (in dimensionless time) at
            segment boundaries.
            This option is invalid if opt=False.
        rate_continuity_scaler : float
            Scaler of the rate continuity constraint at segment boundaries.
            This option is invalid if opt=False.
        rate2_continuity : bool
            Enforce continuity of control second derivatives at segment boundaries.
            This option is invalid if opt=False.
        rate2_continuity_scaler : float
            Scaler of the dimensionless rate continuity constraint at segment boundaries.
            This option is invalid if opt=False.

        Notes
        -----
        rate and rate2 continuity are not enforced for input controls.

        """
        if name not in self.control_options:
            self.check_parameter(name)
            self.control_options[name] = ControlOptionsDictionary()
            self.control_options[name]['name'] = name

        self.set_control_options(name, units, desc, opt, fix_initial, fix_final, targets,
                                 rate_targets, rate2_targets, val, shape, lower, upper, scaler,
                                 adder, ref0, ref, continuity, continuity_scaler, rate_continuity,
                                 rate_continuity_scaler, rate2_continuity, rate2_continuity_scaler)

    def set_control_options(self, name, units=_unspecified, desc=_unspecified, opt=_unspecified,
                            fix_initial=_unspecified, fix_final=_unspecified, targets=_unspecified,
                            rate_targets=_unspecified, rate2_targets=_unspecified, val=_unspecified,
                            shape=_unspecified, lower=_unspecified, upper=_unspecified, scaler=_unspecified,
                            adder=_unspecified, ref0=_unspecified, ref=_unspecified, continuity=_unspecified,
                            continuity_scaler=_unspecified, rate_continuity=_unspecified,
                            rate_continuity_scaler=_unspecified, rate2_continuity=_unspecified,
                            rate2_continuity_scaler=_unspecified):
        """
        Set options on an existing dynamic control variable in the phase.

        Parameters
        ----------
        name : str
            The name assigned to the control variable.  If the ODE has been decorated with
            parameters, this should be the name of a control in the system.
        units : str or None
            The units with which the control parameter in this phase will be defined.  It must be
            compatible with the units of the targets to which the control is connected.
        desc : str
            A description of the control variable.
        opt : bool
            If True, the control value will be a design variable for the optimization problem.
            If False, allow the control to be connected externally.
        fix_initial : bool
            If True, the initial value of this control is fixed and not a design variable.
            This option is invalid if opt=False.
        fix_final : bool
            If True, the final value of this control is fixed and not a design variable.
            This option is invalid if opt=False.
        targets : Sequence of str or None
            Targets in the ODE to which this control is connected.
            In the future, if left _unspecified (the default), the phase control will try to connect to an ODE input
            of the same name. Currently _unspecified is the same as None, but a deprecation warning is issued.
            Set targets to None to prevent this (the old default behavior).
        rate_targets : Sequence of str or None
            The targets in the ODE to which the control rate is connected.
        rate2_targets : Sequence of str or None
            The parameter in the ODE to which the control 2nd derivative is connected.
        val : float
            The default value of the control variable at the control input nodes.
        shape : Sequence of int
            The shape of the control variable at each point in time.
        lower : Sequence of Number or None
            The lower bound of the control variable at the nodes.
            This option is invalid if opt=False.
        upper : Sequence or Number or None
            The upper bound of the control variable at the nodes.
            This option is invalid if opt=False.
        scaler : float or None
            The scaler of the control variable at the nodes.
            This option is invalid if opt=False.
        adder : float or None
            The adder of the control variable at the nodes.
            This option is invalid if opt=False.
        ref0 : float or None
            The zero-reference value of the control variable at the nodes.
            This option is invalid if opt=False.
        ref : float or None
            The unit-reference value of the control variable at the nodes.
            This option is invalid if opt=False.
        continuity : bool
            Enforce continuity of control values at segment boundaries.
            This option is invalid if opt=False.
        continuity_scaler : bool
            Scaler of the continuity constraint. This option is invalid if opt=False.  This
            option is only relevant in the Radau pseudospectral transcription where the continuity
            constraint is nonlinear.  For Gauss-Lobatto the continuity constraint is linear.
        rate_continuity : bool
            Enforce continuity of control first derivatives  (in dimensionless time) at
            segment boundaries.
            This option is invalid if opt=False.
        rate_continuity_scaler : float
            Scaler of the rate continuity constraint at segment boundaries.
            This option is invalid if opt=False.
        rate2_continuity : bool
            Enforce continuity of control second derivatives at segment boundaries.
            This option is invalid if opt=False.
        rate2_continuity_scaler : float
            Scaler of the dimensionless rate continuity constraint at segment boundaries.
            This option is invalid if opt=False.

        Notes
        -----
        rate and rate2 continuity are not enforced for input controls.

        """
        if units is not _unspecified:
            self.control_options[name]['units'] = units

        if opt is not _unspecified:
            self.control_options[name]['opt'] = opt

        if desc is not _unspecified:
            self.control_options[name]['desc'] = desc

        if targets is None:  # handle None to explicitly do nothing
            pass
        elif targets is _unspecified:  # [default] was the same as None
            warn_deprecation("The default behavior of 'targets=_unspecified' is changing. "
                             "It is currently equivalent to targets=None', but in the future it will try to "
                             "automatically connect to ODE inputs. Set targets=None to retain the old behavior.")
        elif targets is not _unspecified:
            if isinstance(targets, str):
                self.control_options[name]['targets'] = (targets,)
            else:
                self.control_options[name]['targets'] = targets

        if rate_targets is not _unspecified:
            if isinstance(rate_targets, str):
                self.control_options[name]['rate_targets'] = (rate_targets,)
            else:
                self.control_options[name]['rate_targets'] = rate_targets

        if rate2_targets is not _unspecified:
            if isinstance(rate2_targets, str):
                self.control_options[name]['rate2_targets'] = (rate2_targets,)
            else:
                self.control_options[name]['rate2_targets'] = rate2_targets

        if val is not _unspecified:
            self.control_options[name]['val'] = val

        if shape is not _unspecified:
            self.control_options[name]['shape'] = shape

        if fix_initial is not _unspecified:
            self.control_options[name]['fix_initial'] = fix_initial

        if fix_final is not _unspecified:
            self.control_options[name]['fix_final'] = fix_final

        if lower is not _unspecified:
            self.control_options[name]['lower'] = lower

        if upper is not _unspecified:
            self.control_options[name]['upper'] = upper

        if scaler is not _unspecified:
            self.control_options[name]['scaler'] = scaler

        if adder is not _unspecified:
            self.control_options[name]['adder'] = adder

        if ref0 is not _unspecified:
            self.control_options[name]['ref0'] = ref0

        if ref is not _unspecified:
            self.control_options[name]['ref'] = ref

        if continuity is not _unspecified:
            self.control_options[name]['continuity'] = continuity

        if continuity_scaler is not _unspecified:
            self.control_options[name]['continuity_scaler'] = continuity_scaler

        if rate_continuity is not _unspecified:
            self.control_options[name]['rate_continuity'] = rate_continuity

        if rate_continuity_scaler is not _unspecified:
            self.control_options[name]['rate_continuity_scaler'] = rate_continuity_scaler

        if rate2_continuity is not _unspecified:
            self.control_options[name]['rate2_continuity'] = rate2_continuity

        if rate2_continuity_scaler is not _unspecified:
            self.control_options[name]['rate2_continuity_scaler'] = rate2_continuity_scaler

    def add_polynomial_control(self, name, order, desc=_unspecified, val=_unspecified, units=_unspecified,
                               opt=_unspecified, fix_initial=_unspecified, fix_final=_unspecified,
                               lower=_unspecified, upper=_unspecified,
                               scaler=_unspecified, adder=_unspecified, ref0=_unspecified,
                               ref=_unspecified, targets=_unspecified, rate_targets=_unspecified,
                               rate2_targets=_unspecified, shape=_unspecified):
        """
        Adds an polynomial control variable to be tied to a parameter in the ODE.

        Polynomial controls are defined by values at the Legendre-Gauss-Lobatto nodes of a
        single polynomial, defined on [-1, 1] in phase tau space.

        For a polynomial control of a given order, the number of nodes used to define the
        polynomial is (order + 1).

        Parameters
        ----------
        name : str
            Name of the controllable parameter in the ODE.
        order : int
            The order of the interpolating polynomial used to represent the control valeu in
            phase tau space.
        val : float or ndarray
            Default value of the control at all nodes.  If val scalar and the control
            is dynamic it will be broadcast.
        desc : str
            A description of the polynomial control.
        units : str or None or 0
            Units in which the control variable is defined.  If 0, use the units declared
            for the parameter in the ODE.
        opt : bool
            If True (default) the value(s) of this control will be design variables in
            the optimization problem, in the path 'phase_name.indep_controls.controls:control_name'.
            If False, the values of this control will exist as input controls:{name}
        fix_initial : bool
            If True, the given initial value of the polynomial control is not a design variable and
            will not be changed during the optimization.
        fix_final : bool
            If True, the given final value of the polynomial control is not a design variable and
            will not be changed during the optimization.
        lower : float or ndarray
            The lower bound of the control at the nodes of the phase.
        upper : float or ndarray
            The upper bound of the control at the nodes of the phase.
        scaler : float or ndarray
            The scaler of the control value at the nodes of the phase.
        adder : float or ndarray
            The adder of the control value at the nodes of the phase.
        ref0 : float or ndarray
            The zero-reference value of the control at the nodes of the phase.
        ref : float or ndarray
            The unit-reference value of the control at the nodes of the phase
        targets : Sequence of str or None
            Targets in the ODE to which this polynomial control is connected.
        rate_targets : None or str
            The name of the parameter in the ODE to which the first time-derivative
            of the control value is connected.
        rate2_targets : None or str
            The name of the parameter in the ODE to which the second time-derivative
            of the control value is connected.
        shape : Sequence of int
            The shape of the control variable at each point in time.
        """
        self.check_parameter(name)

        if name not in self.polynomial_control_options:
            self.polynomial_control_options[name] = PolynomialControlOptionsDictionary()
            self.polynomial_control_options[name]['name'] = name
            self.polynomial_control_options[name]['order'] = order

        self.set_polynomial_control_options(name, order, desc, val, units, opt,
                                            fix_initial, fix_final, lower, upper,
                                            scaler, adder, ref0, ref,
                                            targets, rate_targets, rate2_targets, shape)

    def set_polynomial_control_options(self, name, order, desc=_unspecified, val=_unspecified,
                                       units=_unspecified, opt=_unspecified, fix_initial=_unspecified,
                                       fix_final=_unspecified, lower=_unspecified, upper=_unspecified,
                                       scaler=_unspecified, adder=_unspecified, ref0=_unspecified,
                                       ref=_unspecified, targets=_unspecified, rate_targets=_unspecified,
                                       rate2_targets=_unspecified, shape=_unspecified):
        """
        Set options on an existing polynomial control variable in the phase.

        Parameters
        ----------
        name : str
            Name of the controllable parameter in the ODE.
        order : int
            The order of the interpolating polynomial used to represent the control value in
            phase tau space.
        val : float or ndarray
            Default value of the control at all nodes.  If val scalar and the control
            is dynamic it will be broadcast.
        desc : str
            A description of the polynomial control.
        units : str or None or 0
            Units in which the control variable is defined.  If 0, use the units declared
            for the parameter in the ODE.
        opt : bool
            If True (default) the value(s) of this control will be design variables in
            the optimization problem, in the path 'phase_name.indep_controls.controls:control_name'.
            If False, the values of this control will exist as input controls:{name}
        fix_initial : bool
            If True, the given initial value of the polynomial control is not a design variable and
            will not be changed during the optimization.
        fix_final : bool
            If True, the given final value of the polynomial control is not a design variable and
            will not be changed during the optimization.
        lower : float or ndarray
            The lower bound of the control at the nodes of the phase.
        upper : float or ndarray
            The upper bound of the control at the nodes of the phase.
        scaler : float or ndarray
            The scaler of the control value at the nodes of the phase.
        adder : float or ndarray
            The adder of the control value at the nodes of the phase.
        ref0 : float or ndarray
            The zero-reference value of the control at the nodes of the phase.
        ref : float or ndarray
            The unit-reference value of the control at the nodes of the phase
        targets : Sequence of str or None
            Targets in the ODE to which this polynomial control is connected.
        rate_targets : None or str
            The name of the parameter in the ODE to which the first time-derivative
            of the control value is connected.
        rate2_targets : None or str
            The name of the parameter in the ODE to which the second time-derivative
            of the control value is connected.
        shape : Sequence of int
            The shape of the control variable at each point in time.
        """
        if order is not _unspecified:
            self.polynomial_control_options[name]['order'] = order

        if units is not _unspecified:
            self.polynomial_control_options[name]['units'] = units

        if opt is not _unspecified:
            self.polynomial_control_options[name]['opt'] = opt

        if desc is not _unspecified:
            self.polynomial_control_options[name]['desc'] = desc

        if targets is not _unspecified:
            if isinstance(targets, str):
                self.polynomial_control_options[name]['targets'] = (targets,)
            else:
                self.polynomial_control_options[name]['targets'] = targets

        if rate_targets is not _unspecified:
            if isinstance(rate_targets, str):
                self.polynomial_control_options[name]['rate_targets'] = (rate_targets,)
            else:
                self.polynomial_control_options[name]['rate_targets'] = rate_targets

        if rate2_targets is not _unspecified:
            if isinstance(rate2_targets, str):
                self.polynomial_control_options[name]['rate2_targets'] = (rate2_targets,)
            else:
                self.polynomial_control_options[name]['rate2_targets'] = rate2_targets

        if val is not _unspecified:
            self.polynomial_control_options[name]['val'] = val

        if shape is not _unspecified:
            self.polynomial_control_options[name]['shape'] = shape

        if fix_initial is not _unspecified:
            self.polynomial_control_options[name]['fix_initial'] = fix_initial

        if fix_final is not _unspecified:
            self.polynomial_control_options[name]['fix_final'] = fix_final

        if lower is not _unspecified:
            self.polynomial_control_options[name]['lower'] = lower

        if upper is not _unspecified:
            self.polynomial_control_options[name]['upper'] = upper

        if scaler is not _unspecified:
            self.polynomial_control_options[name]['scaler'] = scaler

        if adder is not _unspecified:
            self.polynomial_control_options[name]['adder'] = adder

        if ref0 is not _unspecified:
            self.polynomial_control_options[name]['ref0'] = ref0

        if ref is not _unspecified:
            self.polynomial_control_options[name]['ref'] = ref

    def add_design_parameter(self, name, val=_unspecified, units=_unspecified, opt=_unspecified,
                             desc=_unspecified, lower=_unspecified, upper=_unspecified, scaler=_unspecified,
                             adder=_unspecified, ref0=_unspecified, ref=_unspecified, targets=_unspecified,
                             shape=_unspecified, dynamic=_unspecified, include_timeseries=_unspecified):
        """
        Add a design parameter (static control variable) to the phase.

        Parameters
        ----------
        name : str
            Name of the design parameter.
        val : float or ndarray
            Default value of the design parameter at all nodes.
        units : str or None or 0
            Units in which the design parameter is defined.  If 0, use the units declared
            for the parameter in the ODE.
        opt : bool
            If True (default) the value(s) of this design parameter will be design variables in
            the optimization problem, in the path 'phase_name.indep_controls.controls:control_name'.
            If False, the this design parameter will still be owned by an IndepVarComp in the phase,
            but it will not be a design variable in the optimization.
        desc : str
            A description of the design parameter.
        lower : float or ndarray
            The lower bound of the design parameter value.
        upper : float or ndarray
            The upper bound of the design parameter value.
        scaler : float or ndarray
            The scaler of the design parameter value for the optimizer.
        adder : float or ndarray
            The adder of the design parameter value for the optimizer.
        ref0 : float or ndarray
            The zero-reference value of the design parameter for the optimizer.
        ref : float or ndarray
            The unit-reference value of the design parameter for the optimizer.
        targets : Sequence of str or None
            Targets in the ODE to which this parameter is connected.
            In the future, if left _unspecified (the default), the phase parameter will try to connect to an ODE input
            of the same name. Currently _unspecified is the same as None, but a deprecation warning is issued.
            Set targets to None to prevent this (the old default behavior).
        shape : Sequence of int
            The shape of the design parameter.
        dynamic : bool
            True if the targets in the ODE may be dynamic (if the inputs are sized to the number
            of nodes) else False.
        include_timeseries : bool
            True if the static design parameters should be included in output timeseries, else False.
        """
        self.check_parameter(name)

        if name not in self.design_parameter_options:
            self.design_parameter_options[name] = DesignParameterOptionsDictionary()
            self.design_parameter_options[name]['name'] = name

        self.set_design_parameter_options(name, val, units, opt, desc, lower, upper,
                                          scaler, adder, ref0, ref, targets, shape, dynamic, include_timeseries)

    def set_design_parameter_options(self, name, val=_unspecified, units=_unspecified, opt=_unspecified,
                                     desc=_unspecified, lower=_unspecified, upper=_unspecified,
                                     scaler=_unspecified, adder=_unspecified, ref0=_unspecified,
                                     ref=_unspecified, targets=_unspecified, shape=_unspecified,
                                     dynamic=_unspecified, include_timeseries=_unspecified):
        """
        Set options for an existing design parameter (static control variable) in the phase.

        Parameters
        ----------
        name : str
            Name of the design parameter.
        val : float or ndarray
            Default value of the design parameter at all nodes.
        units : str or None or 0
            Units in which the design parameter is defined.  If 0, use the units declared
            for the parameter in the ODE.
        opt : bool
            If True (default) the value(s) of this design parameter will be design variables in
            the optimization problem, in the path 'phase_name.indep_controls.controls:control_name'.
            If False, the this design parameter will still be owned by an IndepVarComp in the phase,
            but it will not be a design variable in the optimization.
        desc : str
            A description of the design parameter.
        lower : float or ndarray
            The lower bound of the design parameter value.
        upper : float or ndarray
            The upper bound of the design parameter value.
        scaler : float or ndarray
            The scaler of the design parameter value for the optimizer.
        adder : float or ndarray
            The adder of the design parameter value for the optimizer.
        ref0 : float or ndarray
            The zero-reference value of the design parameter for the optimizer.
        ref : float or ndarray
            The unit-reference value of the design parameter for the optimizer.
        targets : Sequence of str or None
            Targets in the ODE to which this parameter is connected.
            In the future, if left _unspecified (the default), the phase parameter will try to connect to an ODE input
            of the same name. Currently _unspecified is the same as None, but a deprecation warning is issued.
            Set targets to None to prevent this (the old default behavior).
        shape : Sequence of int
            The shape of the design parameter.
        dynamic : bool
            True if the targets in the ODE may be dynamic (if the inputs are sized to the number
            of nodes) else False.
        include_timeseries : bool
            True if the static design parameters should be included in output timeseries, else False.
        """
        if units is not _unspecified:
            self.design_parameter_options[name]['units'] = units

        if opt is not _unspecified:
            self.design_parameter_options[name]['opt'] = opt

        if desc is not _unspecified:
            self.design_parameter_options[name]['desc'] = desc

        if targets is None:  # handle None to explicitly do nothing
            pass
        elif targets is _unspecified:  # [default] was the same as None
            warn_deprecation("The default behavior of 'targets=_unspecified' is changing. "
                             "It is currently equivalent to targets=None', but in the future it will try to "
                             "automatically connect to ODE inputs. Set targets=None to retain the old behavior.")
        elif targets is not _unspecified:
            if isinstance(targets, str):
                self.design_parameter_options[name]['targets'] = (targets,)
            else:
                self.design_parameter_options[name]['targets'] = targets

        if val is not _unspecified:
            self.design_parameter_options[name]['val'] = val

        if shape is not _unspecified:
            self.design_parameter_options[name]['shape'] = shape

        if dynamic is not _unspecified:
            self.design_parameter_options[name]['dynamic'] = dynamic

        if lower is not _unspecified:
            self.design_parameter_options[name]['lower'] = lower

        if upper is not _unspecified:
            self.design_parameter_options[name]['upper'] = upper

        if scaler is not _unspecified:
            self.design_parameter_options[name]['scaler'] = scaler

        if adder is not _unspecified:
            self.design_parameter_options[name]['adder'] = adder

        if ref0 is not _unspecified:
            self.design_parameter_options[name]['ref0'] = ref0

        if ref is not _unspecified:
            self.design_parameter_options[name]['ref'] = ref

        if include_timeseries is not _unspecified:
            self.design_parameter_options[name]['include_timeseries'] = include_timeseries

    def add_input_parameter(self, name, val=_unspecified, units=_unspecified, targets=_unspecified,
                            desc=_unspecified, shape=_unspecified, dynamic=_unspecified,
                            include_timeseries=_unspecified):
        """
        Add an input parameter to the phase.

        Parameters
        ----------
        name : str
            Name of the ODE parameter to be controlled via this input parameter.
        val : float or ndarray
            Default value of the design parameter at all nodes.
        units : str or None or 0
            Units in which the design parameter is defined.  If 0, use the units declared
            for the parameter in the ODE.
        targets : Sequence of str or None
            Targets in the ODE to which this parameter is connected.
        desc : str
            A description of the input parameter
        shape : Sequence of str or None
            The shape of the input parameter.
        dynamic : bool
            True if the targets in the ODE may be dynamic (if the inputs are sized to the number
            of nodes) else False.
        include_timeseries : bool
            True if the static input parameters should be included in output timeseries, else False.
        """
        self.check_parameter(name)

        if name not in self.input_parameter_options:
            self.input_parameter_options[name] = InputParameterOptionsDictionary()
            self.input_parameter_options[name]['name'] = name

        if units is not _unspecified:
            self.input_parameter_options[name]['units'] = units

        if val is not _unspecified:
            self.input_parameter_options[name]['val'] = val

        if desc is not _unspecified:
            self.input_parameter_options[name]['desc'] = desc

        if targets is not _unspecified:
            if isinstance(targets, str):
                self.input_parameter_options[name]['targets'] = (targets,)
            else:
                self.input_parameter_options[name]['targets'] = targets

        if shape is not _unspecified:
            self.input_parameter_options[name]['shape'] = shape
        elif val is not _unspecified:
            if isinstance(val, float):
                self.input_parameter_options[name]['shape'] = (1,)
            else:
                self.input_parameter_options[name]['shape'] = np.asarray(val).shape
        else:
            self.input_parameter_options[name]['shape'] = (1,)

        if dynamic is not _unspecified:
            self.input_parameter_options[name]['dynamic'] = dynamic

        if include_timeseries is not _unspecified:
            self.input_parameter_options[name]['include_timeseries'] = include_timeseries

    def set_input_parameter_options(self, name, val=_unspecified, units=_unspecified, targets=_unspecified,
                                    desc=_unspecified, shape=_unspecified, dynamic=_unspecified,
                                    include_timeseries=_unspecified):
        """
        Set options of an existing input parameter in the phase.

        Parameters
        ----------
        name : str
            Name of the ODE parameter to be controlled via this input parameter.
        val : float or ndarray
            Default value of the design parameter at all nodes.
        units : str or None or 0
            Units in which the design parameter is defined.  If 0, use the units declared
            for the parameter in the ODE.
        targets : Sequence of str or None
            Targets in the ODE to which this parameter is connected.
        desc : str
            A description of the input parameter
        shape : Sequence of str or None
            The shape of the input parameter.
        dynamic : bool
            True if the targets in the ODE may be dynamic (if the inputs are sized to the number
            of nodes) else False.
        include_timeseries : bool
            True if the static input parameters should be included in output timeseries, else False.
        """
        if units is not _unspecified:
            self.input_parameter_options[name]['units'] = units

        if val is not _unspecified:
            self.input_parameter_options[name]['val'] = val

        if desc is not _unspecified:
            self.input_parameter_options[name]['desc'] = desc

        if targets is not _unspecified:
            if isinstance(targets, str):
                self.input_parameter_options[name]['targets'] = (targets,)
            else:
                self.input_parameter_options[name]['targets'] = targets

        if shape is not _unspecified:
            self.input_parameter_options[name]['shape'] = shape
        elif val is not _unspecified:
            if isinstance(val, float):
                self.input_parameter_options[name]['shape'] = (1,)
            else:
                self.input_parameter_options[name]['shape'] = np.asarray(val).shape
        else:
            self.input_parameter_options[name]['shape'] = (1,)

        if dynamic is not _unspecified:
            self.input_parameter_options[name]['dynamic'] = dynamic

        if include_timeseries is not _unspecified:
            self.input_parameter_options[name]['include_timeseries'] = include_timeseries

    def add_boundary_constraint(self, name, loc, constraint_name=None, units=None,
                                shape=None, indices=None, lower=None, upper=None, equals=None,
                                scaler=None, adder=None, ref=None, ref0=None, linear=False):
        r"""
        Add a boundary constraint to a variable in the phase.

        Parameters
        ----------
        name : string
            Name of the variable to constrain.  If name is not a state, control, or 'time',
            then this is assumed to be the path of the variable to be constrained in the ODE.
        loc : string
            The location of the boundary constraint ('initial' or 'final')
        constraint_name : string or None
            The name of the variable as provided to the boundary constraint comp.  By
            default this is the last element in `name` when split by dots.  The user may
            override the constraint name if splitting the path causes name collisions.
        units : str or None
            The units in which the boundary constraint is to be applied.  If None, use the
            units associated with the constrained output.  If provided, must be compatible with
            the variables units.
        shape : tuple, list, ndarray, or None
            The shape of the variable being boundary-constrained.  This can be inferred
            automatically for time, states, controls, and input/design parameters, but is required
            if the constrained variable is an output of the ODE system.
        indices : tuple, list, ndarray, or None
            The indices of the output variable to be boundary constrained.  Indices assumes C-order
            flattening.  For instance, when constraining element [0, 1] of a variable of shape
            [2, 2], indices would be [3].
        lower : float or ndarray, optional
            Lower boundary for the variable
        upper : float or ndarray, optional
            Upper boundary for the variable
        equals : float or ndarray, optional
            Equality constraint value for the variable
        ref : float or ndarray, optional
            Value of response variable that scales to 1.0 in the driver.
        ref0 : float or ndarray, optional
            Value of response variable that scales to 0.0 in the driver.
        adder : float or ndarray, optional
            Value to add to the model value to get the scaled value. Adder
            is first in precedence.
        scaler : float or ndarray, optional
            value to multiply the model value to get the scaled value. Scaler
            is second in precedence.
        linear : bool
            Set to True if constraint is linear. Default is False.
        """
        if loc not in ['initial', 'final']:
            raise ValueError('Invalid boundary constraint location "{0}". Must be '
                             '"initial" or "final".'.format(loc))

        if constraint_name is None:
            constraint_name = name.split('.')[-1]

        bc_dict = self._initial_boundary_constraints \
            if loc == 'initial' else self._final_boundary_constraints

        bc_dict[name] = {}
        bc_dict[name]['constraint_name'] = constraint_name

        bc_dict[name]['shape'] = shape
        bc_dict[name]['indices'] = indices
        bc_dict[name]['lower'] = lower
        bc_dict[name]['upper'] = upper
        bc_dict[name]['equals'] = equals
        bc_dict[name]['scaler'] = scaler
        bc_dict[name]['adder'] = adder
        bc_dict[name]['ref0'] = ref0
        bc_dict[name]['ref'] = ref
        bc_dict[name]['linear'] = linear
        bc_dict[name]['units'] = units

        self.add_timeseries_output(name, output_name=constraint_name, units=units, shape=shape)

    def add_path_constraint(self, name, constraint_name=None, units=None, shape=None, indices=None,
                            lower=None, upper=None, equals=None, scaler=None, adder=None, ref=None,
                            ref0=None, linear=False):
        r"""
        Add a path constraint to a variable in the phase.

        Parameters
        ----------
        name : string
            Name of the response variable in the system.
        constraint_name : string or None
            The name of the variable as provided to the boundary constraint comp.  By
            default this is the last element in `name` when split by dots.  The user may
            override the constraint name if splitting the path causes name collisions.
        units : str or None
            The units in which the boundary constraint is to be applied.  If None, use the
            units associated with the constrained output.  If provided, must be compatible with
            the variables units.
        shape : tuple, list, ndarray, or None
            The shape of the variable being boundary-constrained.  This can be inferred
            automatically for time, states, controls, and input/design parameters, but is required
            if the constrained variable is an output of the ODE system.
        indices : tuple, list, ndarray, or None
            The indices of the output variable to be path constrained.  Indices assumes C-order
            flattening.  For instance, when constraining element [0, 1] of a variable of shape
            [2, 2], indices would be [3].
        lower : float or ndarray, optional
            Lower boundary for the variable
        upper : float or ndarray, optional
            Upper boundary for the variable
        equals : float or ndarray, optional
            Equality constraint value for the variable
        ref : float or ndarray, optional
            Value of response variable that scales to 1.0 in the driver.
        ref0 : float or ndarray, optional
            Value of response variable that scales to 0.0 in the driver.
        adder : float or ndarray, optional
            Value to add to the model value to get the scaled value. Adder
            is first in precedence.
        scaler : float or ndarray, optional
            value to multiply the model value to get the scaled value. Scaler
            is second in precedence.
        linear : bool
            Set to True if constraint is linear. Default is False.

        """
        if constraint_name is None:
            constraint_name = name.split('.')[-1]

        if name not in self._path_constraints:
            self._path_constraints[name] = {}
            self._path_constraints[name]['constraint_name'] = constraint_name

        self._path_constraints[name]['lower'] = lower
        self._path_constraints[name]['upper'] = upper
        self._path_constraints[name]['equals'] = equals
        self._path_constraints[name]['scaler'] = scaler
        self._path_constraints[name]['adder'] = adder
        self._path_constraints[name]['ref0'] = ref0
        self._path_constraints[name]['ref'] = ref
        self._path_constraints[name]['indices'] = indices
        self._path_constraints[name]['shape'] = shape
        self._path_constraints[name]['linear'] = linear
        self._path_constraints[name]['units'] = units
        self.add_timeseries_output(name, output_name=constraint_name, units=units, shape=shape)

    def add_timeseries_output(self, name, output_name=None, units=None, shape=(1,), timeseries='timeseries'):
        r"""
        Add a variable to the timeseries outputs of the phase.

        Parameters
        ----------
        name : string
            The name of the variable to be used as a timeseries output.  Must be one of
            'time', 'time_phase', one of the states, controls, control rates, or parameters,
            in the phase, or the path to an output variable in the ODE.
        output_name : string or None
            The name of the variable as listed in the phase timeseries outputs.  By
            default this is the last element in `name` when split by dots.  The user may
            override the constraint name if splitting the path causes name collisions.
        units : str or None
            The units in which the boundary constraint is to be applied.  If None, use the
            units associated with the constrained output.  If provided, must be compatible with
            the variables units.
        shape : tuple
            The shape of the timeseries output variable.  This must be provided (if not scalar)
            since Dymos doesn't necessarily know the shape of ODE outputs until setup time.
        timeseries : str or None
            The name of the timeseries to which the output is being added.
        """
        if output_name is None:
            output_name = name.split('.')[-1]

        if timeseries not in self._timeseries:
            raise ValueError('Timeseries {0} does not exist in phase {1}'.format(timeseries, self.pathname))

        if name not in self._timeseries[timeseries]['outputs']:
            self._timeseries[timeseries]['outputs'][name] = {}
            self._timeseries[timeseries]['outputs'][name]['output_name'] = output_name

        self._timeseries[timeseries]['outputs'][name]['units'] = units
        self._timeseries[timeseries]['outputs'][name]['shape'] = shape

    def add_timeseries(self, name, transcription, subset='all'):
        r"""
        Adds a new timeseries output upon which outputs can be provided.

        Parameters
        ----------
        name : str
            A name for the timeseries output path.
        transcription : str
            A transcription object which provides a grid upon which the outputs of the timeseries
            are provided.
        subset : str
            The name of the node subset in the given transcription at which outputs
            are to be provided.
        """
        self._timeseries[name] = {'transcription': transcription,
                                  'subset': subset,
                                  'outputs': {}}

    def add_objective(self, name, loc='final', index=None, shape=(1,), ref=None, ref0=None,
                      adder=None, scaler=None, parallel_deriv_color=None,
                      vectorize_derivs=False):
        """
        Allows the user to add an objective in the phase.  If name is not a state,
        control, control rate, or 'time', then this is assumed to be the path of the variable
        to be constrained in the RHS.

        Parameters
        ----------
        name : str
            Name of the objective variable.  This should be one of 'time', a state or control
            variable, or the path to an output from the top level of the RHS.
        loc : str
            Where in the phase the objective is to be evaluated.  Valid
            options are 'initial' and 'final'.  The default is 'final'.
        index : int, optional
            If variable is an array at each point in time, this indicates which index is to be
            used as the objective, assuming C-ordered flattening.
        shape : int, optional
            The shape of the objective variable, at a point in time
        ref : float or ndarray, optional
            Value of response variable that scales to 1.0 in the driver.
        ref0 : float or ndarray, optional
            Value of response variable that scales to 0.0 in the driver.
        adder : float or ndarray, optional
            Value to add to the model value to get the scaled value. Adder
            is first in precedence.
        scaler : float or ndarray, optional
            value to multiply the model value to get the scaled value. Scaler
            is second in precedence.
        parallel_deriv_color : string
            If specified, this design var will be grouped for parallel derivative
            calculations with other variables sharing the same parallel_deriv_color.
        vectorize_derivs : bool
            If True, vectorize derivative calculations.
        """
        obj_dict = {'loc': loc,
                    'index': index,
                    'shape': shape,
                    'ref': ref,
                    'ref0': ref0,
                    'adder': adder,
                    'scaler': scaler,
                    'parallel_deriv_color': parallel_deriv_color,
                    'vectorize_derivs': vectorize_derivs}
        self._objectives[name] = obj_dict

    def set_time_options(self, units=_unspecified, fix_initial=_unspecified,
                         fix_duration=_unspecified, input_initial=_unspecified,
                         input_duration=_unspecified, initial_val=_unspecified,
                         initial_bounds=_unspecified, initial_scaler=_unspecified,
                         initial_adder=_unspecified, initial_ref0=_unspecified,
                         initial_ref=_unspecified, duration_val=_unspecified,
                         duration_bounds=_unspecified, duration_scaler=_unspecified,
                         duration_adder=_unspecified, duration_ref0=_unspecified,
                         duration_ref=_unspecified, targets=_unspecified,
                         time_phase_targets=_unspecified, t_initial_targets=_unspecified,
                         t_duration_targets=_unspecified):
        """
        Sets options for time in the phase.  Only those options which are specified in the
        arguments will be updated.

        Parameters
        ----------
        units : str
            The default units for time variables in the phase.  Default is 's'.
        fix_initial : bool
            If True, the initial time of the phase is not treated as a design variable for the
            optimization problem.
        fix_duration : bool
            If True, the duration of the phase is not treated as a design variable for the
            optimization problem.
        input_initial : bool
            If True, the user is expected to link phase.t_initial to an external output source.
            Providing input_initial=True makes all initial time optimization settings irrelevant.
        input_duration : bool
            If True, the user is expected to link phase.t_duration to an external output source.
            Providing input_duration=True makes all time duration optimization settings irrelevant.
        initial_val : float
            Default value of the time at the start of the phase.
        initial_bounds : iterable of (float, float)
            The bounds (lower, upper) for time at the start of the phase.
        initial_scaler : float
            Scalar for the initial value of time.
        initial_adder : float
            Adder for the initial value of time.
        initial_ref0 : float
            Zero-reference for the initial value of time
        initial_ref : float
            Unit-reference for the initial value of time.
        duration_val : float
            Default value for the time duration of the phase.
        duration_bounds : iterable of (float, float)
            The bounds (lower, upper) for the time duration of the phase.
        duration_scaler : float
            Scaler for phase time duration.
        duration_adder : float
            Adder for phase time duration.
        duration_ref0 : float
            Zero-reference for phase time duration.
        duration_ref : float
            Unit-reference for phase time duration.
        targets : iterable of str
            Targets in the ODE for the value of current time.
        time_phase_targets : iterable of str
            Targets in the ODE for the value of current phase elapsed time.
        t_initial_targets : iterable of str
            Targets in the ODE for the value of phase initial time.
        t_duration_targets :  iterable of str
            Targets in the ODE for the value of phase time duration.
        """
        if units is not _unspecified:
            self.time_options['units'] = units

        if fix_initial is not _unspecified:
            self.time_options['fix_initial'] = fix_initial

        if fix_duration is not _unspecified:
            self.time_options['fix_duration'] = fix_duration

        if input_initial is not _unspecified:
            self.time_options['input_initial'] = input_initial

        if input_duration is not _unspecified:
            self.time_options['input_duration'] = input_duration

        if initial_val is not _unspecified:
            self.time_options['initial_val'] = initial_val

        if initial_bounds is not _unspecified:
            self.time_options['initial_bounds'] = initial_bounds

        if initial_scaler is not _unspecified:
            self.time_options['initial_scaler'] = initial_scaler

        if initial_adder is not _unspecified:
            self.time_options['initial_adder'] = initial_adder

        if initial_ref0 is not _unspecified:
            self.time_options['initial_ref0'] = initial_ref0

        if initial_ref is not _unspecified:
            self.time_options['initial_ref'] = initial_ref

        if duration_val is not _unspecified:
            self.time_options['duration_val'] = duration_val

        if duration_bounds is not _unspecified:
            self.time_options['duration_bounds'] = duration_bounds

        if duration_scaler is not _unspecified:
            self.time_options['duration_scaler'] = duration_scaler

        if duration_adder is not _unspecified:
            self.time_options['duration_adder'] = duration_adder

        if duration_ref0 is not _unspecified:
            self.time_options['duration_ref0'] = duration_ref0

        if duration_ref is not _unspecified:
            self.time_options['duration_ref'] = duration_ref

        if targets is not _unspecified:
            if isinstance(targets, str):
                self.time_options['targets'] = (targets,)
            else:
                self.time_options['targets'] = targets

        if time_phase_targets is not _unspecified:
            if isinstance(time_phase_targets, str):
                self.time_options['time_phase_targets'] = (time_phase_targets,)
            else:
                self.time_options['time_phase_targets'] = time_phase_targets

        if t_initial_targets is not _unspecified:
            if isinstance(t_initial_targets, str):
                self.time_options['t_initial_targets'] = (t_initial_targets,)
            else:
                self.time_options['t_initial_targets'] = t_initial_targets

        if t_duration_targets is not _unspecified:
            if isinstance(t_duration_targets, str):
                self.time_options['t_duration_targets'] = (t_duration_targets,)
            else:
                self.time_options['t_duration_targets'] = t_duration_targets

    def classify_var(self, var):
        """
        Classifies a variable of the given name or path.

        This method searches for it as a time variable, state variable,
        control variable, or parameter.  If it is not found to be one
        of those variables, it is assumed to be the path to a variable
        relative to the top of the ODE system for the phase.

        Parameters
        ----------
        var : str
            The name of the variable to be classified.

        Returns
        -------
        str
            The classification of the given variable, which is one of
            'time', 'state', 'input_control', 'indep_control', 'control_rate',
            'control_rate2', 'input_polynomial_control', 'indep_polynomial_control',
            'polynomial_control_rate', 'polynomial_control_rate2', 'design_parameter',
            'input_parameter', or 'ode'.

        """
        if var == 'time':
            return 'time'
        elif var == 'time_phase':
            return 'time_phase'
        elif var in self.state_options:
            return 'state'
        elif var in self.control_options:
            if self.control_options[var]['opt']:
                return 'indep_control'
            else:
                return 'input_control'
        elif var in self.polynomial_control_options:
            if self.polynomial_control_options[var]['opt']:
                return 'indep_polynomial_control'
            else:
                return 'input_polynomial_control'
        elif var in self.design_parameter_options:
            return 'design_parameter'
        elif var in self.input_parameter_options:
            return 'input_parameter'
        elif var.endswith('_rate') and var[:-5] in self.control_options:
            return 'control_rate'
        elif var.endswith('_rate2') and var[:-6] in self.control_options:
            return 'control_rate2'
        elif var.endswith('_rate') and var[:-5] in self.polynomial_control_options:
            return 'polynomial_control_rate'
        elif var.endswith('_rate2') and var[:-6] in self.polynomial_control_options:
            return 'polynomial_control_rate2'
        else:
            return 'ode'

    def _check_ode(self):
        """
        Check that the provided ODE class meets minimum requirements.

        * The ode_class must be a class, not an instance.
        * The ode_class must derive from openmdao.core.System

        Raises
        ------
        ValueError
            ValueError is raised if the ODE does not meet one of the the requirements above.

        """
        ode_class = self.options['ode_class']
        if not inspect.isclass(ode_class):
            raise ValueError('ode_class must be a class, not an instance.')
        elif not issubclass(ode_class, System):
            raise ValueError('ode_class must be derived from openmdao.core.System.')

    def setup(self):
        # Finalize the variables if it hasn't happened already.
        # If this phase exists within a Trajectory, the trajectory will finalize them during setup.
        transcription = self.options['transcription']
        transcription.setup_time(self)

        if self.control_options:
            transcription.setup_controls(self)

        if self.polynomial_control_options:
            transcription.setup_polynomial_controls(self)

        if self.design_parameter_options:
            transcription.setup_design_parameters(self)

        if self.input_parameter_options:
            transcription.setup_input_parameters(self)

        transcription.setup_states(self)
        self._check_ode()
        transcription.setup_ode(self)
        transcription.setup_defects(self)

        transcription.setup_boundary_constraints('initial', self)
        transcription.setup_boundary_constraints('final', self)
        transcription.setup_path_constraints(self)
        transcription.setup_endpoint_conditions(self)
        transcription.setup_objective(self)
        transcription.setup_timeseries_outputs(self)
        transcription.setup_solvers(self)

    def configure(self):
        # can't check ODE inputs in setup, soon you will be able to check them for children in configure
        # need to move connect calls in transcription.setup_controls below to configure so that they
        # can be skipped for non-ODE unspecified targets

        # check that unspecified options exist in ODE or delete them
        for k, v in self.state_options.items():
            t = v['targets']
            if t is _unspecified:
                print('handle ODE check for ', k)
                if False:  # TODO: if ODE input exists (how to check?) replace with real target
                    self.state_options[k]['targets'] = (k,)
                else:
                    self.state_options[k]['targets'] = None  # else remove the target

        # Finalize the variables if it hasn't happened already.
        # If this phase exists within a Trajectory, the trajectory will finalize them during setup.
        transcription = self.options['transcription']
        transcription.configure_time(self)

        # The control interpolation comp to which we'll connect controls
        if self.control_options:
            transcription.configure_controls(self)

        if self.polynomial_control_options:
            transcription.configure_polynomial_controls(self)

        if self.design_parameter_options:
            transcription.configure_design_parameters(self)

        if self.input_parameter_options:
            transcription.configure_input_parameters(self)

        transcription.configure_states(self)
        transcription.configure_ode(self)
        transcription.configure_defects(self)

        transcription.configure_boundary_constraints('initial', self)
        transcription.configure_boundary_constraints('final', self)
        transcription.configure_path_constraints(self)
        transcription.configure_endpoint_conditions(self)
        transcription.configure_objective(self)
        transcription.configure_timeseries_outputs(self)
        transcription.configure_solvers(self)

    def check_time_options(self):
        """
        Check that time options are valid and issue warnings if invalid options are provided.

        Warnings
        --------
        RuntimeWarning
            RuntimeWarning is issued in the case of one or more invalid time options.
        """
        if self.time_options['fix_initial'] or self.time_options['input_initial']:
            invalid_options = []
            init_bounds = self.time_options['initial_bounds']
            if init_bounds is not None and init_bounds != (None, None):
                invalid_options.append('initial_bounds')
            for opt in 'initial_scaler', 'initial_adder', 'initial_ref', 'initial_ref0':
                if self.time_options[opt] is not None:
                    invalid_options.append(opt)
            if invalid_options:
                warnings.warn('Phase time options have no effect because fix_initial=True or '
                              'input_initial=True for '
                              'phase \'{0}\': {1}'.format(self.name, ', '.join(invalid_options)),
                              RuntimeWarning)

        if self.time_options['fix_initial'] and self.time_options['input_initial']:
            warnings.warn('Phase \'{0}\' initial time is an externally-connected input, '
                          'therefore fix_initial has no effect.'.format(self.name),
                          RuntimeWarning)

        if self.time_options['fix_duration'] or self.time_options['input_duration']:
            invalid_options = []
            duration_bounds = self.time_options['duration_bounds']
            if duration_bounds is not None and duration_bounds != (None, None):
                invalid_options.append('duration_bounds')
            for opt in 'duration_scaler', 'duration_adder', 'duration_ref', 'duration_ref0':
                if self.time_options[opt] is not None:
                    invalid_options.append(opt)
            if invalid_options:
                warnings.warn('Phase time options have no effect because fix_duration=True or '
                              'input_duration=True for '
                              'phase \'{0}\': {1}'.format(self.name, ', '.join(invalid_options)))

        if self.time_options['fix_duration'] and self.time_options['input_duration']:
            warnings.warn('Phase \'{0}\' time duration is an externally-connected input, '
                          'therefore fix_duration has no effect.'.format(self.name),
                          RuntimeWarning)

    def _check_control_options(self):
        """
        Check that control options are valid and issue warnings if invalid options are provided.

        Warnings
        --------
        RuntimeWarning
            RuntimeWarning is issued in the case of one or more invalid time options.
        """
        for name, options in self.control_options.items():
            if not options['opt']:
                invalid_options = []
                for opt in 'lower', 'upper', 'scaler', 'adder', 'ref', 'ref0':
                    if options[opt] is not None:
                        invalid_options.append(opt)
                if invalid_options:
                    warnings.warn('Invalid options for non-optimal control \'{0}\' in phase \'{1}\': '
                                  '{2}'.format(name, self.name, ', '.join(invalid_options)),
                                  RuntimeWarning)

                # Do not enforce rate continuity/rate continuity for non-optimal controls
                self.control_options[name]['continuity'] = False
                self.control_options[name]['rate_continuity'] = False
                self.control_options[name]['rate2_continuity'] = False

    def _check_design_parameter_options(self):
        """
        Check that design parameter options are valid and issue warnings if invalid
        options are provided.

        Warnings
        --------
        RuntimeWarning
            RuntimeWarning is issued in the case of one or more invalid time options.
        """
        for name, options in self.design_parameter_options.items():
            if not options['opt']:
                invalid_options = []
                for opt in 'lower', 'upper', 'scaler', 'adder', 'ref', 'ref0':
                    if options[opt] is not None:
                        invalid_options.append(opt)
                if invalid_options:
                    warnings.warn('Invalid options for non-optimal design_parameter \'{0}\' in '
                                  'phase \'{1}\': {2}'.format(name, self.name, ', '.join(invalid_options)),
                                  RuntimeWarning)

    def check_config(self, logger):
        """
        Print warnings associated with the Phase if check is enabled during setup.

        Parameters
        ----------
        logger
            The logger object to which warnings and errors will be sent.
        """
        self.options['transcription'].check_config(self, logger)

    def interpolate(self, xs=None, ys=None, nodes='all', kind='linear', axis=0):
        """
        Return an array of values on interpolated to the given node subset of the phase.

        Parameters
        ----------
        xs :  ndarray or Sequence or None
            Array of integration variable values.
        ys :  ndarray or Sequence or None
            Array of control/state/parameter values.
        nodes : str or None
            The name of the node subset or None (default).
        kind : str
            Specifies the kind of interpolation, as per the scipy.interpolate package.
            One of ('linear', 'nearest', 'zero', 'slinear', 'quadratic', 'cubic'
            where 'zero', 'slinear', 'quadratic' and 'cubic' refer to a spline
            interpolation of zeroth, first, second or third order) or as an
            integer specifying the order of the spline interpolator to use.
            Default is 'linear'.
        axis : int
            Specifies the axis along which interpolation should be performed.  Default is
            the first axis (0).

        Returns
        -------
        np.array
            The values of y interpolated at nodes of the specified type.
        """
        if not isinstance(ys, Iterable):
            raise ValueError('ys must be provided as an Iterable of length at least 2.')
        if nodes not in ('col', 'disc', 'all', 'state_disc', 'state_input', 'control_disc',
                         'control_input', 'segment_ends'):
            raise ValueError("nodes must be one of 'col', 'all', 'state_disc', "
                             "'state_input', 'control_disc', 'control_input', or 'segment_ends'")
        if xs is None:
            if len(ys) != 2:
                raise ValueError('xs may only be unspecified when len(ys)=2')
            if kind != 'linear':
                raise ValueError('kind must be linear when xs is unspecified.')
            xs = [-1, 1]
        elif len(xs) != np.prod(np.asarray(xs).shape):
            raise ValueError('xs must be viewable as a 1D array')

        gd = self.options['transcription'].grid_data

        if gd is None:
            raise RuntimeError('interpolate cannot be called until the associated '
                               'problem has been setup')

        node_locations = gd.node_ptau[gd.subset_node_indices[nodes]]
        # Affine transform xs into tau space [-1, 1]
        _xs = np.asarray(xs).ravel()
        m = 2.0 / (_xs[-1] - _xs[0])
        b = 1.0 - (m * _xs[-1])
        taus = m * _xs + b
        interpfunc = interpolate.interp1d(taus, ys, axis=axis, kind=kind,
                                          bounds_error=False, fill_value='extrapolate')
        res = np.atleast_2d(interpfunc(node_locations))
        if res.shape[0] == 1:
            res = res.T
        return res

    def get_simulation_phase(self, times_per_seg=None, method='RK45', atol=1.0E-9, rtol=1.0E-9):
        """
        Return a SolveIVPPhase initialized based on data from this Phase instance and
        the given simulation times.

        Parameters
        ----------
        times_per_seg : int or None
            Number of equally distributed output times per segment in the phase simulation.  If
            None, output to all nodes provided by this phases GridData.
        method : str
            The scipy.integrate.solve_ivp integration method.
        atol : float
            Absolute convergence tolerance for the scipy.integrate.solve_ivp method.
        rtol : float
            Relative convergence tolerance for the scipy.integrate.solve_ivp method.

        Returns
        -------
        SimulationPhase
            An instance of SimulationPhase initialized based on data from this Phase and the given
            times.  This instance has not yet been setup.
        """
        from ..transcriptions import SolveIVP

        t = self.options['transcription']

        sim_phase = dm.Phase(from_phase=self,
                             transcription=SolveIVP(grid_data=t.grid_data,
                                                    method=method,
                                                    atol=atol,
                                                    rtol=rtol,
                                                    output_nodes_per_seg=times_per_seg))

        return sim_phase

    def initialize_values_from_phase(self, prob, from_phase, phase_path=''):
        """
        Initializes values in the Phase using the phase from which it was created.

        Parameters
        ----------
        prob : Problem
            The problem instance to set values taken from the from_phase instance.
        from_phase : Phase
            The Phase instance from which the values in this phase are being initialized.
        phase_path : str
            The pathname of the system in prob that contains the phases.
        """
        phs = from_phase

        op_dict = dict([(name, options) for (name, options) in phs.list_outputs(units=True,
                                                                                list_autoivcs=True,
                                                                                out_stream=None)])
        ip_dict = dict([(name, options) for (name, options) in phs.list_inputs(units=True,
                                                                               out_stream=None)])

        phs_path = phs.pathname + '.' if phs.pathname else ''

        if self.pathname.split('.')[0] == self.name:
            self_path = self.name + '.'
        else:
            self_path = self.pathname.split('.')[0] + '.' + self.name + '.'

        # Set the integration times
        op = op_dict['timeseries.time']
<<<<<<< HEAD
        prob.set_val('{0}t_initial'.format(self_path), op['value'][0, ...])
        prob.set_val('{0}t_duration'.format(self_path), op['value'][-1, ...] - op['value'][0, ...])

        # Assign initial state values
        for name in phs.state_options:
            op = op_dict['timeseries.states:{0}'.format(name)]
            prob['{0}initial_states:{1}'.format(self_path, name)][...] = op['value'][0, ...]
=======
        prob.set_val(f'{self_path}t_initial', op['value'][0, ...])
        prob.set_val(f'{self_path}t_duration', op['value'][-1, ...] - op['value'][0, ...])

        # Assign initial state values
        for name in phs.state_options:
            op = op_dict[f'timeseries.states:{name}']
            prob[f'{self_path}initial_states:{name}'][...] = op['value'][0, ...]
>>>>>>> cb84e75e

        # Assign control values
        for name, options in phs.control_options.items():
            if options['opt']:
<<<<<<< HEAD
                op = op_dict['control_group.indep_controls.controls:{0}'.format(name)]
                prob['{0}controls:{1}'.format(self_path, name)][...] = op['value']
            else:
                ip = ip_dict['control_group.control_interp_comp.controls:{0}'.format(name)]
=======
                op = op_dict[f'control_group.indep_controls.controls:{name}']
                prob[f'{self_path}controls:{name}'][...] = op['value']
            else:
                ip = ip_dict[f'control_group.control_interp_comp.controls:{name}']
>>>>>>> cb84e75e
                prob['{0}controls:{1}'.format(self_path, name)][...] = ip['value']

        # Assign polynomial control values
        for name, options in phs.polynomial_control_options.items():
            if options['opt']:
<<<<<<< HEAD
                op = op_dict['polynomial_control_group.indep_polynomial_controls.'
                             'polynomial_controls:{0}'.format(name)]
                prob['{0}polynomial_controls:{1}'.format(self_path, name)][...] = op['value']
            else:
                ip = ip_dict['polynomial_control_group.interp_comp.'
                             'polynomial_controls:{0}'.format(name)]
=======
                op = op_dict[f'polynomial_control_group.indep_polynomial_controls.'
                             f'polynomial_controls:{name}']
                prob[f'{self_path}polynomial_controls:{name}'][...] = op['value']
            else:
                ip = ip_dict[f'{phs_path}polynomial_control_group.interp_comp.'
                             f'polynomial_controls:{name}']
>>>>>>> cb84e75e
                prob['{0}polynomial_controls:{1}'.format(self_path, name)][...] = ip['value']

        # Assign design parameter values
        meta = phs._problem_meta
        prom2abs = meta['prom2abs']
        conns = meta['connections']
        pname = '{0}design_parameters:{1}'
        for name in phs.design_parameter_options:
<<<<<<< HEAD
            prom_phs_path = pname.format(phs_path.replace('.phases.', '.'), name)
            abs_in = prom2abs['input'][prom_phs_path][0]
            src = conns[abs_in]
            val = phs._abs_get_val(src, False, None, 'nonlinear', 'output', False, from_root=True)
            if phase_path:
                prob_path = '{0}.{1}.design_parameters:{2}'.format(phase_path, self.name, name)
            else:
                prob_path = '{0}.design_parameters:{1}'.format(self.name, name)
            prob[prob_path][...] = val

        # Assign input parameter values
        for name in phs.input_parameter_options:
            op = op_dict['input_params.input_parameters:{0}_out'.format(name)]
            prob['{0}input_parameters:{1}'.format(self_path, name)][...] = op['value']
=======
            op = op_dict[f'design_params.design_parameters:{name}']
            prob[f'{self_path}design_parameters:{name}'][...] = op['value']

        # Assign input parameter values
        for name in phs.input_parameter_options:
            op = op_dict[f'input_params.input_parameters:{name}_out']
            prob[f'{self_path}input_parameters:{name}'][...] = op['value']
>>>>>>> cb84e75e

    def simulate(self, times_per_seg=10, method='RK45', atol=1.0E-9, rtol=1.0E-9,
                 record_file=None):
        """
        Simulate the Phase using scipy.integrate.solve_ivp.

        Parameters
        ----------
        times_per_seg : int or None
            Number of equally spaced times per segment at which output is requested.  If None,
            output will be provided at all Nodes.
        method : str
            The scipy.integrate.solve_ivp integration method.
        atol : float
            Absolute convergence tolerance for scipy.integrate.solve_ivp.
        rtol : float
            Relative convergence tolerance for scipy.integrate.solve_ivp.
        record_file : str or None
            If a string, the file to which the result of the simulation will be saved.
            If None, no record of the simulation will be saved.

        Returns
        -------
        problem
            An OpenMDAO Problem in which the simulation is implemented.  This Problem interface
            can be interrogated to obtain timeseries outputs in the same manner as other Phases
            to obtain results at the requested times.

        """

        sim_prob = om.Problem(model=om.Group())

        sim_phase = self.get_simulation_phase(times_per_seg, method=method, atol=atol, rtol=rtol)

        sim_prob.model.add_subsystem(self.name, sim_phase)

        if record_file is not None:
            rec = om.SqliteRecorder(record_file)
            sim_prob.model.recording_options['includes'] = ['*.timeseries.*']

            sim_prob.model.add_recorder(rec)

        sim_prob.setup(check=True)
        sim_phase.initialize_values_from_phase(sim_prob, self)

        print('\nSimulating phase {0}'.format(self.pathname))
        sim_prob.run_model()
        print('Done simulating phase {0}'.format(self.pathname))

        sim_prob.cleanup()

        return sim_prob

    def set_refine_options(self, refine=_unspecified, tol=_unspecified, min_order=_unspecified,
                           max_order=_unspecified):
        """
        Set the specified option(s) for grid refinement in the phase.

        Parameters
        ----------
        refine : bool
            If True, this Phase will undergo refinement during the grid refinement procedure.
        tol : float
            The error tolerance for the ph grid refinement algorithm.
        min_order : int
            The minimum allowable transcription order for segments in the phase.
        max_order : int
            The maximum allowable transcription order for segments in the phase.
        """
        if refine is not _unspecified:
            self.refine_options['refine'] = refine
        if tol is not _unspecified:
            self.refine_options['tolerance'] = tol
        if min_order is not _unspecified:
            self.refine_options['min_order'] = min_order
        if max_order is not _unspecified:
            self.refine_options['max_order'] = max_order<|MERGE_RESOLUTION|>--- conflicted
+++ resolved
@@ -1837,15 +1837,6 @@
 
         # Set the integration times
         op = op_dict['timeseries.time']
-<<<<<<< HEAD
-        prob.set_val('{0}t_initial'.format(self_path), op['value'][0, ...])
-        prob.set_val('{0}t_duration'.format(self_path), op['value'][-1, ...] - op['value'][0, ...])
-
-        # Assign initial state values
-        for name in phs.state_options:
-            op = op_dict['timeseries.states:{0}'.format(name)]
-            prob['{0}initial_states:{1}'.format(self_path, name)][...] = op['value'][0, ...]
-=======
         prob.set_val(f'{self_path}t_initial', op['value'][0, ...])
         prob.set_val(f'{self_path}t_duration', op['value'][-1, ...] - op['value'][0, ...])
 
@@ -1853,42 +1844,25 @@
         for name in phs.state_options:
             op = op_dict[f'timeseries.states:{name}']
             prob[f'{self_path}initial_states:{name}'][...] = op['value'][0, ...]
->>>>>>> cb84e75e
 
         # Assign control values
         for name, options in phs.control_options.items():
             if options['opt']:
-<<<<<<< HEAD
-                op = op_dict['control_group.indep_controls.controls:{0}'.format(name)]
-                prob['{0}controls:{1}'.format(self_path, name)][...] = op['value']
-            else:
-                ip = ip_dict['control_group.control_interp_comp.controls:{0}'.format(name)]
-=======
                 op = op_dict[f'control_group.indep_controls.controls:{name}']
                 prob[f'{self_path}controls:{name}'][...] = op['value']
             else:
                 ip = ip_dict[f'control_group.control_interp_comp.controls:{name}']
->>>>>>> cb84e75e
                 prob['{0}controls:{1}'.format(self_path, name)][...] = ip['value']
 
         # Assign polynomial control values
         for name, options in phs.polynomial_control_options.items():
             if options['opt']:
-<<<<<<< HEAD
-                op = op_dict['polynomial_control_group.indep_polynomial_controls.'
-                             'polynomial_controls:{0}'.format(name)]
-                prob['{0}polynomial_controls:{1}'.format(self_path, name)][...] = op['value']
-            else:
-                ip = ip_dict['polynomial_control_group.interp_comp.'
-                             'polynomial_controls:{0}'.format(name)]
-=======
                 op = op_dict[f'polynomial_control_group.indep_polynomial_controls.'
                              f'polynomial_controls:{name}']
                 prob[f'{self_path}polynomial_controls:{name}'][...] = op['value']
             else:
                 ip = ip_dict[f'{phs_path}polynomial_control_group.interp_comp.'
                              f'polynomial_controls:{name}']
->>>>>>> cb84e75e
                 prob['{0}polynomial_controls:{1}'.format(self_path, name)][...] = ip['value']
 
         # Assign design parameter values
@@ -1897,7 +1871,6 @@
         conns = meta['connections']
         pname = '{0}design_parameters:{1}'
         for name in phs.design_parameter_options:
-<<<<<<< HEAD
             prom_phs_path = pname.format(phs_path.replace('.phases.', '.'), name)
             abs_in = prom2abs['input'][prom_phs_path][0]
             src = conns[abs_in]
@@ -1910,17 +1883,8 @@
 
         # Assign input parameter values
         for name in phs.input_parameter_options:
-            op = op_dict['input_params.input_parameters:{0}_out'.format(name)]
-            prob['{0}input_parameters:{1}'.format(self_path, name)][...] = op['value']
-=======
-            op = op_dict[f'design_params.design_parameters:{name}']
-            prob[f'{self_path}design_parameters:{name}'][...] = op['value']
-
-        # Assign input parameter values
-        for name in phs.input_parameter_options:
             op = op_dict[f'input_params.input_parameters:{name}_out']
             prob[f'{self_path}input_parameters:{name}'][...] = op['value']
->>>>>>> cb84e75e
 
     def simulate(self, times_per_seg=10, method='RK45', atol=1.0E-9, rtol=1.0E-9,
                  record_file=None):
