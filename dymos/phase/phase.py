from collections.abc import Iterable, Callable
from copy import deepcopy
import inspect
import warnings

import numpy as np

from scipy.interpolate import CubicSpline, PchipInterpolator, Akima1DInterpolator

import openmdao.api as om
from openmdao.utils.mpi import MPI
from openmdao.utils.om_warnings import issue_warning
from openmdao.core.system import System
from openmdao.recorders.case import Case

import dymos as dm

from .options import ControlOptionsDictionary, ParameterOptionsDictionary, \
    StateOptionsDictionary, TimeOptionsDictionary, ConstraintOptionsDictionary, \
    GridRefinementOptionsDictionary, SimulateOptionsDictionary, \
    TimeseriesOutputOptionsDictionary, PhaseTimeseriesOptionsDictionary

from ..transcriptions.transcription_base import TranscriptionBase
from ..transcriptions.grid_data import GaussLobattoGrid, RadauGrid, UniformGrid, BirkhoffGrid
from ..transcriptions import ExplicitShooting, GaussLobatto, Radau
from ..utils.indexing import get_constraint_flat_idxs
from ..utils.introspection import configure_time_introspection, _configure_constraint_introspection, \
    configure_controls_introspection, configure_parameters_introspection, \
    configure_timeseries_output_introspection, classify_var, configure_timeseries_expr_introspection
from ..utils.misc import _unspecified, create_subprob, om_version
from ..utils.lgl import lgl


class Phase(om.Group):
    """
    The Phase object in Dymos.

    The Phase object is an OpenMDAO Group which contains the options for the variables in the
    optimal control problem (states, times, controls, parameters), the transcription, and
    the ODE class.

    The role of the Phase is to unite the problem formulation with the transcription and the ODE
    in order to transcribe a single portion of a trajectory into a nonlinear programming problem
    to be solved by the optimizer.

    On setup, the Phase runs through its setup stack which will add the appropriate OpenMDAO
    systems as prescribed by its associated Transcription.

    Parameters
    ----------
    from_phase : <Phase> or None
        A phase instance from which the initialized phase should copy its data.
    **kwargs : dict
        Dictionary of optional phase arguments.

    Attributes
    ----------
    sim_prob : Problem or None
        The OpenMDAO problem used for trajectory simulation.
        This is None unless the simulate method has been called.
    """
    def __init__(self, from_phase=None, **kwargs):
        _kwargs = kwargs.copy()

        if from_phase is not None:
            raise RuntimeError('Instantiating a phase from another using the `from_phase`'
                               ' argument is no longer avaiable.'
                               ' Use the <phase>.duplicate() or <phase>.get_simulation_phase() methods.')

        # These are the options which will be set at setup time.
        # Prior to setup, the options are placed into the user_*_options dictionaries.
        self.refine_options = GridRefinementOptionsDictionary()
        self.simulate_options = SimulateOptionsDictionary()
        self.timeseries_ec_vars = {}
        self.timeseries_options = PhaseTimeseriesOptionsDictionary()

        # Dictionaries of variable options that are set by the user via the API
        # These will be applied over any defaults specified by decorators on the ODE
        self._initial_boundary_constraints = []
        self._final_boundary_constraints = []
        self._path_constraints = []
        self._timeseries = {'timeseries': {'transcription': None,
                                           'subset': 'all',
                                           'outputs': {}}}
        self._objectives = {}
        self.sim_prob = None

        super(Phase, self).__init__(**_kwargs)

    def duplicate(self, transcription=None, boundary_constraints=False, path_constraints=False, objectives=False,
                  fix_initial_time=False, fix_initial_states=None, fix_final_states=None):
        """
        Create a copy of this phase where most options and attributes are deep copies of those in the original.

        By default, a deepcopy of the transcription in the original phase is used.
        Boundary constraints, path constraints, and objectives are _NOT_ copied by default, but the user may opt to do so.
        By default, initial time is not fixed, nor are the initial or final state values.
        These also can be overridden with the appropriate arguments.

        Parameters
        ----------
        transcription : TranscriptionBase or None
            If given, use the specified transcription for the new phase.
            If None, use a copy of the transcription of the phase to be copied.
        boundary_constraints : bool
            If True, retain all boundary constraints from the phase to be copied.
        path_constraints : bool
            If True, retain all path constraints from the phase to be copied.
        objectives : bool
            If True, retain all objectives from the phase to be copied.
        fix_initial_time : bool
            If True, fix the initial time of the returned phase.
        fix_initial_states : Sequence of str or None
            If given, set fix_initial=True for the given state names. Otherwise, all states will have fix_initial=False.
        fix_final_states : Sequence of str or None
            If given, set fix_final=True for the given state names. Otherwise, all states will have fix_final=False.

        Returns
        -------
        Phase
            The new phase created by duplicating this one.
        """
        t = deepcopy(self.options['transcription']) if transcription is None else transcription
        ode_class = self.options['ode_class']
        ode_init_kwargs = self.options['ode_init_kwargs']
        auto_solvers = self.options['auto_solvers']

        p = Phase(transcription=t, ode_class=ode_class, ode_init_kwargs=ode_init_kwargs,
                  auto_solvers=auto_solvers)

        # First copy over the variable information as is
        p.time_options.update(deepcopy(self.time_options))

        for state_name, state_options in self.state_options.items():
            p.state_options[state_name] = deepcopy(state_options)

        for param_name, param_options in self.parameter_options.items():
            p.parameter_options[param_name] = deepcopy(param_options)

        for control_name, control_options in self.control_options.items():
            p.control_options[control_name] = deepcopy(control_options)

        p.time_options['fix_initial'] = fix_initial_time

        _fis = [] if fix_initial_states is None else fix_initial_states
        _ffs = [] if fix_final_states is None else fix_final_states

        for state_name, state_options in p.state_options.items():
            if state_name in _fis:
                state_options['fix_initial'] = True
            else:
                state_options['fix_initial'] = False

            if state_name in _ffs:
                state_options['fix_final'] = True
            else:
                state_options['fix_final'] = False

        p._timeseries = deepcopy(self._timeseries)
        p.refine_options = deepcopy(self.refine_options)
        p.simulate_options = deepcopy(self.simulate_options)
        p.timeseries_options = deepcopy(self.timeseries_options)

        if boundary_constraints:
            p._initial_boundary_constraints = deepcopy(self._initial_boundary_constraints)
            p._final_boundary_constraints = deepcopy(self._final_boundary_constraints)

        if path_constraints:
            p._path_constraints = deepcopy(self._path_constraints)

        if objectives:
            p._objectives = deepcopy(self._objectives)

        return p

    def initialize(self):
        """
        Declare instantiation options for the phase.
        """
        self.options.declare('ode_class', default=None,
                             desc='System defining the ODE',
                             recordable=False)
        self.options.declare('ode_init_kwargs', types=dict, default={},
                             desc='Keyword arguments provided when initializing the ODE System')
        self.options.declare('transcription', types=TranscriptionBase,
                             desc='Transcription technique of the optimal control problem.')
        self.options.declare('auto_solvers', types=bool, default=True,
                             desc='If True, attempt to automatically assign solvers if necessary.')
        self.options.declare('time_options', types=TimeOptionsDictionary, default=TimeOptionsDictionary(),
                             desc='Options for time in this phase.')
        self.options.declare('state_options', types=dict, default={},
                             desc='Options for each state in this phase.')
        self.options.declare('parameter_options', types=dict, default={},
                             desc='Options for each parameter in this phase.')
        self.options.declare('control_options', types=dict, default={},
                             desc='Options for each control in this phase.')

    @property
    def time_options(self):
        return self.options['time_options']

    @time_options.setter
    def time_options(self, tod: TimeOptionsDictionary):
        self.options['time_options'] = tod

    @property
    def integ_var_options(self):
        """ An alias for time options. """
        return self.options['time_options']

    @integ_var_options.setter
    def integ_var_options(self, iod: TimeOptionsDictionary):
        self.options['time_options'] = iod

    @property
    def state_options(self):
        return self.options['state_options']

    @property
    def parameter_options(self):
        return self.options['parameter_options']

    @property
    def control_options(self):
        return self.options['control_options']

    def add_state(self, name, units=_unspecified, shape=_unspecified,
                  rate_source=_unspecified, targets=_unspecified,
                  val=_unspecified, fix_initial=_unspecified, fix_final=_unspecified,
                  lower=_unspecified, upper=_unspecified, scaler=_unspecified, adder=_unspecified,
                  ref0=_unspecified, ref=_unspecified, defect_scaler=_unspecified,
                  defect_ref=_unspecified, continuity_scaler=_unspecified, continuity_ref=_unspecified,
                  solve_segments=_unspecified, connected_initial=_unspecified,
                  source=_unspecified, input_initial=_unspecified, initial_targets=_unspecified,
                  opt=_unspecified, initial_bounds=_unspecified, final_bounds=_unspecified):
        """
        Add a state variable to be integrated by the phase.

        Parameters
        ----------
        name : str
            Name of the state variable in the RHS.
        units : str or None
            Units in which the state variable is defined.  Internally components may use different
            units for the state variable, but the IndepVarComp which provides its value will provide
            it in these units, and collocation defects will use these units.  If units is not
            specified here then the unit will be determined from the rate_source.
        shape : tuple of int
            The shape of the state variable.  For instance, a 3D cartesian position vector would have
            a shape of (3,).  This only needs to be specified if the rate_source target points to
            a control or state whose shape isn't known in time.
        rate_source : str
            The path to the ODE output which provides the rate of this state variable.
        targets : str or Sequence of str
            The path to the targets of the state variable in the ODE system.  If given
            this will override the value given by the @declare_state decorator on the ODE.
            In the future, if left _unspecified (the default), the phase variable will try to connect to an ODE input
            of the same name. Set targets to None to prevent this.
        val :  ndarray
            The default value of the state at the state discretization nodes of the phase.
        fix_initial : bool(False)
            If True, omit the first value of the state from the design variables (prevent the
            optimizer from changing it).
        fix_final : bool(False)
            If True, omit the final value of the state from the design variables (prevent the
            optimizer from changing it).
        lower : float or ndarray or None (None)
            The lower bound of the state at the nodes of the phase.
        upper : float or ndarray or None (None)
            The upper bound of the state at the nodes of the phase.
        scaler : float or ndarray or None (None)
            The scaler of the state value at the nodes of the phase.
        adder : float or ndarray or None (None)
            The adder of the state value at the nodes of the phase.
        ref0 : float or ndarray or None (None)
            The zero-reference value of the state at the nodes of the phase.
        ref : float or ndarray or None (None)
            The unit-reference value of the state at the nodes of the phase.
        defect_scaler : float or ndarray
            The scaler of the state defect at the collocation nodes of the phase.
        defect_ref : float or ndarray
            The unit-reference value of the state defect at the collocation nodes of the phase. If
            provided, this value overrides defect_scaler.
        continuity_scaler : float
            Constraint scaler used to enforce the continuity mismatch defect between segments when transcription
            is not compressed.
        continuity_ref : float
            Reference unit value of the continuity mismatch defect between segments when transcription is not
            compressed. Used in place of scaler.
        solve_segments : bool(False)
            If True, a solver will be used to converge the collocation defects within a segment.
            Note that the state continuity defects between segements will still be
            handled by the optimizer.
        connected_initial : bool
            If True, then the initial value for this state comes from an externally connected
            source. Deprecated - use input_initial.
        source : str
            The path to the ODE output which provides the solution for this state variable when using an
            Analytic transcription.
        input_initial : bool
            If True, then the initial value for this state comes is an input.
        initial_targets : str
            The path to the ODE inputs to which the initial value of this state should be connected.
        opt : bool
            If True, state values are fixed at the input values and the optimizer resolves defect constraints by
            varying the other design variables in the phase.
        initial_bounds : tuple
            The bounds (lower, upper) of the state variable at the initial point in the phase.
        final_bounds : tuple
            The bounds (lower, upper) of the state variable at the final point in the phase.
        """
        if name not in self.state_options:
            self.state_options[name] = StateOptionsDictionary()
            self.state_options[name]['name'] = name

        self.set_state_options(name=name, units=units, shape=shape, rate_source=rate_source,
                               targets=targets, val=val, fix_initial=fix_initial,
                               fix_final=fix_final, lower=lower, upper=upper, scaler=scaler,
                               adder=adder, ref0=ref0, ref=ref, defect_scaler=defect_scaler,
                               defect_ref=defect_ref, continuity_scaler=continuity_scaler,
                               continuity_ref=continuity_ref, solve_segments=solve_segments,
                               connected_initial=connected_initial, source=source, input_initial=input_initial,
                               initial_targets=initial_targets, opt=opt, initial_bounds=initial_bounds,
                               final_bounds=final_bounds)

    def set_state_options(self, name, units=_unspecified, shape=_unspecified,
                          rate_source=_unspecified, targets=_unspecified,
                          val=_unspecified, fix_initial=_unspecified, fix_final=_unspecified,
                          lower=_unspecified, upper=_unspecified, scaler=_unspecified, adder=_unspecified,
                          ref0=_unspecified, ref=_unspecified, defect_scaler=_unspecified,
                          defect_ref=_unspecified, continuity_scaler=_unspecified, continuity_ref=_unspecified,
                          solve_segments=_unspecified, connected_initial=_unspecified,
                          source=_unspecified, input_initial=_unspecified, initial_targets=_unspecified,
                          opt=_unspecified, initial_bounds=_unspecified, final_bounds=_unspecified):
        """
        Set options that apply the EOM state variable of the given name.

        Parameters
        ----------
        name : str
            Name of the state variable in the RHS.
        units : str or None
            Units in which the state variable is defined.  Internally components may use different
            units for the state variable, but the IndepVarComp which provides its value will provide
            it in these units, and collocation defects will use these units.  If units is not
            specified here then the unit will be determined from the rate_source.
        shape : tuple of int
            The shape of the state variable.  For instance, a 3D cartesian position vector would have
            a shape of (3,).  This only needs to be specified if the rate_source target points to
            a control or state whose shape isn't known in time.
        rate_source : str
            The path to the ODE output which provides the rate of this state variable.
        targets : str or Sequence of str
            The path to the targets of the state variable in the ODE system.  If given
            this will override the value given by the @declare_state decorator on the ODE.
            In the future, if left _unspecified (the default), the phase variable will try to connect to an ODE input
            of the same name. Set targets to None to prevent this.
        val :  ndarray
            The default value of the state at the state discretization nodes of the phase.
        fix_initial : bool(False)
            If True, omit the first value of the state from the design variables (prevent the
            optimizer from changing it).
        fix_final : bool(False)
            If True, omit the final value of the state from the design variables (prevent the
            optimizer from changing it).
        lower : float or ndarray or None (None)
            The lower bound of the state at the nodes of the phase.
        upper : float or ndarray or None (None)
            The upper bound of the state at the nodes of the phase.
        scaler : float or ndarray or None (None)
            The scaler of the state value at the nodes of the phase.
        adder : float or ndarray or None (None)
            The adder of the state value at the nodes of the phase.
        ref0 : float or ndarray or None (None)
            The zero-reference value of the state at the nodes of the phase.
        ref : float or ndarray or None (None)
            The unit-reference value of the state at the nodes of the phase.
        defect_scaler : float or ndarray
            The scaler of the state defect at the collocation nodes of the phase.
        defect_ref : float or ndarray
            The unit-reference value of the state defect at the collocation nodes of the phase. If
            provided, this value overrides defect_scaler.
        continuity_scaler : float
            Constraint scaler used to enforce the continuity mismatch defect between segments when transcription
            is not compressed.
        continuity_ref : float
            Reference unit value of the continuity mismatch defect between segments when transcription is not
            compressed. Used in place of scaler.
        solve_segments : bool(False)
            If True, a solver will be used to converge the collocation defects within a segment.
            Note that the state continuity defects between segements will still be
            handled by the optimizer.
        connected_initial : bool
            If True, then the initial value for this state comes from an externally connected
            source. Deprecated - use input_initial.
        source : str
            The path to the ODE output which provides the solution for this state variable when using an
            Analytic transcription.
        input_initial : bool
            If True, then the initial value for this state comes is an input.
        initial_targets : str or Sequence of str
            The path to the ODE inputs to which the initial value of this state should be connected.
        opt : bool
            If True, state values are fixed at the input values and the optimizer resolves defect constraints by
            varying the other design variables in the phase.
        initial_bounds : tuple
            The bounds (lower, upper) of the state variable at the initial point in the phase.
        final_bounds : tuple
            The bounds (lower, upper) of the state variable at the final point in the phase.
        """
        if name not in self.state_options:
            # This state option will be picked up automatically from tags.
            self.state_options[name] = StateOptionsDictionary()
            self.state_options[name]['name'] = name

        if units is not _unspecified:
            self.state_options[name]['units'] = units

        if shape is not _unspecified:
            self.state_options[name]['shape'] = shape

        if rate_source is not _unspecified:
            self.state_options[name]['rate_source'] = rate_source

        if targets is not _unspecified:
            if isinstance(targets, str):
                self.state_options[name]['targets'] = (targets,)
            else:
                self.state_options[name]['targets'] = targets

        if val is not _unspecified:
            self.state_options[name]['val'] = val

        if fix_initial is not _unspecified:
            self.state_options[name]['fix_initial'] = fix_initial

        if fix_final is not _unspecified:
            self.state_options[name]['fix_final'] = fix_final

        if lower is not _unspecified:
            self.state_options[name]['lower'] = lower

        if upper is not _unspecified:
            self.state_options[name]['upper'] = upper

        if scaler is not _unspecified:
            self.state_options[name]['scaler'] = scaler

        if adder is not _unspecified:
            self.state_options[name]['adder'] = adder

        if ref0 is not _unspecified:
            self.state_options[name]['ref0'] = ref0

        if ref is not _unspecified:
            self.state_options[name]['ref'] = ref

        if defect_scaler is not _unspecified:
            self.state_options[name]['defect_scaler'] = defect_scaler

        if defect_ref is not _unspecified:
            self.state_options[name]['defect_ref'] = defect_ref

        if continuity_scaler is not _unspecified:
            self.state_options[name]['continuity_scaler'] = continuity_scaler

        if continuity_ref is not _unspecified:
            self.state_options[name]['continuity_ref'] = continuity_ref

        if solve_segments is not _unspecified:
            self.state_options[name]['solve_segments'] = solve_segments

        if connected_initial is not _unspecified:
            self.state_options[name]['connected_initial'] = connected_initial
            om.issue_warning(f'{self.pathname}: State option `connected_initial` is deprecated. Use input_initial',
                             om.OMDeprecationWarning)
            self.state_options[name]['input_initial'] = connected_initial

        if source is not _unspecified:
            self.state_options[name]['source'] = source

        if input_initial is not _unspecified:
            self.state_options[name]['input_initial'] = input_initial

        if opt is not _unspecified:
            self.state_options[name]['opt'] = opt

        if initial_bounds is not _unspecified:
            self.state_options[name]['initial_bounds'] = initial_bounds

        if final_bounds is not _unspecified:
            self.state_options[name]['final_bounds'] = final_bounds

    def check_parameter(self, name):
        """
        Checks that the parameter of the given name is valid.

        First name is checked against all existing states, controls, input parameters, and
        parameters.  If it has already been assigned to one of those, ValueError is raised.
        Finally, if *dynamic* is True, the control is not a dynamic parameter in the ODE,
        ValueError is raised.

        Parameters
        ----------
        name : str
            The name of the controllable parameter.

        Raises
        ------
        ValueError
            Raised if the parameter of the given name is previously assigned or
            incompatible with the type of control to which it is assigned.
        """
        if name in ['time', 'time_phase', 't_initial', 't_duration']:
            raise ValueError(f'The name {name} is reserved for the independent variable of integration'
                             ' in Dymos and may not be used as a state, control, or parameter name')
        elif name in self.state_options:
            raise ValueError(f'{name} has already been added as a state.')
        elif name in self.control_options:
            raise ValueError(f'{name} has already been added as a control.')
        elif name in self.parameter_options:
            raise ValueError(f'{name} has already been added as a parameter.')

    def add_control(self, name, order=_unspecified, units=_unspecified, desc=_unspecified,
                    opt=_unspecified, fix_initial=_unspecified, fix_final=_unspecified, targets=_unspecified,
                    rate_targets=_unspecified, rate2_targets=_unspecified, val=_unspecified,
                    shape=_unspecified, lower=_unspecified, upper=_unspecified, scaler=_unspecified,
                    adder=_unspecified, ref0=_unspecified, ref=_unspecified, continuity=_unspecified,
                    continuity_scaler=_unspecified, continuity_ref=_unspecified, rate_continuity=_unspecified,
                    rate_continuity_scaler=_unspecified, rate_continuity_ref=_unspecified,
                    rate2_continuity=_unspecified, rate2_continuity_scaler=_unspecified,
                    rate2_continuity_ref=_unspecified, control_type=_unspecified):
        """
        Adds a dynamic control variable to be tied to a parameter in the ODE.

        Parameters
        ----------
        name : str
            The name assigned to the control variable.  If the ODE has been decorated with
            parameters, this should be the name of a control in the system.
        order : int
            The order of the polynomial control variable.  This option is invalid if control_type is 'full'.
        units : str or None
            The units with which the control parameter in this phase will be defined.  It must be
            compatible with the units of the targets to which the control is connected.
        desc : str
            A description of the control variable.
        opt : bool
            If True, the control value will be a design variable for the optimization problem.
            If False, allow the control to be connected externally.
        fix_initial : bool
            If True, the initial value of this control is fixed and not a design variable.
            This option is invalid if opt=False.
        fix_final : bool
            If True, the final value of this control is fixed and not a design variable.
            This option is invalid if opt=False.
        targets : Sequence of str or None
            Targets in the ODE to which this control is connected.
            In the future, if left _unspecified (the default), the phase control will try to connect to an ODE input
            of the same name. Set targets to None to prevent this.
        rate_targets : Sequence of str or None
            The targets in the ODE to which the control rate is connected.
        rate2_targets : Sequence of str or None
            The parameter in the ODE to which the control 2nd derivative is connected.
        val : float
            The default value of the control variable at the control input nodes.
        shape : Sequence of int
            The shape of the control variable at each point in time. Only needed for controls that don't
            have a target in the ode.
        lower : Sequence of Number or None
            The lower bound of the control variable at the nodes.
            This option is invalid if opt=False.
        upper : Sequence or Number or None
            The upper bound of the control variable at the nodes.
            This option is invalid if opt=False.
        scaler : float or None
            The scaler of the control variable at the nodes.
            This option is invalid if opt=False.
        adder : float or None
            The adder of the control variable at the nodes.
            This option is invalid if opt=False.
        ref0 : float or None
            The zero-reference value of the control variable at the nodes.
            This option is invalid if opt=False.
        ref : float or None
            The unit-reference value of the control variable at the nodes.
            This option is invalid if opt=False.
        continuity : bool
            Enforce continuity of control values at segment boundaries.
            This option is invalid if opt=False.
        continuity_scaler : bool
            Scaler of the continuity constraint. This option is invalid if opt=False.  This
            option is only relevant in the Radau pseudospectral transcription where the continuity
            constraint is nonlinear.  For Gauss-Lobatto the continuity constraint is linear.
        continuity_ref : bool
            Reference unit value to be used in place of continuity scaler.
        rate_continuity : bool
            Enforce continuity of control first derivatives  (in dimensionless time) at
            segment boundaries.
            This option is invalid if opt=False.
        rate_continuity_scaler : float
            Scaler of the rate continuity constraint at segment boundaries.
            This option is invalid if opt=False.
        rate_continuity_ref : float or None
            Reference unit value of the rate continuity constraint at segment boundaries, for use in
            place of rate_continuity_scaler.
        rate2_continuity : bool or None
            Enforce continuity of control second derivatives at segment boundaries.
            This option is invalid if opt=False.
        rate2_continuity_scaler : float or None
            Scaler of the dimensionless rate continuity constraint at segment boundaries.
            This option is invalid if opt=False.
        rate2_continuity_ref : float or None
            Reference unit value of the rate2 continuity constraint at segment boundaries, for use in
            place of rate_continuity_scaler.
        control_type : str
            The type of control variable.  Valid options include 'full' and 'polynomial'.

        Notes
        -----
        rate and rate2 continuity are not enforced for input controls.
        """
        if name not in self.control_options:
            self.check_parameter(name)
            self.control_options[name] = ControlOptionsDictionary()
            self.control_options[name]['name'] = name

        if control_type == 'polynomial':
            continuity = rate_continuity = rate2_continuity = False

        self.set_control_options(name, order=order, units=units, desc=desc, opt=opt,
                                 fix_initial=fix_initial, fix_final=fix_final, targets=targets, rate_targets=rate_targets,
                                 rate2_targets=rate2_targets, val=val, shape=shape, lower=lower,
                                 upper=upper, scaler=scaler, adder=adder, ref0=ref0, ref=ref,
                                 continuity=continuity, continuity_scaler=continuity_scaler,
                                 continuity_ref=continuity_ref, rate_continuity=rate_continuity,
                                 rate_continuity_scaler=rate_continuity_scaler,
                                 rate_continuity_ref=rate_continuity_ref,
                                 rate2_continuity=rate2_continuity,
                                 rate2_continuity_scaler=rate2_continuity_scaler,
                                 rate2_continuity_ref=rate2_continuity_ref,
                                 control_type=control_type)

    def set_control_options(self, name, order=_unspecified, units=_unspecified, desc=_unspecified,
                            opt=_unspecified, fix_initial=_unspecified, fix_final=_unspecified, targets=_unspecified,
                            rate_targets=_unspecified, rate2_targets=_unspecified, val=_unspecified,
                            shape=_unspecified, lower=_unspecified, upper=_unspecified, scaler=_unspecified,
                            adder=_unspecified, ref0=_unspecified, ref=_unspecified, continuity=_unspecified,
                            continuity_scaler=_unspecified, continuity_ref=_unspecified,
                            rate_continuity=_unspecified, rate_continuity_scaler=_unspecified,
                            rate_continuity_ref=_unspecified, rate2_continuity=_unspecified,
                            rate2_continuity_scaler=_unspecified, rate2_continuity_ref=_unspecified,
                            control_type=_unspecified):
        """
        Set options on an existing dynamic control variable in the phase.

        Parameters
        ----------
        name : str
            The name assigned to the control variable.  If the ODE has been decorated with
            parameters, this should be the name of a control in the system.
        order : int
            The order of the polynomial control variable.  This option is invalid if control_type is 'full'.
        units : str or None
            The units with which the control parameter in this phase will be defined.  It must be
            compatible with the units of the targets to which the control is connected.
        desc : str
            A description of the control variable.
        opt : bool
            If True, the control value will be a design variable for the optimization problem.
            If False, allow the control to be connected externally.
        fix_initial : bool
            If True, the initial value of this control is fixed and not a design variable.
            This option is invalid if opt=False.
        fix_final : bool
            If True, the final value of this control is fixed and not a design variable.
            This option is invalid if opt=False.
        targets : Sequence of str or None
            Targets in the ODE to which this control is connected.
            In the future, if left _unspecified (the default), the phase control will try to connect to an ODE input
            of the same name. Set targets to None to prevent this.
        rate_targets : Sequence of str or None
            The targets in the ODE to which the control rate is connected.
        rate2_targets : Sequence of str or None
            The parameter in the ODE to which the control 2nd derivative is connected.
        val : float
            The default value of the control variable at the control input nodes.
        shape : Sequence of int
            The shape of the control variable at each point in time. Only needed for controls that don't
            have a target in the ode.
        lower : Sequence of Number or None
            The lower bound of the control variable at the nodes.
            This option is invalid if opt=False.
        upper : Sequence or Number or None
            The upper bound of the control variable at the nodes.
            This option is invalid if opt=False.
        scaler : float or None
            The scaler of the control variable at the nodes.
            This option is invalid if opt=False.
        adder : float or None
            The adder of the control variable at the nodes.
            This option is invalid if opt=False.
        ref0 : float or None
            The zero-reference value of the control variable at the nodes.
            This option is invalid if opt=False.
        ref : float or None
            The unit-reference value of the control variable at the nodes.
            This option is invalid if opt=False.
        continuity : bool
            Enforce continuity of control values at segment boundaries.
            This option is invalid if opt=False.
        continuity_scaler : bool
            Scaler of the continuity constraint. This option is invalid if opt=False.  This
            option is only relevant in the Radau pseudospectral transcription where the continuity
            constraint is nonlinear.  For Gauss-Lobatto the continuity constraint is linear.
        continuity_ref : bool
            Reference unit value to be used in place of continuity scaler.
        rate_continuity : bool
            Enforce continuity of control first derivatives  (in dimensionless time) at
            segment boundaries.
            This option is invalid if opt=False.
        rate_continuity_scaler : float
            Scaler of the rate continuity constraint at segment boundaries.
            This option is invalid if opt=False.
        rate_continuity_ref : float or None
            Reference unit value of the rate continuity constraint at segment boundaries, for use in
            place of rate_continuity_scaler.
        rate2_continuity : bool or None
            Enforce continuity of control second derivatives at segment boundaries.
            This option is invalid if opt=False.
        rate2_continuity_scaler : float or None
            Scaler of the dimensionless rate continuity constraint at segment boundaries.
            This option is invalid if opt=False.
        rate2_continuity_ref : float or None
            Reference unit value of the rate2 continuity constraint at segment boundaries, for use in
            place of rate_continuity_scaler.
        control_type : str
            The type of control variable.  Valid options include 'full' and 'polynomial'.

        Notes
        -----
        rate and rate2 continuity are not enforced for input controls.
        """
        if control_type is not _unspecified:
            self.control_options[name]['control_type'] = control_type

        if order is not _unspecified:
            self.control_options[name]['order'] = order

        if units is not _unspecified:
            self.control_options[name]['units'] = units

        if opt is not _unspecified:
            self.control_options[name]['opt'] = opt

        if desc is not _unspecified:
            self.control_options[name]['desc'] = desc

        if targets is not _unspecified:
            if isinstance(targets, str):
                self.control_options[name]['targets'] = (targets,)
            else:
                self.control_options[name]['targets'] = targets

        if rate_targets is not _unspecified:
            if isinstance(rate_targets, str):
                self.control_options[name]['rate_targets'] = (rate_targets,)
            else:
                self.control_options[name]['rate_targets'] = rate_targets

        if rate2_targets is not _unspecified:
            if isinstance(rate2_targets, str):
                self.control_options[name]['rate2_targets'] = (rate2_targets,)
            else:
                self.control_options[name]['rate2_targets'] = rate2_targets

        if val is not _unspecified:
            self.control_options[name]['val'] = val

        if shape is not _unspecified:
            self.control_options[name]['shape'] = shape

        if fix_initial is not _unspecified:
            self.control_options[name]['fix_initial'] = fix_initial

        if fix_final is not _unspecified:
            self.control_options[name]['fix_final'] = fix_final

        if lower is not _unspecified:
            self.control_options[name]['lower'] = lower

        if upper is not _unspecified:
            self.control_options[name]['upper'] = upper

        if scaler is not _unspecified:
            self.control_options[name]['scaler'] = scaler

        if adder is not _unspecified:
            self.control_options[name]['adder'] = adder

        if ref0 is not _unspecified:
            self.control_options[name]['ref0'] = ref0

        if ref is not _unspecified:
            self.control_options[name]['ref'] = ref

        if continuity is not _unspecified:
            self.control_options[name]['continuity'] = continuity

        if continuity_scaler is not _unspecified:
            self.control_options[name]['continuity_scaler'] = continuity_scaler

        if continuity_ref is not _unspecified:
            self.control_options[name]['continuity_ref'] = continuity_ref

        if rate_continuity is not _unspecified:
            self.control_options[name]['rate_continuity'] = rate_continuity

        if rate_continuity_scaler is not _unspecified:
            self.control_options[name]['rate_continuity_scaler'] = rate_continuity_scaler

        if rate_continuity_ref is not _unspecified:
            self.control_options[name]['rate_continuity_ref'] = rate_continuity_ref

        if rate2_continuity is not _unspecified:
            self.control_options[name]['rate2_continuity'] = rate2_continuity

        if rate2_continuity_scaler is not _unspecified:
            self.control_options[name]['rate2_continuity_scaler'] = rate2_continuity_scaler

        if rate2_continuity_ref is not _unspecified:
            self.control_options[name]['rate2_continuity_ref'] = rate2_continuity_ref

    def add_polynomial_control(self, name, order, desc=_unspecified, val=_unspecified, units=_unspecified,
                               opt=_unspecified, fix_initial=_unspecified, fix_final=_unspecified,
                               lower=_unspecified, upper=_unspecified,
                               scaler=_unspecified, adder=_unspecified, ref0=_unspecified,
                               ref=_unspecified, targets=_unspecified, rate_targets=_unspecified,
                               rate2_targets=_unspecified, shape=_unspecified):
        """
        Adds a polynomial control variable to be tied to a parameter in the ODE.

        Polynomial controls are defined by values at the Legendre-Gauss-Lobatto nodes of a
        single polynomial, defined on [-1, 1] in phase tau space.

        For a polynomial control of a given order, the number of nodes used to define the
        polynomial is (order + 1).

        Parameters
        ----------
        name : str
            Name of the controllable parameter in the ODE.
        order : int
            The order of the interpolating polynomial used to represent the control value in
            phase tau space.
        desc : str
            A description of the polynomial control.
        val : float or ndarray
            Default value of the control at all nodes.  If val scalar and the control
            is dynamic it will be broadcast.
        units : str or None or 0
            Units in which the control variable is defined.  If 0, use the units declared
            for the parameter in the ODE.
        opt : bool
            If True (default) the value(s) of this control will be design variables in
            the optimization problem, in the path 'phase_name.indep_controls.controls:control_name'.
            If False, the values of this control will exist as input controls:{name}.
        fix_initial : bool
            If True, the given initial value of the polynomial control is not a design variable and
            will not be changed during the optimization.
        fix_final : bool
            If True, the given final value of the polynomial control is not a design variable and
            will not be changed during the optimization.
        lower : float or ndarray
            The lower bound of the control at the nodes of the phase.
        upper : float or ndarray
            The upper bound of the control at the nodes of the phase.
        scaler : float or ndarray
            The scaler of the control value at the nodes of the phase.
        adder : float or ndarray
            The adder of the control value at the nodes of the phase.
        ref0 : float or ndarray
            The zero-reference value of the control at the nodes of the phase.
        ref : float or ndarray
            The unit-reference value of the control at the nodes of the phase.
        targets : Sequence of str or None
            Targets in the ODE to which this polynomial control is connected.
        rate_targets : None or str
            The name of the parameter in the ODE to which the first time-derivative
            of the control value is connected.
        rate2_targets : None or str
            The name of the parameter in the ODE to which the second time-derivative
            of the control value is connected.
        shape : Sequence of int
            The shape of the control variable at each point in time.
        """
        om.issue_warning(f'{self.pathname}: The method `add_polynomial_control` is '
                         'deprecated and will be removed in Dymos 2.1. Please use '
                         '`add_control` with the appropriate options to define a polynomial control.',
                         category=om.OMDeprecationWarning)

        self.check_parameter(name)

        if name not in self.control_options:
            self.control_options[name] = ControlOptionsDictionary()
            self.control_options[name]['name'] = name
            self.control_options[name]['order'] = order

        control_type = 'polynomial'

        self.set_control_options(name, order=order, units=units, desc=desc, opt=opt,
                                 fix_initial=fix_initial, fix_final=fix_final, targets=targets, rate_targets=rate_targets,
                                 rate2_targets=rate2_targets, val=val, shape=shape, lower=lower,
                                 upper=upper, scaler=scaler, adder=adder, ref0=ref0, ref=ref,
                                 continuity=False, rate_continuity=False, rate2_continuity=False,
                                 control_type=control_type)

    def set_polynomial_control_options(self, name, order=_unspecified, desc=_unspecified, val=_unspecified,
                                       units=_unspecified, opt=_unspecified, fix_initial=_unspecified,
                                       fix_final=_unspecified, lower=_unspecified, upper=_unspecified,
                                       scaler=_unspecified, adder=_unspecified, ref0=_unspecified,
                                       ref=_unspecified, targets=_unspecified, rate_targets=_unspecified,
                                       rate2_targets=_unspecified, shape=_unspecified):
        """
        Set options on an existing polynomial control variable in the phase.

        Parameters
        ----------
        name : str
            Name of the controllable parameter in the ODE.
        order : int
            The order of the interpolating polynomial used to represent the control value in
            phase tau space.
        desc : str
            A description of the polynomial control.
        val : float or ndarray
            Default value of the control at all nodes.  If val scalar and the control
            is dynamic it will be broadcast.
        units : str or None or 0
            Units in which the control variable is defined.  If 0, use the units declared
            for the parameter in the ODE.
        opt : bool
            If True (default) the value(s) of this control will be design variables in
            the optimization problem, in the path 'phase_name.indep_controls.controls:control_name'.
            If False, the values of this control will exist as input controls:{name}.
        fix_initial : bool
            If True, the given initial value of the polynomial control is not a design variable and
            will not be changed during the optimization.
        fix_final : bool
            If True, the given final value of the polynomial control is not a design variable and
            will not be changed during the optimization.
        lower : float or ndarray
            The lower bound of the control at the nodes of the phase.
        upper : float or ndarray
            The upper bound of the control at the nodes of the phase.
        scaler : float or ndarray
            The scaler of the control value at the nodes of the phase.
        adder : float or ndarray
            The adder of the control value at the nodes of the phase.
        ref0 : float or ndarray
            The zero-reference value of the control at the nodes of the phase.
        ref : float or ndarray
            The unit-reference value of the control at the nodes of the phase.
        targets : Sequence of str or None
            Targets in the ODE to which this polynomial control is connected.
        rate_targets : None or str
            The name of the parameter in the ODE to which the first time-derivative
            of the control value is connected.
        rate2_targets : None or str
            The name of the parameter in the ODE to which the second time-derivative
            of the control value is connected.
        shape : Sequence of int
            The shape of the control variable at each point in time.
        """
        om.issue_warning(f'{self.pathname}: The method `set_polynomial_control_options` is '
                         'deprecated and will be removed in Dymos 2.1. Please use '
                         '`set_control_options` with the appropriate options to define a polynomial control.',
                         category=om.OMDeprecationWarning)

        self.control_options[name]['control_type'] = 'polynomial'

        if order is not _unspecified:
            self.control_options[name]['order'] = order

        if units is not _unspecified:
            self.control_options[name]['units'] = units

        if opt is not _unspecified:
            self.control_options[name]['opt'] = opt

        if desc is not _unspecified:
            self.control_options[name]['desc'] = desc

        if targets is not _unspecified:
            if isinstance(targets, str):
                self.control_options[name]['targets'] = (targets,)
            else:
                self.control_options[name]['targets'] = targets

        if rate_targets is not _unspecified:
            if isinstance(rate_targets, str):
                self.control_options[name]['rate_targets'] = (rate_targets,)
            else:
                self.control_options[name]['rate_targets'] = rate_targets

        if rate2_targets is not _unspecified:
            if isinstance(rate2_targets, str):
                self.control_options[name]['rate2_targets'] = (rate2_targets,)
            else:
                self.control_options[name]['rate2_targets'] = rate2_targets

        if val is not _unspecified:
            self.control_options[name]['val'] = val

        if shape is not _unspecified:
            self.control_options[name]['shape'] = shape

        if fix_initial is not _unspecified:
            self.control_options[name]['fix_initial'] = fix_initial

        if fix_final is not _unspecified:
            self.control_options[name]['fix_final'] = fix_final

        if lower is not _unspecified:
            self.control_options[name]['lower'] = lower

        if upper is not _unspecified:
            self.control_options[name]['upper'] = upper

        if scaler is not _unspecified:
            self.control_options[name]['scaler'] = scaler

        if adder is not _unspecified:
            self.control_options[name]['adder'] = adder

        if ref0 is not _unspecified:
            self.control_options[name]['ref0'] = ref0

        if ref is not _unspecified:
            self.control_options[name]['ref'] = ref

    def add_parameter(self, name, val=_unspecified, units=_unspecified, opt=False,
                      desc=_unspecified, lower=_unspecified, upper=_unspecified, scaler=_unspecified,
                      adder=_unspecified, ref0=_unspecified, ref=_unspecified, targets=_unspecified,
                      shape=_unspecified, dynamic=_unspecified, static_target=_unspecified,
                      include_timeseries=_unspecified, static_targets=_unspecified):
        """
        Add a parameter (static control variable) to the phase.

        Parameters
        ----------
        name : str
            Name of the parameter.
        val : float or ndarray
            Default value of the parameter at all nodes.
        units : str or None or 0
            Units in which the parameter is defined.  If 0, use the units declared
            for the parameter in the ODE.
        opt : bool
            If True, the value(s) of this parameter will be design variables in
            the optimization problem, in the path 'phase_name.indep_controls.controls:control_name'.
            If False (default), the this parameter will still be owned by an IndepVarComp in the phase,
            but it will not be a design variable in the optimization.
        desc : str
            A description of the parameter.
        lower : float or ndarray
            The lower bound of the parameter value.
        upper : float or ndarray
            The upper bound of the parameter value.
        scaler : float or ndarray
            The scaler of the parameter value for the optimizer.
        adder : float or ndarray
            The adder of the parameter value for the optimizer.
        ref0 : float or ndarray
            The zero-reference value of the parameter for the optimizer.
        ref : float or ndarray
            The unit-reference value of the parameter for the optimizer.
        targets : Sequence of str or None
            Targets in the ODE to which this parameter is connected.
            In the future, if left _unspecified (the default), the phase parameter will try to connect to an ODE input
            of the same name. Set targets to None to prevent this.
        shape : Sequence of int
            The shape of the parameter.
        dynamic : bool
            True if the targets in the ODE may be dynamic (if the inputs are sized to the number
            of nodes) else False.
        static_target : bool or _unspecified
            True if the targets in the ODE are not shaped with num_nodes as the first dimension
            (meaning they cannot have a unique value at each node).  Otherwise False.
        include_timeseries : bool
            True if the static parameters should be included in output timeseries, else False.
        static_targets : bool or Sequence or _unspecified
            True if ALL targets in the ODE are not shaped with num_nodes as the first dimension
            (meaning they cannot have a unique value at each node).  If False, ALL targets are
            expected to be shaped with the first dimension as the number of nodes. If given
            as a Sequence, it provides those targets not shaped with num_nodes. If left _unspecified,
            static targets will be determined automatically.
        """
        self.check_parameter(name)

        if name not in self.parameter_options:
            self.parameter_options[name] = ParameterOptionsDictionary()
            self.parameter_options[name]['name'] = name

        self.set_parameter_options(name, val=val, units=units, opt=opt, desc=desc,
                                   lower=lower, upper=upper, scaler=scaler, adder=adder,
                                   ref0=ref0, ref=ref, targets=targets, shape=shape, dynamic=dynamic,
                                   static_target=static_target, static_targets=static_targets,
                                   include_timeseries=include_timeseries)

    def set_parameter_options(self, name, val=_unspecified, units=_unspecified, opt=False,
                              desc=_unspecified, lower=_unspecified, upper=_unspecified,
                              scaler=_unspecified, adder=_unspecified, ref0=_unspecified,
                              ref=_unspecified, targets=_unspecified, shape=_unspecified,
                              dynamic=_unspecified, static_target=_unspecified,
                              include_timeseries=_unspecified, static_targets=_unspecified):
        """
        Set options for an existing parameter (static control variable) in the phase.

        Parameters
        ----------
        name : str
            Name of the parameter.
        val : float or ndarray
            Default value of the parameter at all nodes.
        units : str or None or 0
            Units in which the parameter is defined.  If 0, use the units declared
            for the parameter in the ODE.
        opt : bool
            If True the value(s) of this parameter will be design variables in
            the optimization problem, in the path 'phase_name.indep_controls.controls:control_name'.
            If False (default), the this parameter will still be owned by an IndepVarComp in the phase,
            but it will not be a design variable in the optimization.
        desc : str
            A description of the parameter.
        lower : float or ndarray
            The lower bound of the parameter value.
        upper : float or ndarray
            The upper bound of the parameter value.
        scaler : float or ndarray
            The scaler of the parameter value for the optimizer.
        adder : float or ndarray
            The adder of the parameter value for the optimizer.
        ref0 : float or ndarray
            The zero-reference value of the parameter for the optimizer.
        ref : float or ndarray
            The unit-reference value of the parameter for the optimizer.
        targets : Sequence of str or None
            Targets in the ODE to which this parameter is connected.
            In the future, if left _unspecified (the default), the phase parameter will try to connect to an ODE input
            of the same name. Set targets to None to prevent this.
        shape : Sequence of int
            The shape of the parameter.
        dynamic : bool
            True if the targets in the ODE may be dynamic (if the inputs are sized to the number
            of nodes) else False.  This option is deprecated.
        static_target : bool or _unspecified
            True if the targets in the ODE are not shaped with num_nodes as the first dimension
            (meaning they cannot have a unique value at each node).  Otherwise False.
        include_timeseries : bool
            True if the static parameters should be included in output timeseries, else False.
        static_targets : bool or Sequence or _unspecified
            True if ALL targets in the ODE are not shaped with num_nodes as the first dimension
            (meaning they cannot have a unique value at each node).  If False, ALL targets are
            expected to be shaped with the first dimension as the number of nodes. If given
            as a Sequence, it provides those targets not shaped with num_nodes. If left _unspecified,
            static targets will be determined automatically.
        """
        if units is not _unspecified:
            self.parameter_options[name]['units'] = units

        self.parameter_options[name]['opt'] = opt

        if desc is not _unspecified:
            self.parameter_options[name]['desc'] = desc

        if targets is not _unspecified:
            if isinstance(targets, str):
                self.parameter_options[name]['targets'] = (targets,)
            else:
                self.parameter_options[name]['targets'] = targets

        if val is not _unspecified:
            self.parameter_options[name]['val'] = val

        if shape is not _unspecified:
            if np.isscalar(shape):
                self.parameter_options[name]['shape'] = (shape,)
            elif isinstance(shape, list):
                self.parameter_options[name]['shape'] = tuple(shape)
            else:
                self.parameter_options[name]['shape'] = shape

        if dynamic is not _unspecified:
            self.parameter_options[name]['static_targets'] = not dynamic

        if static_target is not _unspecified:
            self.parameter_options[name]['static_targets'] = static_target

        if static_targets is not _unspecified:
            self.parameter_options[name]['static_targets'] = static_targets

        if dynamic is not _unspecified and static_target is not _unspecified:
            raise ValueError("Both the deprecated 'dynamic' option and option 'static_target' were\n"
                             f"specified for parameter '{name}'. Going forward, please use only\n"
                             "option static_targets. Options 'dynamic' and 'static_target'\n"
                             "will be removed in Dymos 2.0.0.")

        if dynamic is not _unspecified and static_targets is not _unspecified:
            raise ValueError("Both the deprecated 'dynamic' option and option 'static_targets' were "
                             f"specified for parameter '{name}'. Going forward, please use only "
                             "option static_targets.  Option 'dynamic' will be removed in "
                             "Dymos 2.0.0.")

        if lower is not _unspecified:
            self.parameter_options[name]['lower'] = lower

        if upper is not _unspecified:
            self.parameter_options[name]['upper'] = upper

        if scaler is not _unspecified:
            self.parameter_options[name]['scaler'] = scaler

        if adder is not _unspecified:
            self.parameter_options[name]['adder'] = adder

        if ref0 is not _unspecified:
            self.parameter_options[name]['ref0'] = ref0

        if ref is not _unspecified:
            self.parameter_options[name]['ref'] = ref

        if include_timeseries is not _unspecified:
            self.parameter_options[name]['include_timeseries'] = include_timeseries

    def add_boundary_constraint(self, name, loc, constraint_name=None, units=None,
                                shape=None, indices=None, lower=None, upper=None, equals=None,
                                scaler=None, adder=None, ref=None, ref0=None, linear=False, flat_indices=False):
        r"""
        Add a boundary constraint to a variable in the phase.

        Parameters
        ----------
        name : str
            Name of the variable to constrain. May also provide an expression to be evaluated and constrained.
            If a single variable and the name is not a state, control, or 'time',
            then this is assumed to be the path of the variable to be constrained in the ODE.
            If an expression, it must be provided in the form of an equation with a left- and right-hand side.
        loc : str
            The location of the boundary constraint ('initial' or 'final').
        constraint_name : str or None
            The name of the boundary constraint. By default, this is 'var_constraint' if name is a single variable,
             or the left-hand side of the equation if name is an expression.
        units : str or None
            The units in which the boundary constraint is to be applied.  If None, use the
            units associated with the constrained output.  If provided, must be compatible with
            the variables units.
        shape : tuple, list, ndarray, or None
            The shape of the variable being boundary-constrained.  This can be inferred
            automatically for time, states, controls, and parameters, but is required
            if the constrained variable is an output of the ODE system.
        indices : tuple, list, ndarray, slice, or None
            The indices of the output variable to be boundary constrained at either the initial or final time in the
            phase. When the variable is multi-dimensional, this should be a list of lists, one for each dimension,
            containing the indices to be constrained.  Note the behavior of indices changes depending on the value
            of the flat_indices option.
        lower : float or ndarray, optional
            Lower boundary for the variable.
        upper : float or ndarray, optional
            Upper boundary for the variable.
        equals : float or ndarray, optional
            Equality constraint value for the variable.
        scaler : float or ndarray, optional
            Value to multiply the model value to get the scaled value. Scaler
            is second in precedence.
        adder : float or ndarray, optional
            Value to add to the model value to get the scaled value. Adder
            is first in precedence.
        ref : float or ndarray, optional
            Value of response variable that scales to 1.0 in the driver.
        ref0 : float or ndarray, optional
            Value of response variable that scales to 0.0 in the driver.
        linear : bool
            Set to True if constraint is linear. Setting this to True when the constraint is not a linear function
            of the design variables will result in a failure of the optimization.
        flat_indices : bool
            If True, treat indices as flattened C-ordered indices of elements to constrain. Otherwise,
            indices should be a tuple or list giving the elements to constrain at each point in time.
        """
        if loc not in ['initial', 'final']:
            raise ValueError(f'Invalid boundary constraint location "{loc}". Must be '
                             '"initial" or "final".')

        expr_operators = ['(', '+', '-', '/', '*', '&', '%', '@']
        if '=' in name:
            is_expr = True
        elif '=' not in name and any(opr in name for opr in expr_operators):
            raise ValueError(f'The expression provided `{name}` has invalid format. '
                             'Expression may be a single variable or an equation '
                             'of the form `constraint_name = func(vars)`')
        else:
            is_expr = False

        if is_expr:
            constraint_name = name.split('=')[0].strip()
        elif constraint_name is None:
            constraint_name = name.rpartition('.')[-1]

        bc_list = self._initial_boundary_constraints if loc == 'initial' else self._final_boundary_constraints

        existing_bc = [bc for bc in bc_list if bc['name'] == name and bc['indices'] is None and indices is None]

        if existing_bc:
            raise ValueError(f'Cannot add new {loc} boundary constraint for variable `{name}` and indices {indices}. '
                             f'One already exists.')

        existing_bc_name = [bc for bc in bc_list if bc['name'] == constraint_name and
                            bc['indices'] is None and indices is None]

        if existing_bc_name:
            raise ValueError(f'Cannot add new {loc} boundary constraint named `{constraint_name}`'
                             f' and indices {indices}. The name `{constraint_name}` is already in use'
                             f' as a {loc} boundary constraint')

        bc = ConstraintOptionsDictionary()
        bc_list.append(bc)

        bc['name'] = name
        bc['constraint_name'] = constraint_name
        bc['lower'] = lower
        bc['upper'] = upper
        bc['equals'] = equals
        bc['scaler'] = scaler
        bc['adder'] = adder
        bc['ref0'] = ref0
        bc['ref'] = ref
        bc['indices'] = indices
        bc['shape'] = shape
        bc['linear'] = linear
        bc['units'] = units
        bc['flat_indices'] = flat_indices
        bc['is_expr'] = is_expr

        # Automatically add the requested variable to the timeseries outputs if it's an ODE output.
        var_type = self.classify_var(name)
        if var_type == 'ode' or 'control_rate' in var_type:
            if self.timeseries_options['use_prefix']:
                if var_type.startswith('control_rate'):
                    bc['constraint_name'] = f'control_rates:{constraint_name}'
                elif var_type.startswith('polynomial_control_rate'):
                    bc['constraint_name'] = f'control_rates:{constraint_name}'
            if constraint_name not in self._timeseries['timeseries']['outputs']:
                self.add_timeseries_output(name, output_name=bc['constraint_name'], units=units, shape=shape)

    def add_path_constraint(self, name, constraint_name=None, units=None, shape=None, indices=None,
                            lower=None, upper=None, equals=None, scaler=None, adder=None, ref=None,
                            ref0=None, linear=False, flat_indices=False):
        r"""
        Add a path constraint to a variable in the phase.

        Parameters
        ----------
        name : str
            Name of the variable to constrain. May also provide an expression to be evaluated and constrained.
            If a single variable and the name is not a state, control, or 'time',
            then this is assumed to be the path of the variable to be constrained in the ODE.
            If an expression, it must be provided in the form of an equation with a left- and right-hand side.
        constraint_name : str or None
            The name of the path constraint. By default, this is 'var_constraint' if name is a single variable,
             or the left-hand side of the equation if name is an expression.
        units : str or None
            The units in which the boundary constraint is to be applied.  If None, use the
            units associated with the constrained output.  If provided, must be compatible with
            the variables units.
        shape : tuple, list, ndarray, or None
            The shape of the variable being boundary-constrained.  This can be inferred
            automatically for time, states, controls, and parameters, but is required
            if the constrained variable is an output of the ODE system.
        indices : tuple, list, ndarray, or None
            The indices of the output variable to be constrained at each point in time in the phase.
            When the variable is multi-dimensional, this should be a list of lists, one for each dimension,
            containing the indices to be constrained.  Note the behavior of indices changes depending on the value
            of the flat_indices option.
        lower : float or ndarray, optional
            Lower boundary for the variable.
        upper : float or ndarray, optional
            Upper boundary for the variable.
        equals : float or ndarray, optional
            Equality constraint value for the variable.
        scaler : float or ndarray, optional
            Value to multiply the model value to get the scaled value. Scaler
            is second in precedence.
        adder : float or ndarray, optional
            Value to add to the model value to get the scaled value. Adder
            is first in precedence.
        ref : float or ndarray, optional
            Value of response variable that scales to 1.0 in the driver.
        ref0 : float or ndarray, optional
            Value of response variable that scales to 0.0 in the driver.
        linear : bool
            Set to True if constraint is linear. If set to True and the constrained output is not a linear function
            of the design variables, the optimization will fail.
        flat_indices : bool
            If True, treat indices as flattened C-ordered indices of elements to constrain at each given point in time.
            Otherwise, indices should be a tuple or list giving the elements to constrain at each point in time.
        """
        expr_operators = ['(', '+', '-', '/', '*', '&', '%', '@']
        if '=' in name:
            is_expr = True
        elif '=' not in name and any(opr in name for opr in expr_operators):
            raise ValueError(f'The expression provided `{name}` has invalid format. '
                             'Expression may be a single variable or an equation '
                             'of the form `constraint_name = func(vars)`')
        else:
            is_expr = False

        if is_expr:
            constraint_name = name.split('=')[0].strip()
        elif constraint_name is None:
            constraint_name = name.rpartition('.')[-1]

        existing_pc = [pc for pc in self._path_constraints
                       if pc['name'] == name and pc['indices'] == indices and pc['flat_indices'] == flat_indices]

        if existing_pc:
            raise ValueError(f'Cannot add new path constraint for variable `{name}` and indices {indices}. '
                             f'One already exists.')

        existing_bc_name = [pc for pc in self._path_constraints
                            if pc['name'] == constraint_name and pc['indices'] == indices and
                            pc['flat_indices'] == flat_indices]

        if existing_bc_name:
            raise ValueError(f'Cannot add new path constraint named `{constraint_name}` and indices {indices}.'
                             f' The name `{constraint_name}` is already in use as a path constraint')

        pc = ConstraintOptionsDictionary()
        self._path_constraints.append(pc)

        pc['name'] = name
        pc['constraint_name'] = constraint_name
        pc['lower'] = lower
        pc['upper'] = upper
        pc['equals'] = equals
        pc['scaler'] = scaler
        pc['adder'] = adder
        pc['ref0'] = ref0
        pc['ref'] = ref
        pc['indices'] = indices
        pc['shape'] = shape
        pc['linear'] = linear
        pc['units'] = units
        pc['flat_indices'] = flat_indices
        pc['is_expr'] = is_expr

        # Automatically add the requested variable to the timeseries outputs if it's an ODE output.
        var_type = self.classify_var(name)
        if var_type == 'ode' or 'control_rate' in var_type:
            if self.timeseries_options['use_prefix']:
                if var_type.startswith('control_rate'):
                    pc['constraint_name'] = f'control_rates:{constraint_name}'
            if constraint_name not in self._timeseries['timeseries']['outputs']:
                self.add_timeseries_output(name, output_name=pc['constraint_name'], units=units, shape=shape)

    def add_timeseries_output(self, name, output_name=None, units=_unspecified, shape=_unspecified,
                              timeseries='timeseries', **kwargs):
        r"""
        Add a variable to the timeseries outputs of the phase.

        If name is given as an expression, this expression will be passed to an OpenMDAO ExecComp and the result
        computed and stored in the timeseries output under the variable name to the left of the equal sign.

        Parameters
        ----------
        name : str, or list of str
            The name(s) of the variable to be used as a timeseries output, or a mathematical expression to be used
            as a timeseries output. If a name, it must be one of the integration variable, the phase-relative value
            of the integration variable (e.g. 'time_phase', one of the states, controls, control rates, or parameters,
            in the phase, the path to an output variable in the ODE, or a glob pattern matching some outputs in the ODE.
        output_name : str or None or list or dict
            The name of the variable as listed in the phase timeseries outputs. By
            default this is the last element in `name` when split by dots.  The user may
            override the timeseries name if splitting the path causes name collisions.
        units : str or None or _unspecified
            The units to express the timeseries output.  If None, use the
            units associated with the target.  If provided, must be compatible with
            the target units.
            If a list of names is provided, units can be a matching list or dictionary.
        shape : tuple or _unspecified
            The shape of the timeseries output variable.  This must be provided (if not scalar)
            since Dymos doesn't necessarily know the shape of ODE outputs until setup time.
        timeseries : str or None
            The name of the timeseries to which the output is being added.
        **kwargs
            Additional arguments passed to the exec comp.
        """
        if type(name) is list:
            for i, name_i in enumerate(name):
                expr = True if '=' in name_i else False
                if type(units) is dict:  # accept dict for units when using array of name
                    unit = units.get(name_i, None)
                elif type(units) is list:  # allow matching list for units
                    unit = units[i]
                else:
                    unit = units

                oname = self._add_timeseries_output(name_i, output_name=output_name,
                                                    units=unit,
                                                    shape=shape,
                                                    timeseries=timeseries,
                                                    rate=False,
                                                    expr=expr)

                # Handle specific units for wildcard names.
                if oname is not None and '*' in name_i:
                    self._timeseries[timeseries]['outputs'][oname]['wildcard_units'] = units

        else:
            expr = True if '=' in name else False
            self._add_timeseries_output(name, output_name=output_name,
                                        units=units,
                                        shape=shape,
                                        timeseries=timeseries,
                                        rate=False,
                                        expr=expr,
                                        expr_kwargs=kwargs)

    def add_timeseries_rate_output(self, name, output_name=None, units=_unspecified, shape=_unspecified,
                                   timeseries='timeseries'):
        r"""
        Add the rate of a variable to the timeseries outputs of the phase.

        Parameters
        ----------
        name : str, or list of str
            The name(s) of the variable to be used as a timeseries output.  Must be one of
            the integration variable, 't_phase', one of the states, controls, control rates, or parameters,
            in the phase, the path to an output variable in the ODE, or a glob pattern
            matching some outputs in the ODE.
        output_name : str or None or list or dict
            The name of the variable as listed in the phase timeseries outputs.  By
            default this is the last element in `name` when split by dots.  The user may
            override the timeseries name if splitting the path causes name collisions.
        units : str or None or _unspecified
            The units to express the timeseries output.  If None, use the
            units associated with the target.  If provided, must be compatible with
            the target units.
            If a list of names is provided, units can be a matching list or dictionary.
        shape : tuple or _unspecified
            The shape of the timeseries output variable.  This must be provided (if not scalar)
            since Dymos doesn't necessarily know the shape of ODE outputs until setup time.
        timeseries : str or None
            The name of the timeseries to which the output is being added.
        """
        if type(name) is list:
            for i, name_i in enumerate(name):
                expr = True if '=' in name_i else False
                if type(units) is dict:  # accept dict for units when using array of name
                    unit = units.get(name_i, None)
                elif type(units) is list:  # allow matching list for units
                    unit = units[i]
                else:
                    unit = units

                oname = self._add_timeseries_output(name_i, output_name=output_name,
                                                    units=unit,
                                                    shape=shape,
                                                    timeseries=timeseries,
                                                    rate=True,
                                                    expr=expr)

                # Handle specific units for wildcard names.
                if oname is not None and '*' in name_i:
                    self._timeseries[timeseries]['outputs'][oname]['wildcard_units'] = units

        else:
            self._add_timeseries_output(name, output_name=output_name,
                                        units=units,
                                        shape=shape,
                                        timeseries=timeseries,
                                        rate=True)

    def _add_timeseries_output(self, name, output_name=None, units=_unspecified, shape=_unspecified,
                               timeseries='timeseries', rate=False, expr=False, expr_kwargs=None):
        r"""
        Add a single variable or rate to the timeseries outputs of the phase.

        This is called by add_timeseries_output or add_timeseries_rate_output for each variable or rate
        that is added.

        Parameters
        ----------
        name : str
            The name of the variable to be used as a timeseries output.  Must be one of
            the integration variable, 't_phase', one of the states, controls, control rates, or parameters,
            in the phase, or the path to an output variable in the ODE.
        output_name : str or None
            The name of the variable as listed in the phase timeseries outputs.  By
            default this is the last element in `name` when split by dots.  The user may
            override the timeseries name if splitting the path causes name collisions.  If rate
            is True, the rate name will be this name + _rate.
        units : str or None
            The units to express the timeseries output.  If None, use the
            units associated with the target.  If provided, must be compatible with
            the target units.
        shape : tuple
            The shape of the timeseries output variable.  This must be provided (if not scalar)
            since Dymos doesn't necessarily know the shape of ODE outputs until setup time.
        timeseries : str or None
            The name of the timeseries to which the output is being added.
        rate : bool
            If True, add the rate of change of the named variable to the timeseries outputs of the
            phase.  The rate variable will be named f'{name}_rate'.  Defaults to False.
        expr : bool
            True if the given name is an expression for an ExecComp.
        expr_kwargs : dict
            Keyword arguments for the expression.


        Returns
        -------
        str or None
           Name of output that was added to the timeseries or None if nothing was added.
        """
        if timeseries not in self._timeseries:
            raise ValueError(f'Timeseries {timeseries} does not exist in phase {self.pathname}')

        if output_name is None:
            if expr:
                output_name = name.split('=')[0].strip()
            elif '*' in name:
                output_name = name
            elif output_name is None:
                output_name = name.rpartition('.')[-1]

            if rate:
                output_name = output_name + '_rate'

        if output_name not in self._timeseries[timeseries]['outputs']:
            ts_output = TimeseriesOutputOptionsDictionary()
            ts_output['name'] = name
            ts_output['output_name'] = output_name
            ts_output['wildcard_units'] = {}
            ts_output['units'] = units
            ts_output['shape'] = shape
            ts_output['is_rate'] = rate
            ts_output['is_expr'] = expr
            ts_output['expr_kwargs'] = expr_kwargs

            self._timeseries[timeseries]['outputs'][output_name] = ts_output

            return output_name

    def add_timeseries(self, name, transcription, subset='all'):
        r"""
        Adds a new timeseries output upon which outputs can be provided.

        Parameters
        ----------
        name : str
            A name for the timeseries output path.
        transcription : str
            A transcription object which provides a grid upon which the outputs of the timeseries
            are provided.
        subset : str
            The name of the node subset in the given transcription at which outputs
            are to be provided.
        """
        self._timeseries[name] = {'transcription': transcription,
                                  'subset': subset,
                                  'outputs': {}}

    def add_objective(self, name, loc='final', index=None, shape=(1,), units=None, ref=None, ref0=None,
                      adder=None, scaler=None, parallel_deriv_color=None):
        """
        Add an objective in the phase.

        If name is not a state, control, control rate, or 'time', then this is assumed to be the
        path of the variable to be optimized.

        Parameters
        ----------
        name : str
            Name of the objective variable.  This should be one of the integration variable, a state or control
            variable, the path to an output from the top level of the RHS, or an expression to be evaluated.
            If an expression, it must be provided in the form of an equation with a left- and right-hand side.
        loc : str
            Where in the phase the objective is to be evaluated.  Valid
            options are 'initial' and 'final'.  The default is 'final'.
        index : int, optional
            If variable is an array at each point in time, this indicates which index is to be
            used as the objective, assuming C-ordered flattening.
        shape : int, optional
            The shape of the objective variable, at a point in time.
        units : str, optional
            The units of the objective function.  If None, use the units associated with the target.
            If provided, must be compatible with the target units.
        ref : float or ndarray, optional
            Value of response variable that scales to 1.0 in the driver.
        ref0 : float or ndarray, optional
            Value of response variable that scales to 0.0 in the driver.
        adder : float or ndarray, optional
            Value to add to the model value to get the scaled value. Adder
            is first in precedence.
        scaler : float or ndarray, optional
            Value to multiply the model value to get the scaled value. Scaler
            is second in precedence.
        parallel_deriv_color : str
            If specified, this design var will be grouped for parallel derivative
            calculations with other variables sharing the same parallel_deriv_color.
        """
        expr_operators = ['(', '+', '-', '/', '*', '&', '%', '@']
        if '=' in name:
            is_expr = True
        elif '=' not in name and any(opr in name for opr in expr_operators):
            raise ValueError(f'The expression provided `{name}` has invalid format. '
                             'Expression may be a single variable or an equation '
                             'of the form `constraint_name = func(vars)`')
        else:
            is_expr = False

        obj_name = name.split('=')[0].strip() if is_expr else name

        obj_dict = {'name': name,
                    'loc': loc,
                    'index': index,
                    'shape': shape,
                    'units': units,
                    'ref': ref,
                    'ref0': ref0,
                    'adder': adder,
                    'scaler': scaler,
                    'parallel_deriv_color': parallel_deriv_color,
                    'is_expr': is_expr}
        self._objectives[obj_name] = obj_dict
        if is_expr and obj_name not in self._timeseries['timeseries']['outputs']:
            self.add_timeseries_output(name, output_name=obj_name, units=units, shape=shape)

    def set_time_options(self, units=_unspecified, fix_initial=_unspecified,
                         fix_duration=_unspecified, input_initial=_unspecified,
                         input_duration=_unspecified, initial_val=_unspecified,
                         initial_bounds=_unspecified, initial_scaler=_unspecified,
                         initial_adder=_unspecified, initial_ref0=_unspecified,
                         initial_ref=_unspecified, duration_val=_unspecified,
                         duration_bounds=_unspecified, duration_scaler=_unspecified,
                         duration_adder=_unspecified, duration_ref0=_unspecified,
                         duration_ref=_unspecified, targets=_unspecified,
                         time_phase_targets=_unspecified, t_initial_targets=_unspecified,
                         t_duration_targets=_unspecified, name=_unspecified):
        """
        Sets options for time in the phase.

        Only those options which are specified in the arguments will be updated.

        Parameters
        ----------
        units : str
            The default units for time variables in the phase.  Default is 's'.
        fix_initial : bool
            If True, the initial time of the phase is not treated as a design variable for the
            optimization problem.
        fix_duration : bool
            If True, the duration of the phase is not treated as a design variable for the
            optimization problem.
        input_initial : bool
            If True, the user is expected to link phase.t_initial to an external output source.
            Providing input_initial=True makes all initial time optimization settings irrelevant.
        input_duration : bool
            If True, the user is expected to link phase.t_duration to an external output source.
            Providing input_duration=True makes all time duration optimization settings irrelevant.
        initial_val : float
            Default value of the time at the start of the phase.
        initial_bounds : iterable of (float, float)
            The bounds (lower, upper) for time at the start of the phase.
        initial_scaler : float
            Scalar for the initial value of time.
        initial_adder : float
            Adder for the initial value of time.
        initial_ref0 : float
            Zero-reference for the initial value of time.
        initial_ref : float
            Unit-reference for the initial value of time.
        duration_val : float
            Default value for the time duration of the phase.
        duration_bounds : iterable of (float, float)
            The bounds (lower, upper) for the time duration of the phase.
        duration_scaler : float
            Scaler for phase time duration.
        duration_adder : float
            Adder for phase time duration.
        duration_ref0 : float
            Zero-reference for phase time duration.
        duration_ref : float
            Unit-reference for phase time duration.
        targets : iterable of str
            Targets in the ODE for the value of current time.
        time_phase_targets : iterable of str
            Targets in the ODE for the value of current phase elapsed time.
        t_initial_targets : iterable of str
            Targets in the ODE for the value of phase initial time.
        t_duration_targets :  iterable of str
            Targets in the ODE for the value of phase time duration.
        name : str
            Name of the integration variable for this phase. Default is 'time'.
        """
        if units is not _unspecified:
            self.time_options['units'] = units

        if fix_initial is not _unspecified:
            self.time_options['fix_initial'] = fix_initial

        if fix_duration is not _unspecified:
            self.time_options['fix_duration'] = fix_duration

        if input_initial is not _unspecified:
            self.time_options['input_initial'] = input_initial

        if input_duration is not _unspecified:
            self.time_options['input_duration'] = input_duration

        if initial_val is not _unspecified:
            self.time_options['initial_val'] = initial_val

        if initial_bounds is not _unspecified:
            self.time_options['initial_bounds'] = initial_bounds

        if initial_scaler is not _unspecified:
            self.time_options['initial_scaler'] = initial_scaler

        if initial_adder is not _unspecified:
            self.time_options['initial_adder'] = initial_adder

        if initial_ref0 is not _unspecified:
            self.time_options['initial_ref0'] = initial_ref0

        if initial_ref is not _unspecified:
            self.time_options['initial_ref'] = initial_ref

        if duration_val is not _unspecified:
            self.time_options['duration_val'] = duration_val

        if duration_bounds is not _unspecified:
            self.time_options['duration_bounds'] = duration_bounds

        if duration_scaler is not _unspecified:
            self.time_options['duration_scaler'] = duration_scaler

        if duration_adder is not _unspecified:
            self.time_options['duration_adder'] = duration_adder

        if duration_ref0 is not _unspecified:
            self.time_options['duration_ref0'] = duration_ref0

        if duration_ref is not _unspecified:
            self.time_options['duration_ref'] = duration_ref

        if targets is not _unspecified:
            if isinstance(targets, str):
                self.time_options['targets'] = (targets,)
            else:
                self.time_options['targets'] = targets

        if time_phase_targets is not _unspecified:
            if isinstance(time_phase_targets, str):
                self.time_options['time_phase_targets'] = (time_phase_targets,)
            else:
                self.time_options['time_phase_targets'] = time_phase_targets

        if t_initial_targets is not _unspecified:
            if isinstance(t_initial_targets, str):
                self.time_options['t_initial_targets'] = (t_initial_targets,)
            else:
                self.time_options['t_initial_targets'] = t_initial_targets

        if t_duration_targets is not _unspecified:
            if isinstance(t_duration_targets, str):
                self.time_options['t_duration_targets'] = (t_duration_targets,)
            else:
                self.time_options['t_duration_targets'] = t_duration_targets

        if name is not _unspecified:
            self.time_options['name'] = name

    def set_integ_var_options(self, *args, **kwargs):
        """
        Set the integration variable options for the phase.

        This is an alias for set_time_options that may be more intuitive
        when the variable of integration is not time.

        See `set_time_options` for descirptions of the arguments.

        Parameters
        ----------
        *args : tuple
            Positional arguments to be passed to set_time_options.
        **kwargs : dict
            Keyword arguments to be passed to set_time_options.
        """
        self.set_time_options(*args, **kwargs)

    def set_time_val(self, initial=None, duration=None, units=None):
        """
        Set the values for initial time and the duration of the phase.

        Parameters
        ----------
        initial : float or None
            Value for the initial time.
        duration : float or None
            Value for the phase duration.
        units : str or None
            Units of the time. If none are specified, the default units are used.
        """
        if units is None:
            units = self.time_options['units']
        if initial is not None:
            self.set_val('t_initial', initial, units=units)
        if duration is not None:
            self.set_val('t_duration', duration, units=units)

    def set_integ_var_val(self, initial=None, duration=None, units=None):
        """
        Set the values for initial integration variable value and duration in the phase.

        This is an alias for set_time_val that may be more intuitive
        when the variable of integration is not time.

        Parameters
        ----------
        initial : float or None
            Initial value for the integation variable.
        duration : float or None
            Value for the phase duration in the integration variable.
        units : str or None
            Units of the time. If none are specified, the default units are used.
        """
        self.set_time_val(initial, duration, units)

    def set_state_val(self, name, vals=None, time_vals=None,
                      units=None, interpolation_kind='akima'):
        """
        Set the necessary input values for state as appropriate for the specified transcription.

        Parameters
        ----------
        name : str
            Name of the variable. This should be a state variable.
        vals : ndarray or Sequence or float or None
            Array of state values.
        time_vals :  ndarray or Sequence or None
            Array of integration variable values.
        units : str, optional
            The units of the state values specified.
            If None, use the units associated with the target.
            If provided, must be compatible with the target units.
        interpolation_kind : str
            Specifies the kind of interpolation, as per the scipy.interpolate package.
            One of ('akima', 'pchip', or 'cubic_spline' ).
            Default is 'akima'.
        """
        transcription = self.options['transcription']
        input_data_to_set = transcription._phase_set_state_val(self, name,
                                                               vals, time_vals,
                                                               interpolation_kind)
        if units is None:
            units = self.state_options[name]['units']
        for var, value in input_data_to_set.items():
            self.set_val(var, value, units=units)

    def set_control_val(self, name, vals=None, time_vals=None,
                        units=None, interpolation_kind='akima'):
        """
        Set the control values as appropriate.

        Parameters
        ----------
        name : str
            Name of the variable. This should be a control variable.
        vals : ndarray or Sequence or None
            Array of state values.
        time_vals :  ndarray or Sequence or None
            Array of integration variable values.
        units : str, optional
            The units of the state values specified.
            If None, use the units associated with the target.
            If provided, must be compatible with the target units.
        interpolation_kind : str
            Specifies the kind of interpolation, as per the scipy.interpolate package.
            One of ('akima', 'pchip', or 'cubic_spline' ).
            Default is 'akima'.
        """
        control_options = self.control_options[name]
        if control_options['control_type'] == 'polynomial':
            nodes = None
        else:
            nodes = 'control_input'
        if np.isscalar(vals):
            val = vals
        else:
            val = self.interp(name, ys=vals, xs=time_vals, nodes=nodes, kind=interpolation_kind)
        if units is None:
            units = control_options['units']
        self.set_val(f'controls:{name}', val=val, units=units)

    def set_polynomial_control_val(self, name, vals=None, time_vals=None,
                                   units=None, interpolation_kind='akima'):
        """
        Set the polynomial control values as appropriate.

        Parameters
        ----------
        name : str
            Name of the variable. This should be a polynomial control variable.
        vals : ndarray or Sequence or None
            Array of state values.
        time_vals :  ndarray or Sequence or None
            Array of integration variable values.
        units : str, optional
            The units of the state values specified.
            If None, use the units associated with the target.
            If provided, must be compatible with the target units.
        interpolation_kind : str
            Specifies the kind of interpolation, as per the scipy.interpolate package.
            One of ('akima', 'pchip', or 'cubic_spline' ).
            Default is 'akima'.
        """
        om.issue_warning(f'{self.pathname}: The method `set_polynomial_control_val` is '
                         'deprecated and will be removed in Dymos 2.1.',
                         category=om.OMDeprecationWarning)
        if np.isscalar(vals):
            val = vals
        else:
            val = self.interp(name, ys=vals, xs=time_vals, kind=interpolation_kind)
        if units is None:
            units = self.control_options[name]['units']
        self.set_val(f'controls:{name}', val=val, units=units)

    def set_parameter_val(self, name, val=None, units=None):
        """
        Set the parameter values.

        Parameters
        ----------
        name : str
            Name of the variable. This should be a parameter variable.
        val : ndarray or Sequence or None
            Array of state values.
        units : str, optional
            The units of the state values specified.
            If None, use the units associated with the target.
            If provided, must be compatible with the target units.
        """
        if units is None:
            units = self.parameter_options[name]['units']
        self.set_val(f'parameters:{name}', val=val, units=units)

    def set_duration_balance(self, name, val=0.0, index=None, units=None, mult_val=None, normalize=False):
        """
        Adds a condition for the duration of the phase. This is satisfied using a nonlinear solver.

        Parameters
        ----------
        name : str
            Name of the variable.  This should be a state or control variable, the path to an output
            from the top level of the RHS, or an expression to be evaluated. If an expression,
            it must be provided in the form of an equation with a left- and right-hand side.
        val :  float
            The value that the residual must equal at the end  point of the phase.
        index : int, optional
            If variable is an array at each point in time, this indicates which index is to be
            used as the objective, assuming C-ordered flattening.
        units : str, optional
            The units of the objective function.  If None, use the units associated with the target.
            If provided, must be compatible with the target units.
        mult_val : float, optional
            Default value for the LHS multiplier.
        normalize : bool, optional
            Specifies whether the resulting residual should be normalized by a quadratic
            function of the RHS.
        """
        if self.time_options['fix_duration']:
            raise ValueError('Cannot implicitly solve for phase duration when fix_duration is True')
        elif self.time_options['input_duration']:
            raise ValueError('Cannot implicitly solve for phase duration when input_duration is True')

        if isinstance(self.options['transcription'], ExplicitShooting):
            raise NotImplementedError('Transcription ExplicitShooting does not implement method setup_duration_balance')

        options = {'name': name,
                   'val': val,
                   'index': index,
                   'units': units,
                   'mult_val': mult_val,
                   'normalize': normalize}

        expr_operators = ['(', '+', '-', '/', '*', '&', '%', '@']
        if '=' in name:
            is_expr = True
        elif '=' not in name and any(opr in name for opr in expr_operators):
            raise ValueError(f'The expression provided `{name}` has invalid format. '
                             'Expression may be a single variable or an equation '
                             'of the form `constraint_name = func(vars)`')
        else:
            is_expr = False

        balance_name = name.split('=')[0].strip() if is_expr else name

        options['is_expr'] = is_expr
        options['balance_name'] = balance_name

        self.time_options['t_duration_balance_options'] = options

        var_type = self.classify_var(name)
        if var_type == 'ode':
            if balance_name not in self._timeseries['timeseries']['outputs']:
                self.add_timeseries_output(name, output_name=balance_name, units=units)

    def classify_var(self, var):
        """
        Classifies a variable of the given name or path.

        This method searches for it as a time variable, state variable,
        control variable, or parameter.  If it is not found to be one
        of those variables, it is assumed to be the path to a variable
        relative to the top of the ODE system for the phase.

        Parameters
        ----------
        var : str
            The name of the variable to be classified.

        Returns
        -------
        str
            The classification of the given variable, which is one of
            't', 't_phase', 'state', 'control', 'control_rate',
            'control_rate2', 'parameter', or 'ode'.
        """
        return classify_var(var, time_options=self.time_options, state_options=self.state_options,
                            parameter_options=self.parameter_options,
                            control_options=self.control_options,
                            timeseries_options=self._timeseries)

    def _check_ode(self):
        """
        Check that the provided ODE class meets minimum requirements.

        * The ode_class must be provided as a class or a callable.
        * When given as a callable, ode_class must return an instance derived from openmdao.core.System.
        * When given as a class, ode_class must derive from openmdao.core.System

        Raises
        ------
        ValueError
            ValueError is raised if the ODE does not meet one of the the requirements above.

        """
        ode_class = self.options['ode_class'] or self.options['rhs_class']
        if not inspect.isclass(ode_class):
            if not isinstance(ode_class, Callable):
                raise ValueError('ode_class must be given as a callable object that returns an '
                                 'object derived from openmdao.core.System, or as a class derived '
                                 'from openmdao.core.System.')
            test_instance = ode_class(num_nodes=1, **self.options['ode_init_kwargs'])
            if not isinstance(test_instance, System):
                raise ValueError(f'When provided as a callable, ode_class must return an instance '
                                 f'of openmdao.core.System.  Got {type(test_instance)}')
        elif not issubclass(ode_class, System):
            raise ValueError('If given as a class, ode_class must be derived from openmdao.core.System.')

    def setup(self):
        """
        Build the model hierarchy for a Dymos phase.
        """
        # Finalize the variables if it hasn't happened already.
        # If this phase exists within a Trajectory, the trajectory will finalize them during setup.
        transcription = self.options['transcription']
        transcription.setup_time(self)

        if self.control_options:
            transcription.setup_controls(self)

        if self.parameter_options:
            transcription.setup_parameters(self)

        transcription.setup_states(self)
        self._check_ode()
        transcription.setup_ode(self)

        transcription.setup_timeseries_outputs(self)

        transcription.setup_duration_balance(self)

        transcription.setup_defects(self)
        transcription.setup_solvers(self)

    def configure(self):
        """
        Finalize connections after sizes are known.
        """
        # Finalize the variables if it hasn't happened already.
        # If this phase exists within a Trajectory, the trajectory will finalize them during setup.
        transcription = self.options['transcription']
        ode = transcription._get_ode(self)

        configure_time_introspection(self.time_options, ode)

        # The control interpolation comp to which we'll connect controls
        if self.control_options:
            configure_controls_introspection(self.control_options, ode,
                                             time_units=self.time_options['units'])

        if self.parameter_options:
            try:
                configure_parameters_introspection(self.parameter_options, ode)
            except ValueError as e:
                raise ValueError(f'Invalid parameter in phase `{self.pathname}`.\n{str(e)}') from e

        transcription.configure_states_discovery(self)
        transcription.configure_states_introspection(self)
        transcription.configure_time(self)
        transcription.configure_controls(self)
        transcription.configure_parameters(self)
        transcription.configure_states(self)

        transcription.configure_ode(self)

        transcription.configure_defects(self)

        _configure_constraint_introspection(self)

        configure_timeseries_expr_introspection(self)

        transcription.configure_boundary_constraints(self)

        transcription.configure_path_constraints(self)

        transcription.configure_objective(self)

        try:
            configure_timeseries_output_introspection(self)
        except RuntimeError as val_err:
            raise RuntimeError(f'Error during configure_timeseries_output_introspection in phase {self.pathname}.')\
                from val_err

        transcription.configure_timeseries_outputs(self)

        transcription.configure_duration_balance(self)

        transcription.configure_solvers(self)

    def check_time_options(self):
        """
        Check that time options are valid and issue warnings if invalid options are provided.

        Warns
        -----
        RuntimeWarning
            RuntimeWarning is issued in the case of one or more invalid time options.
        """
        phase_name = self.pathname

        if self.time_options['fix_initial'] or self.time_options['input_initial']:
            invalid_options = []
            init_bounds = self.time_options['initial_bounds']
            if init_bounds is not None and init_bounds != (None, None):
                invalid_options.append('initial_bounds')
            for opt in 'initial_scaler', 'initial_adder', 'initial_ref', 'initial_ref0':
                if self.time_options[opt] is not None:
                    invalid_options.append(opt)
            if invalid_options:
                str_invalid_opts = ', '.join(invalid_options)
                warnings.warn(f'Phase time options have no effect because fix_initial=True '
                              f'or input_initial=True for phase \'{phase_name}\': {str_invalid_opts}')

        if self.time_options['input_initial'] and self.time_options['fix_initial']:
            warnings.warn(f'Phase \'{self.name}\' initial time is an externally-connected input, '
                          'therefore fix_initial has no effect.', RuntimeWarning)

        if self.time_options['fix_duration'] or self.time_options['input_duration']:
            invalid_options = []
            duration_bounds = self.time_options['duration_bounds']
            if duration_bounds is not None and duration_bounds != (None, None):
                invalid_options.append('duration_bounds')
            for opt in 'duration_scaler', 'duration_adder', 'duration_ref', 'duration_ref0':
                if self.time_options[opt] is not None:
                    invalid_options.append(opt)
            if invalid_options:
                str_invalid_opts = ', '.join(invalid_options)
                warnings.warn(f'Phase time options have no effect because fix_duration=True '
                              f'or input_duration=True for phase \'{phase_name}\': {str_invalid_opts}')

        if self.time_options['input_duration'] and self.time_options['fix_duration']:
            warnings.warn(f'Phase \'{self.name}\' time duration is an externally-connected input, '
                          'therefore fix_duration has no effect.', RuntimeWarning)

    def _check_control_options(self):
        """
        Check that control options are valid and issue warnings if invalid options are provided.

        Warns
        -----
        RuntimeWarning
            RuntimeWarning is issued in the case of one or more invalid time options.
        """
        for name, options in self.control_options.items():
            if not options['opt']:
                invalid_options = []
                for opt in 'lower', 'upper', 'scaler', 'adder', 'ref', 'ref0':
                    if options[opt] is not None:
                        invalid_options.append(opt)
                if invalid_options:
                    warnings.warn(f"Invalid options for non-optimal control '{name}' in phase "
                                  f"'{self.name}': {', '.join(invalid_options)}",
                                  RuntimeWarning)

                # Do not enforce rate continuity/rate continuity for non-optimal controls
                self.control_options[name]['continuity'] = False
                self.control_options[name]['rate_continuity'] = False
                self.control_options[name]['rate2_continuity'] = False

    def _check_parameter_options(self):
        """
        Check that parameter options are valid and issue warnings if invalid
        options are provided.

        Warns
        -----
        RuntimeWarning
            RuntimeWarning is issued in the case of one or more invalid time options.
        """
        for name, options in self.parameter_options.items():
            if not options['opt']:
                invalid_options = []
                for opt in 'lower', 'upper', 'scaler', 'adder', 'ref', 'ref0':
                    if options[opt] is not None:
                        invalid_options.append(opt)
                if invalid_options:
                    warnings.warn(f"Invalid options for non-optimal parameter '{name}' in "
                                  f"phase '{self.name}': {', '.join(invalid_options)}",
                                  RuntimeWarning)

    def interpolate(self, xs=None, ys=None, nodes='all', kind='cubic_spline', axis=0):
        """
        Return an array of values on interpolated to the given node subset of the phase.

        Parameters
        ----------
        xs :  ndarray or Sequence or None
            Array of integration variable values.
        ys :  ndarray or Sequence or None
            Array of control/state/parameter values.
        nodes : str or None
            The name of the node subset.
        kind : str
            Specifies the kind of interpolation, as per the scipy.interpolate package.
            One of ('akima', 'pchip', or 'cubic_spline' ).
            Default is 'cubic_spline'.
        axis : int
            Specifies the axis along which interpolation should be performed.  Default is
            the first axis (0).

        Returns
        -------
        np.array
            The values of y interpolated at nodes of the specified type.
        """
        om.issue_warning('phase.interpolate has been deprecated and will be removed from Dymos '
                         '2.0.0. Use phase.interp instead, which uses a different order for the '
                         'arguments but is more terse and can interpolate polynomial control '
                         'values.', category=om.OMDeprecationWarning)

        if not isinstance(ys, Iterable):
            raise ValueError('ys must be provided as an Iterable of length at least 2.')
        if nodes not in ('col', 'all', 'state_disc', 'state_input', 'control_disc',
                         'control_input', 'segment_ends'):
            raise ValueError("nodes must be one of 'col', 'all', 'state_disc', "
                             "'state_input', 'control_disc', 'control_input', or 'segment_ends'")
        if xs is None:
            if len(ys) != 2:
                raise ValueError('xs may only be unspecified when len(ys)=2')
            xs = [-1, 1]
        elif len(xs) != np.prod(np.asarray(xs).shape):
            raise ValueError('xs must be viewable as a 1D array')

        gd = self.options['transcription'].grid_data

        if gd is None:
            raise RuntimeError('interpolate cannot be called until the associated '
                               'problem has been setup')

        node_locations = gd.node_ptau[gd.subset_node_indices[nodes]]
        # Affine transform xs into tau space [-1, 1]
        _xs = np.asarray(xs).ravel()
        m = 2.0 / (_xs[-1] - _xs[0])
        b = 1.0 - (m * _xs[-1])
        taus = m * _xs + b

        if kind == 'akima':
            interpfunc = Akima1DInterpolator(taus, ys)
        elif kind == 'pchip':
            interpfunc = PchipInterpolator(taus, ys)
        elif kind == 'cubic_spline':
            interpfunc = CubicSpline(taus, ys)
        else:
            raise RuntimeError(f"Invalid kind '{kind}' specified for interpolation.")

        res = np.atleast_2d(interpfunc(node_locations))
        if res.shape[0] == 1:
            res = res.T
        return res

    def interp(self, name=None, ys=None, xs=None, nodes=None, kind='cubic_spline', axis=0):
        """
        Interpolate values onto the given subset of nodes in the phase.

        If specified, name will be used to determine the kind of variable being interpolated.

        Parameters
        ----------
        name : str or None
            If nodes is None, then use the name argument to determine which kind of variable is
            being interpolated.  If it is a state, assume nodes is 'state_input'.  If it is related
            to a control, assume nodes is 'control_input'.  If it is a polynomial control, assume
            the nodes are the input nodes for that polynomial control.  Any other type of variable
            will result in an error.
        ys :  ndarray or Sequence or None
            Array of control/state/parameter values.
        xs :  ndarray or Sequence or None
            Array of integration variable values.
        nodes : str or Sequence or None
            The name of the node subset, a set of nodes in phase tau space ([-1, 1] across the phase), or None (default).
        kind : str
            Specifies the kind of interpolation, as per the scipy.interpolate package.
<<<<<<< HEAD
            One of ('akima', 'pchip', or 'cubic_spline' ).
            Default is 'cubic_spline'.
=======
            One of ('linear', 'quadratic', 'cubic'). Any other value will result in
            linear interpolation and is allowed for backward compatibility.
            Default is 'linear'.
>>>>>>> df0ef9fb
        axis : int
            Specifies the axis along which interpolation should be performed.  Default is
            the first axis (0).

        Returns
        -------
        np.array
            The values of y interpolated at nodes of the specified type.
        """
        if not isinstance(ys, Iterable):
            raise ValueError('ys must be provided as an Iterable of length at least 2.')
        if isinstance(nodes, str):
            if nodes not in ('col', 'all', 'state_disc', 'state_input', 'control_disc',
                            'control_input', 'segment_ends', None):
                raise ValueError("nodes must be one of 'col', 'all', 'state_disc', "
                                "'state_input', 'control_disc', 'control_input', 'segment_ends', or "
                                "None.")

        order_map = {'linear': 1,
                     'quadratic': 2,
                     'cubic': 3}

        if isinstance(kind, str):
            _kind = order_map.get(kind, 1)
        elif isinstance(kind, int):
            _kind = kind
        else:
            raise ValueError("kind must be an integer of the spline order or one of 'linear', 'quadratic', or 'cubic'. "
                             " Any other string value will result in linear interpolation.")

        if xs is None:
            if len(ys) != 2:
                raise ValueError('xs may only be unspecified when len(ys)=2')
            xs = [-1, 1]
        elif len(xs) != np.prod(np.asarray(xs).shape):
            raise ValueError('xs must be viewable as a 1D array')

        gd = self.options['transcription'].grid_data
        if nodes is None:
            if name is None:
                raise ValueError('nodes for interpolation were not specified but the name of the '
                                 'variable to be interpolated was not provided.\nPlease specify '
                                 'the name of the interpolated variable or a node subset.')
            elif name in self.state_options:
                # For states in explicit shooting phases, interp should just return the initial
                # value.
                if isinstance(self.options['transcription'], dm.ExplicitShooting):
                    node_locations = np.array([-1.0])
                else:
                    node_locations = gd.node_ptau[gd.subset_node_indices['state_input']]
            elif name in self.control_options:
                if self.control_options[name]['control_type'] == 'polynomial':
                    node_locations, _ = lgl(self.control_options[name]['order'] + 1)
                else:
                    node_locations = gd.node_ptau[gd.subset_node_indices['control_input']]
            else:
                raise ValueError('Could not find a state, control, or polynomial control named '
                                 f'{name} to be interpolated.\nPlease explicitly specify the '
                                 f'node subset onto which this value should be interpolated.')
        elif isinstance(nodes, str):
            node_locations = gd.node_ptau[gd.subset_node_indices[nodes]]
        else:
            node_locations = nodes

        # Affine transform xs into tau space [-1, 1]
        _xs = np.asarray(xs).ravel()
        _xs, unique_idxs = np.unique(_xs, return_index=True)
        _ys = np.asarray(ys)
        _ys = np.atleast_2d(_ys).T if len(_ys.shape) == 1 else _ys

        m = 2.0 / (_xs[-1] - _xs[0])
        b = 1.0 - (m * _xs[-1])
        taus = m * _xs + b

<<<<<<< HEAD
        if kind == 'akima':
            interpfunc = Akima1DInterpolator(taus, ys)
        elif kind == 'pchip':
            interpfunc = PchipInterpolator(taus, ys)
        elif kind == 'cubic_spline':
            interpfunc = CubicSpline(taus, ys)
        else:
            raise RuntimeError(f"Invalid kind '{kind}' specified for interpolation.")

=======
        interpfunc = interpolate.make_interp_spline(taus, _ys[unique_idxs, ...], k=_kind)
>>>>>>> df0ef9fb
        res = np.atleast_2d(interpfunc(node_locations))
        if res.shape[0] == 1:
            res = res.T
        return res

    def get_simulation_phase(self, times_per_seg=_unspecified, method=_unspecified, atol=_unspecified,
                             rtol=_unspecified, first_step=_unspecified, max_step=_unspecified,
                             reports=False, interpolant='cubic'):
        """
        Return a SimulationPhase instance that is essentially a copy of this Phase.

        This instance is initialized based on data from this Phase instance and
        the given simulation times.

        If left unspecified, options `method`, `atol`, `rtol`, `first_step`, and `max_step` will
        be taken from Phase.simulate_options.

        Parameters
        ----------
        times_per_seg : int or None
            Number of equally distributed output times per segment in the phase simulation.  If
            None, output to all nodes provided by this phases GridData.
        method : str
            The scipy.integrate.solve_ivp integration method.
        atol : float
            Absolute convergence tolerance for the scipy.integrate.solve_ivp method.
        rtol : float
            Relative convergence tolerance for the scipy.integrate.solve_ivp method.
        first_step : float
            Initial step size for the integration.
        max_step : float or _unspecified
            Maximum step size for the integration.
        reports : bool or None or str or Sequence
            The reports setting for the subproblem run under each simulation segment.
        interpolant : str
            The interpolation method to be used for the controls in the simulation phase.

        Returns
        -------
        SimulationPhase
            An instance of SimulationPhase initialized based on data from this Phase and the given
            times.  This instance has not yet been setup.
        """
        from .simulation_phase import SimulationPhase

        # t = deepcopy(self.options['transcription']) if transcription is None else transcription
        ode_class = self.options['ode_class']
        ode_init_kwargs = self.options['ode_init_kwargs']

        self_tx = self.options['transcription']
        num_seg = self_tx.grid_data.num_segments
        seg_order = self_tx.grid_data.transcription_order
        seg_ends = self_tx.grid_data.segment_ends
        compressed = self_tx.grid_data.compressed

        sim_options = self.simulate_options

        _method = method if method is not _unspecified else sim_options['method']
        _atol = atol if atol is not _unspecified else sim_options['atol']
        _rtol = rtol if rtol is not _unspecified else sim_options['rtol']
        _first_step = first_step if first_step is not _unspecified else sim_options['first_step']
        _max_step = max_step if max_step is not _unspecified else sim_options['max_step']
        _times_per_seg = times_per_seg if times_per_seg is not _unspecified else sim_options['times_per_seg']

        if isinstance(self_tx, GaussLobatto):
            grid = GaussLobattoGrid(num_segments=num_seg, nodes_per_seg=seg_order, segment_ends=seg_ends,
                                    compressed=compressed)
        elif isinstance(self_tx, Radau):
            grid = RadauGrid(num_segments=num_seg, nodes_per_seg=seg_order + 1, segment_ends=seg_ends,
                             compressed=compressed)
        elif isinstance(self_tx.grid_data, GaussLobattoGrid) or \
                isinstance(self_tx.grid_data, RadauGrid) or isinstance(self_tx.grid_data, BirkhoffGrid):
            grid = self_tx.grid_data
        else:
            raise RuntimeError(f'Unexpected grid class for {self_tx.grid_data}. Only phases with GaussLobatto '
                               f'or Radau grids can be simulated.')

        if _times_per_seg is None:
            output_grid = None
        else:
            output_grid = UniformGrid(num_segments=num_seg, nodes_per_seg=_times_per_seg, segment_ends=seg_ends,
                                      compressed=compressed)

        tx = ExplicitShooting(propagate_derivs=False,
                              subprob_reports=reports,
                              grid=grid,
                              output_grid=output_grid,
                              method=_method,
                              atol=_atol,
                              rtol=_rtol,
                              first_step=_first_step,
                              max_step=_max_step,
                              control_interp=interpolant)

        sim_phase = SimulationPhase(transcription=tx,
                                    ode_class=ode_class,
                                    ode_init_kwargs=ode_init_kwargs)

        sim_phase.time_options.update(self.time_options)
        sim_phase.time_options['fix_initial'] = True
        sim_phase.time_options['fix_duration'] = True
        sim_phase.time_options['initial_bounds'] = (None, None)
        sim_phase.time_options['duration_bounds'] = (None, None)

        for state_name, state_options in self.state_options.items():
            sim_phase.state_options[state_name] = deepcopy(state_options)
            sim_phase.state_options[state_name]['fix_final'] = False
            sim_phase.state_options[state_name]['input_initial'] = False

        for param_name, param_options in self.parameter_options.items():
            sim_phase.parameter_options[param_name] = deepcopy(param_options)
            sim_phase.parameter_options[param_name]['opt'] = False

        for control_name, control_options in self.control_options.items():
            sim_phase.control_options[control_name] = deepcopy(control_options)
            sim_phase.control_options[control_name]['opt'] = False

        sim_phase._timeseries = {ts_name: ts_options for ts_name, ts_options in self._timeseries.items()
                                 if ts_name == 'timeseries'}

        sim_phase.refine_options = deepcopy(self.refine_options)
        sim_phase.simulate_options = deepcopy(self.simulate_options)
        sim_phase.timeseries_options = deepcopy(self.timeseries_options)

        return sim_phase

    def initialize_values_from_phase(self, prob, from_phase, phase_path='', skip_params=None):
        """
        Initializes values in the Phase using the phase from which it was created.

        Parameters
        ----------
        prob : Problem
            The problem instance to set values taken from the from_phase instance.
        from_phase : Phase
            The Phase instance from which the values in this phase are being initialized.
        phase_path : str
            The pathname of the system in prob that contains the phases.
        skip_params : None or set
            Parameter names that will be skipped because they have already been initialized at the
            trajectory level (Deprecated).
        """
        phs = from_phase

        if skip_params is not None:
            om.issue_warning(f'{self.pathname}: Option `skip_params` to Phase.initialize_values_from_phase` is '
                             f'deprecated and will be removed dymos 2.0.0', category=om.OMDeprecationWarning)

        op_dict = dict([(name, options) for (name, options) in phs.list_outputs(units=True,
                                                                                list_autoivcs=True,
                                                                                out_stream=None)])
        ip_dict = dict([(name, options) for (name, options) in phs.list_inputs(units=True,
                                                                               out_stream=None)])

        if self.pathname.partition('.')[0] == self.name:
            self_path = self.name + '.'
        else:
            self_path = self.pathname.partition('.')[0] + '.' + self.name + '.'

        if MPI:
            op_dict = MPI.COMM_WORLD.bcast(op_dict, root=0)

        # Set the integration times
        time_name = phs.time_options['name']
        op = op_dict[f'timeseries.timeseries_comp.{time_name}']
        prob.set_val(f'{self_path}t_initial', op['val'][0, ...])
        prob.set_val(f'{self_path}t_duration', op['val'][-1, ...] - op['val'][0, ...])

        # Assign initial state values
        for name in phs.state_options:
            op = op_dict[f'timeseries.timeseries_comp.states:{name}']
            prob[f'{self_path}initial_states:{name}'][...] = op['val'][0, ...]

        # Assign control values
        for name, options in phs.control_options.items():
            ip = ip_dict[f'control_group.control_interp_comp.controls:{name}']
            prob[f'{self_path}controls:{name}'][...] = ip['val']

        # Assign parameter values
        for name in phs.parameter_options:
            units = phs.parameter_options[name]['units']

            # We use this private function to grab the correctly sized variable from the
            # auto_ivc source.
            val = phs.get_val(f'parameters:{name}', units=units)

            if phase_path:
                prob_path = f'{phase_path}.{self.name}.parameters:{name}'
            else:
                prob_path = f'{self.name}.parameters:{name}'
            prob.set_val(prob_path, val)

    def simulate(self, times_per_seg=None, method=_unspecified, atol=_unspecified, rtol=_unspecified,
                 first_step=_unspecified, max_step=_unspecified, record_file=None, reports=False,
                 interpolant='cubic'):
        """
        Simulate the Phase using scipy.integrate.solve_ivp.

        Parameters
        ----------
        times_per_seg : int or None
            Number of equally spaced times per segment at which output is requested.  If None,
            output will be provided at all Nodes.
        method : str
            The scipy.integrate.solve_ivp integration method.
        atol : float
            Absolute convergence tolerance for scipy.integrate.solve_ivp.
        rtol : float
            Relative convergence tolerance for scipy.integrate.solve_ivp.
        first_step : float
            Initial step size for the integration.
        max_step : float
            Maximum step size for the integration.
        record_file : str or None
            If a string, the file to which the result of the simulation will be saved.
            If None, no record of the simulation will be saved.
        reports : bool or None or str or Sequence
            Reports setting for the subproblems run under simualate.
        interpolant : str
            The interpolation method to be used for the controls in the simulation phase.

        Returns
        -------
        problem
            An OpenMDAO Problem in which the simulation is implemented.  This Problem interface
            can be interrogated to obtain timeseries outputs in the same manner as other Phases
            to obtain results at the requested times.
        """
        self.sim_prob = sim_prob = create_subprob(base_name=f'{self.name}_simulation',
                                                  comm=self.comm,
                                                  reports=reports)

        sim_phase = self.get_simulation_phase(times_per_seg=times_per_seg, method=method, atol=atol, rtol=rtol,
                                              first_step=first_step, max_step=max_step, interpolant=interpolant)

        sim_prob.model.add_subsystem(self.name, sim_phase)

        if record_file is not None:
            rec = om.SqliteRecorder(record_file)
            sim_prob.add_recorder(rec)

        if om_version()[0] <= (3, 42, 2):
            sim_prob.setup(check=True)
        else:
            sim_prob.setup(check=True, parent=self)
        sim_prob.final_setup()

        sim_phase.set_vals_from_phase(from_phase=self)

        print(f'\nSimulating phase {self.pathname}')
        sim_prob.run_model()
        print(f'Done simulating phase {self.pathname}')
        sim_prob.record('final')
        sim_prob.cleanup()

        return sim_prob

    def set_refine_options(self, refine=_unspecified, tol=_unspecified, min_order=_unspecified,
                           max_order=_unspecified, smoothness_factor=_unspecified):
        """
        Set the specified option(s) for grid refinement in the phase.

        Parameters
        ----------
        refine : bool
            If True, this Phase will undergo refinement during the grid refinement procedure.
        tol : float
            The error tolerance used by all grid-refinement algorithms.
        min_order : int
            The minimum allowable transcription order for segments in the phase.
            Used in hp and ph refinement methods.
        max_order : int
            The maximum allowable transcription order for segments in the phase.
            Used in hp and ph refinement methods.
        smoothness_factor : float
            The maximum allowable ratio of state second derivatives. If exceeded the segment must be split.
            Used in hp refinement method.
        """
        if refine is not _unspecified:
            self.refine_options['refine'] = refine
        if tol is not _unspecified:
            self.refine_options['tolerance'] = tol
        if min_order is not _unspecified:
            self.refine_options['min_order'] = min_order
        if max_order is not _unspecified:
            self.refine_options['max_order'] = max_order
        if smoothness_factor is not _unspecified:
            self.refine_options['smoothness_factor'] = smoothness_factor

    def set_simulate_options(self, method=_unspecified, atol=_unspecified, rtol=_unspecified,
                             first_step=_unspecified, max_step=_unspecified, times_per_seg=_unspecified):
        """
        Set the specified option(s) for grid refinement in the phase.

        Parameters
        ----------
        method : str
            The scipy.integrate.solve_ivp integration method.
        atol : float
            Absolute convergence tolerance for the scipy.integrate.solve_ivp method.
        rtol : float
            Relative convergence tolerance for the scipy.integrate.solve_ivp method.
        first_step : float
            Initial step size for the integration.
        max_step : float
            Maximum step size for the integration.
        times_per_seg : int
            The number of time steps to output per segment.
        """
        if method is not _unspecified:
            self.simulate_options['method'] = method
        if atol is not _unspecified:
            self.simulate_options['atol'] = atol
        if rtol is not _unspecified:
            self.simulate_options['rtol'] = rtol
        if first_step is not _unspecified:
            self.simulate_options['first_step'] = first_step
        if max_step is not _unspecified:
            self.simulate_options['max_step'] = max_step
        if times_per_seg is not _unspecified:
            self.simulate_options['times_per_seg'] = times_per_seg

    def is_time_fixed(self, loc):
        """
        Test whether the initial or final time in the phase is guaranteed to be fixed.

        There are situations in which this can return False even if the final time is fixed
        in the problem.  If the initial time or duration are inputs, the phase knows nothing
        about their behavior upstream.

        Parameters
        ----------
        loc : str
            The location of time to be tested: either 'initial' or 'final'.

        Returns
        -------
        bool
            True if both the initial time and duration are not inputs and are fixed.
        """
        fix_initial = self.time_options['fix_initial']
        initial_bounds = self.time_options['initial_bounds']

        if loc == 'initial':
            res = fix_initial or (initial_bounds != (None, None) and np.diff(initial_bounds)[0] == 0.0)
        elif loc == 'final':
            fix_duration = self.time_options['fix_duration']
            duration_bounds = self.time_options['duration_bounds']
            initial_fixed = fix_initial or (initial_bounds != (None, None) and np.diff(initial_bounds)[0] == 0)
            duration_fixed = fix_duration or (duration_bounds != (None, None) and np.diff(duration_bounds)[0] == 0)
            res = initial_fixed and duration_fixed
        else:
            raise ValueError(f'Unknown value for argument "loc": must be either "initial" or '
                             f'"final" but got {loc}')
        return res

    def is_state_fixed(self, name, loc):
        """
        Test if the state of the given name is guaranteed to be fixed at the initial or final time.

        Parameters
        ----------
        name : str
            The name of the state to be tested.
        loc : str
            The location of time to be tested: either 'initial' or 'final'.

        Returns
        -------
        bool
            True if the state of the given name is guaranteed to be fixed at the given location.
        """
        if loc == 'initial':
            res = self.state_options[name]['fix_initial']
        elif loc == 'final':
            res = self.state_options[name]['fix_final']
        else:
            raise ValueError(f'Unknown value for argument "loc": must be either "initial" or '
                             f'"final" but got {loc}')
        return res

    def is_control_fixed(self, name, loc):
        """
        Test if the control of the given name is guaranteed to be fixed at the initial or final time.

        Parameters
        ----------
        name : str
            The name of the control to be tested.
        loc : str
            The location of time to be tested: either 'initial' or 'final'.

        Returns
        -------
        bool
            True if the state of the given name is guaranteed to be fixed at the given location.
        """
        control_opts = self.control_options[name]
        if loc == 'initial' and control_opts['fix_initial']:
            res = True
        elif loc == 'final' and control_opts['fix_final']:
            res = True
        else:
            res = not control_opts['opt']
        return res

    def is_control_rate_fixed(self, name, loc):
        """
        Test if the control rate of the given name is guaranteed to be fixed at the initial or final time.

        Parameters
        ----------
        name : str
            The name of the control to be tested.
        loc : str
            The location of time to be tested: either 'initial' or 'final'.

        Returns
        -------
        bool
            True if the state of the given name is guaranteed to be fixed at the given location.
        """
        if name.endswith('_rate') and self.control_options is not None and \
                name[:-5] in self.control_options:
            control_name = name[:-5]
        elif name.endswith('_rate2') and self.control_options is not None and \
                name[:-6] in self.control_options:
            control_name = name[:-6]
        return self.is_control_fixed(control_name, loc)

    def _indices_in_constraints(self, name, loc):
        """
        Returns a set of the C-order flattened indices involving constraint of the given name at the given loc.

        Parameters
        ----------
        name : str
            The pathname of the constrained quantity.
        loc : str
            The type of constraint to search: 'initial', 'final', or 'path'.

        Returns
        -------
        all_flat_idxs : set
            A C-order flattened set of indices that apply to the constraint.
        """
        cons = {'initial': self._initial_boundary_constraints,
                'final': self._final_boundary_constraints,
                'path': self._path_constraints}

        all_flat_idxs = set()

        for con in cons[loc]:
            if con['name'] != name:
                continue

            flat_idxs = get_constraint_flat_idxs(con)
            duplicate_idxs = all_flat_idxs.intersection(flat_idxs)
            if duplicate_idxs:
                s = {'initial': 'initial boundary', 'final': 'final boundary', 'path': 'path'}
                with np.printoptions(legacy='1.13'):
                    raise ValueError(f'Duplicate constraint in phase {self.pathname}. '
                                     f'The following indices of `{name}` are used in '
                                     f'multiple {s[loc]} constraints:\n{duplicate_idxs}')

            all_flat_idxs.update(flat_idxs)

        return all_flat_idxs

    def _is_fixed(self, var_name, var_type, loc):
        """
        Determine whether a variable is fixed or not.

        Parameters
        ----------
        var_name : str
            Identifier of the variable as known to the phase.
        var_type : str
            The type of variable.
        loc : str
            Either 'initial' or 'final' for non-parameters.

        Returns
        -------
        bool
            True if the variable is fixed, otherwise False.
        """
        if var_type == 't':
            return self.is_time_fixed(loc)
        elif var_type == 'state':
            return self.is_state_fixed(var_name, loc)
        elif var_type in {'input_control', 'indep_control'}:
            return self.is_control_fixed(var_name, loc)
        elif var_type in {'control_rate', 'control_rate2'}:
            return self.is_control_rate_fixed(var_name, loc)
        elif var_type == 'parameter':
            return not self.parameter_options[var_name]['opt']

        return False  # No way to know so we allow these to go through

    def load_case(self, case):
        """
        Pull all input and output variables from a case into the Phase.

        Parameters
        ----------
        case : Case or dict
            A Case from a CaseReader, or a dictionary with key 'inputs' mapped to the
            output of problem.model.list_inputs and key 'outputs' mapped to the output
            of prob.model.list_outputs. Both list_inputs and list_outputs should be called
            with `units=True`, `prom_names=True` and `return_format='dict'`.
        """
        # allow old style arguments using a Case or OpenMDAO problem instead of dictionary
        assert (isinstance(case, Case) or isinstance(case, dict))
        if isinstance(case, Case):
            previous_solution = {
                'inputs': case.list_inputs(out_stream=None, return_format='dict',
                                           units=True, prom_name=True),
                'outputs': case.list_outputs(out_stream=None, return_format='dict',
                                             units=True, prom_name=True)
            }
        else:
            previous_solution = case

        prev_vars_abs2prom = {}
        prev_vars_abs2prom.update({k: v['prom_name'] for k, v in previous_solution['inputs'].items()})
        prev_vars_abs2prom.update({k: v['prom_name'] for k, v in previous_solution['outputs'].items()})
        prev_vars_prom2abs = {v: k for k, v in prev_vars_abs2prom.items()}

        prev_vars = {}
        prev_vars.update({v['prom_name']: {'val': v['val'], 'units': v['units'], 'abs_name': k}
                          for k, v in previous_solution['inputs'].items()})
        prev_vars.update({v['prom_name']: {'val': v['val'], 'units': v['units'], 'abs_name': k}
                          for k, v in previous_solution['outputs'].items()})

        phase_io = {'inputs': self.list_inputs(units=True, prom_name=True, out_stream=None),
                    'outputs': self.list_outputs(units=True, prom_name=True, out_stream=None)}

        phase_vars = {}
        phase_vars.update({f"{self.pathname}.{v['prom_name']}": {'val': v['val'], 'units': v['units'], 'abs_name': k}
                           for k, v in phase_io['inputs']})
        phase_vars.update({f"{self.pathname}.{v['prom_name']}": {'val': v['val'], 'units': v['units'], 'abs_name': k}
                           for k, v in phase_io['outputs']})

        phase_name = self.name

        # Get the initial time and duration from the previous result and set them into the new phase.
        integration_name = self.time_options['name']

        try:
            prev_time_path = prev_vars_abs2prom[f'{self.pathname}.timeseries.timeseries_comp.{integration_name}']
        except KeyError:
            om.issue_warning(f'load_case for phase {self.name} failed - phase not found in case data.')
            return

        prev_timeseries_prom_path, _, _ = prev_time_path.rpartition(f'.{integration_name}')
        prev_phase_prom_path, _, _ = prev_timeseries_prom_path.rpartition('.timeseries')
        prev_time_val = prev_vars[prev_time_path]['val']

        t_initial = prev_time_val[0]
        t_duration = prev_time_val[-1] - prev_time_val[0]
        prev_time_val, unique_idxs = np.unique(prev_time_val, return_index=True)
        prev_time_units = prev_vars[prev_time_path]['units']

        if t_duration < 0:
            # Unique sorts the data. In reverse-time phases, we need to undo it.
            prev_time_val = np.flip(prev_time_val, axis=0)
            unique_idxs = np.flip(unique_idxs, axis=0)

        self.set_time_val(initial=t_initial, duration=t_duration, units=prev_time_units)

        # Interpolate the timeseries state outputs from the previous solution onto the new grid.
        if not isinstance(self, dm.AnalyticPhase):
            for state_name, options in self.state_options.items():
                if f'{prev_timeseries_prom_path}.states:{state_name}' in prev_vars_prom2abs:
                    prev_state_path = f'{prev_timeseries_prom_path}.states:{state_name}'
                elif f'{prev_timeseries_prom_path}.{state_name}' in prev_vars_prom2abs:
                    prev_state_path = f'{prev_timeseries_prom_path}.{state_name}'
                else:
                    issue_warning(f'Unable to find state {state_name} in timeseries data from case being loaded.',
                                  om.OpenMDAOWarning)
                    continue

                prev_state_val = prev_vars[prev_state_path]['val']
                prev_state_units = prev_vars[prev_state_path]['units']
                if options['lower'] is not None or options['upper'] is not None:
                    prev_state_val = prev_state_val.clip(options['lower'], options['upper'])
                self.set_state_val(state_name,
                                   vals=prev_state_val[unique_idxs],
                                   time_vals=prev_time_val,
                                   units=prev_state_units)

                if options['fix_final']:
                    warning_message = f"{phase_name}.states:{state_name} specifies 'fix_final=True'. " \
                                      f"If the given restart file has a" \
                                      f" different final value this will overwrite the user-specified value"
                    issue_warning(warning_message)

            # Interpolate the timeseries control outputs from the previous solution onto the new grid.
            for control_name, options in self.control_options.items():
                if f'{prev_timeseries_prom_path}.controls:{control_name}' in prev_vars_prom2abs:
                    prev_control_path = f'{prev_timeseries_prom_path}.controls:{control_name}'
                elif f'{prev_timeseries_prom_path}.{control_name}' in prev_vars_prom2abs:
                    prev_control_path = f'{prev_timeseries_prom_path}.{control_name}'
                else:
                    issue_warning(f'Unable to find control {control_name} in timeseries data from case being loaded.',
                                  om.OpenMDAOWarning)
                    continue

                prev_control_val = prev_vars[prev_control_path]['val']
                prev_control_units = prev_vars[prev_control_path]['units']
                if options['lower'] is not None or options['upper'] is not None:
                    prev_control_val = prev_control_val.clip(options['lower'], options['upper'])
                self.set_control_val(control_name,
                                     vals=prev_control_val[unique_idxs],
                                     time_vals=prev_time_val,
                                     units=prev_control_units)
                if options['fix_final']:
                    warning_message = f"{phase_name}.controls:{control_name} specifies 'fix_final=True'. " \
                                      f"If the given restart file has a" \
                                      f" different final value this will overwrite the user-specified value"
                    issue_warning(warning_message)

        # Set the timeseries parameter outputs from the previous solution as the parameter value
        for param_name in self.parameter_options:
            if f'{prev_phase_prom_path}.parameter_vals:{param_name}' in prev_vars:
                prev_param_val = prev_vars[f'{prev_phase_prom_path}.parameter_vals:{param_name}']['val']
                prev_param_units = prev_vars[f'{prev_phase_prom_path}.parameter_vals:{param_name}']['units']
                self.set_parameter_val(param_name, prev_param_val[0, ...], units=prev_param_units)
            else:
                issue_warning(f'Unable to find "{prev_phase_prom_path}.parameter_vals:{param_name}" '
                              f'in data from case being loaded.')<|MERGE_RESOLUTION|>--- conflicted
+++ resolved
@@ -5,7 +5,7 @@
 
 import numpy as np
 
-from scipy.interpolate import CubicSpline, PchipInterpolator, Akima1DInterpolator
+from scipy import interpolate
 
 import openmdao.api as om
 from openmdao.utils.mpi import MPI
@@ -1938,7 +1938,7 @@
         self.set_time_val(initial, duration, units)
 
     def set_state_val(self, name, vals=None, time_vals=None,
-                      units=None, interpolation_kind='akima'):
+                      units=None, interpolation_kind='linear'):
         """
         Set the necessary input values for state as appropriate for the specified transcription.
 
@@ -1956,8 +1956,11 @@
             If provided, must be compatible with the target units.
         interpolation_kind : str
             Specifies the kind of interpolation, as per the scipy.interpolate package.
-            One of ('akima', 'pchip', or 'cubic_spline' ).
-            Default is 'akima'.
+            One of ('linear', 'nearest', 'zero', 'slinear', 'quadratic', 'cubic'
+            where 'zero', 'slinear', 'quadratic' and 'cubic' refer to a spline
+            interpolation of zeroth, first, second or third order) or as an
+            integer specifying the order of the spline interpolator to use.
+            Default is 'linear'.
         """
         transcription = self.options['transcription']
         input_data_to_set = transcription._phase_set_state_val(self, name,
@@ -1969,7 +1972,7 @@
             self.set_val(var, value, units=units)
 
     def set_control_val(self, name, vals=None, time_vals=None,
-                        units=None, interpolation_kind='akima'):
+                        units=None, interpolation_kind='linear'):
         """
         Set the control values as appropriate.
 
@@ -1987,8 +1990,11 @@
             If provided, must be compatible with the target units.
         interpolation_kind : str
             Specifies the kind of interpolation, as per the scipy.interpolate package.
-            One of ('akima', 'pchip', or 'cubic_spline' ).
-            Default is 'akima'.
+            One of ('linear', 'nearest', 'zero', 'slinear', 'quadratic', 'cubic'
+            where 'zero', 'slinear', 'quadratic' and 'cubic' refer to a spline
+            interpolation of zeroth, first, second or third order) or as an
+            integer specifying the order of the spline interpolator to use.
+            Default is 'linear'.
         """
         control_options = self.control_options[name]
         if control_options['control_type'] == 'polynomial':
@@ -2004,7 +2010,7 @@
         self.set_val(f'controls:{name}', val=val, units=units)
 
     def set_polynomial_control_val(self, name, vals=None, time_vals=None,
-                                   units=None, interpolation_kind='akima'):
+                                   units=None, interpolation_kind='linear'):
         """
         Set the polynomial control values as appropriate.
 
@@ -2022,8 +2028,11 @@
             If provided, must be compatible with the target units.
         interpolation_kind : str
             Specifies the kind of interpolation, as per the scipy.interpolate package.
-            One of ('akima', 'pchip', or 'cubic_spline' ).
-            Default is 'akima'.
+            One of ('linear', 'nearest', 'zero', 'slinear', 'quadratic', 'cubic'
+            where 'zero', 'slinear', 'quadratic' and 'cubic' refer to a spline
+            interpolation of zeroth, first, second or third order) or as an
+            integer specifying the order of the spline interpolator to use.
+            Default is 'linear'.
         """
         om.issue_warning(f'{self.pathname}: The method `set_polynomial_control_val` is '
                          'deprecated and will be removed in Dymos 2.1.',
@@ -2341,7 +2350,7 @@
                                   f"phase '{self.name}': {', '.join(invalid_options)}",
                                   RuntimeWarning)
 
-    def interpolate(self, xs=None, ys=None, nodes='all', kind='cubic_spline', axis=0):
+    def interpolate(self, xs=None, ys=None, nodes='all', kind='linear', axis=0):
         """
         Return an array of values on interpolated to the given node subset of the phase.
 
@@ -2355,8 +2364,11 @@
             The name of the node subset.
         kind : str
             Specifies the kind of interpolation, as per the scipy.interpolate package.
-            One of ('akima', 'pchip', or 'cubic_spline' ).
-            Default is 'cubic_spline'.
+            One of ('linear', 'nearest', 'zero', 'slinear', 'quadratic', 'cubic'
+            where 'zero', 'slinear', 'quadratic' and 'cubic' refer to a spline
+            interpolation of zeroth, first, second or third order) or as an
+            integer specifying the order of the spline interpolator to use.
+            Default is 'linear'.
         axis : int
             Specifies the axis along which interpolation should be performed.  Default is
             the first axis (0).
@@ -2380,6 +2392,8 @@
         if xs is None:
             if len(ys) != 2:
                 raise ValueError('xs may only be unspecified when len(ys)=2')
+            if kind != 'linear':
+                raise ValueError('kind must be linear when xs is unspecified.')
             xs = [-1, 1]
         elif len(xs) != np.prod(np.asarray(xs).shape):
             raise ValueError('xs must be viewable as a 1D array')
@@ -2396,22 +2410,14 @@
         m = 2.0 / (_xs[-1] - _xs[0])
         b = 1.0 - (m * _xs[-1])
         taus = m * _xs + b
-
-        if kind == 'akima':
-            interpfunc = Akima1DInterpolator(taus, ys)
-        elif kind == 'pchip':
-            interpfunc = PchipInterpolator(taus, ys)
-        elif kind == 'cubic_spline':
-            interpfunc = CubicSpline(taus, ys)
-        else:
-            raise RuntimeError(f"Invalid kind '{kind}' specified for interpolation.")
-
+        interpfunc = interpolate.interp1d(taus, ys, axis=axis, kind=kind,
+                                          bounds_error=False, fill_value='extrapolate')
         res = np.atleast_2d(interpfunc(node_locations))
         if res.shape[0] == 1:
             res = res.T
         return res
 
-    def interp(self, name=None, ys=None, xs=None, nodes=None, kind='cubic_spline', axis=0):
+    def interp(self, name=None, ys=None, xs=None, nodes=None, kind='linear', axis=0):
         """
         Interpolate values onto the given subset of nodes in the phase.
 
@@ -2433,14 +2439,9 @@
             The name of the node subset, a set of nodes in phase tau space ([-1, 1] across the phase), or None (default).
         kind : str
             Specifies the kind of interpolation, as per the scipy.interpolate package.
-<<<<<<< HEAD
-            One of ('akima', 'pchip', or 'cubic_spline' ).
-            Default is 'cubic_spline'.
-=======
             One of ('linear', 'quadratic', 'cubic'). Any other value will result in
             linear interpolation and is allowed for backward compatibility.
             Default is 'linear'.
->>>>>>> df0ef9fb
         axis : int
             Specifies the axis along which interpolation should be performed.  Default is
             the first axis (0).
@@ -2474,6 +2475,8 @@
         if xs is None:
             if len(ys) != 2:
                 raise ValueError('xs may only be unspecified when len(ys)=2')
+            if kind != 'linear':
+                raise ValueError('kind must be linear when xs is unspecified.')
             xs = [-1, 1]
         elif len(xs) != np.prod(np.asarray(xs).shape):
             raise ValueError('xs must be viewable as a 1D array')
@@ -2515,19 +2518,7 @@
         b = 1.0 - (m * _xs[-1])
         taus = m * _xs + b
 
-<<<<<<< HEAD
-        if kind == 'akima':
-            interpfunc = Akima1DInterpolator(taus, ys)
-        elif kind == 'pchip':
-            interpfunc = PchipInterpolator(taus, ys)
-        elif kind == 'cubic_spline':
-            interpfunc = CubicSpline(taus, ys)
-        else:
-            raise RuntimeError(f"Invalid kind '{kind}' specified for interpolation.")
-
-=======
         interpfunc = interpolate.make_interp_spline(taus, _ys[unique_idxs, ...], k=_kind)
->>>>>>> df0ef9fb
         res = np.atleast_2d(interpfunc(node_locations))
         if res.shape[0] == 1:
             res = res.T
