from collections import ChainMap
import datetime
from pathlib import Path
import os.path

from dymos.trajectory.trajectory import Trajectory
from dymos.phase.phase import Phase

try:
    from bokeh.io import save
    from bokeh.layouts import column, grid, row
    from bokeh.models import Legend, DataTable, Div, ColumnDataSource, TableColumn, \
        TabPanel, Tabs, CheckboxButtonGroup, CustomJS, MultiChoice
    from bokeh.plotting import figure, curdoc
    import bokeh.palettes as bp
    import bokeh.resources as bokeh_resources
    _NO_BOKEH = False
except ImportError:
    _NO_BOKEH = True

import openmdao.api as om
from openmdao.utils.units import conversion_to_base_units
from openmdao.utils.mpi import MPI
from openmdao.recorders.sqlite_recorder import META_KEY_SEP


# Javascript Callback when the solution/simulation checkbox buttons are toggled
# args: (figures)
_js_show_figures = """
const phases_to_show = phase_select.value;
const kinds_to_show = sol_sim_toggle.active;
var figures = figures;
var renderer;
var renderer_phase;

function show_renderer(renderer, phases_to_show, kinds_to_show) {
    var tags = renderer.tags;
    for(var k=0; k < tags.length; k++) {
        if (tags[k].substring(0, 6) == 'phase:') {
            renderer_phase = tags[k].substring(6);
            break;
        }
    }
    return ((tags.includes('sol') && kinds_to_show.includes(0)) ||
            (tags.includes('sim') && kinds_to_show.includes(1))) &&
           phases_to_show.includes(renderer_phase);
}

for (var i = 0; i < figures.length; i++) {
    if (figures[i]) {
        for (var j=0; j < figures[i].renderers.length; j++) {
            renderer = figures[i].renderers[j];
            // Get the phase with which this renderer is associated
            renderer.visible = show_renderer(renderer, phases_to_show, kinds_to_show);
        }
    }
}
"""


def _meta_tree_subsys_iter(tree, recurse=True, cls=None, path=None):
    """
    Yield a generator of local subsystems of this system.

    Parameters
    ----------
    recurse : bool
        If True, iterate over the whole tree under this system.
    cls : None, str, or Sequence
        The class of the nodes to be iterated
    path : The absolute path of the given tree.

    Yields
    ------
    type or None
    """
    _cls = [cls] if isinstance(cls, str) else cls

    for s in tree['children']:
        if s['type'] != 'subsystem':
            continue
        else:
            s['path'] = f'{path}.{s["name"]}' if path else s['name']

        if cls is None or s['class'] in _cls:
            yield s
        if recurse:
            for child in _meta_tree_subsys_iter(s, recurse=True, cls=_cls, path=s['path']):
                yield child


def _get_model_options_from_cr(cr, syspath, run_number=None):
    """Retrieve model options for the given system from the given case reader.

    The the options for system stored in the given case reader.
    If there is more than one set of model options, this function returns the last recorded ones.

    Parameters
    ----------
    cr : CaseReader
        The CaseReader instance holding the data.
    syspath : str
        Pathname of system whose options are requested.
    run_number : int or None
        Run_driver or run_model iteration to inspect, if given. If None, return the last available.

    Returns
    -------
    dict{system: {key: val}}
        The model options dictionary for the given system.
    """
    if not cr._system_options:
        raise RuntimeError('System options were not recorded.')

    # need to handle edge case for v11 recording
    if cr._format_version < 12:
        SEP = '_'
    else:
        SEP = META_KEY_SEP

    for key in cr._system_options:
        if key.find(SEP) > 0:
            name, num = key.rsplit(SEP, 1)
        else:
            name = key
            num = 0

        # Get the component associated with the highest run number
        if name == syspath and (run_number is None or run_number == int(num)):
            return cr._system_options[key]['component_options']
    else:
        raise KeyError(f'No options found for system {syspath}')


def _get_traj_and_phases_from_problem(problem, rank: int = 0):
    """Retrieve a dictionary tree structure of all trajectories and phases in the problem.

    Parameters
    ----------
    problem : Problem
        The problem being searched for trajectories and phases.
    rank : int
        Under MPI, the returned trajectory tree is only valid on this rank.

    Returns
    -------
    trajs : dict
        A dictionary for each trajectory containing its parameter options dictionary and
        a subdictionary of phases and their associated options. Under MPI, this dictionary
    """
    comm_rank = 0 if MPI is None else MPI.COMM_WORLD.rank
    traj_options = _gather_system_options(problem.model, sys_cls=Trajectory, rank=rank)
    phase_options = _gather_system_options(problem.model, sys_cls=Phase, rank=rank)

    trajs = {}

    if comm_rank == 0:
        for traj_path, toptions in traj_options.items():
            trajs[traj_path] = {'phases': {},
                                'parameter_options': toptions['parameter_options'],
                                'name': traj_path}
            for phase_path, poptions in phase_options.items():
                if phase_path.startswith(f'{traj_path}.'):
                    trajs[traj_path]['phases'][phase_path] = {'name': phase_path.split('.')[-1]}
                    for opt in ('time_options', 'parameter_options', 'state_options',
                                'control_options', 'polynomial_control_options'):
                        trajs[traj_path]['phases'][phase_path][opt] = poptions[opt]

    return trajs


# TODO: Enable this function when system options are correctly stored under MPI
def _get_trajs_and_phases_from_cr(cr, problem=None):  # pragma: no cover
    """Retrieve dictionaries of the trajectories and phases from the given case reader and problem.

    Due to a bug in OpenMDAO, model options may not be available from the case reader. In this case,
    use the problem to obtain them.

    Parameters
    ----------
    cr : CaseReader
        The CaseReader from which the model tree should be loaded.
    problem : Problem, optional
        The Problem instance from which system options should be loaded as a fallback.

    Returns
    -------
    _type_
        _description_
    """
    trajs = {}
    traj_cls = 'dymos.trajectory.trajectory:Trajectory'
    phase_cls = ['dymos.phase.phase:Phase',
                 'dymos.phase.phase:AnalyticPhase',
                 'dymos.phase.phase:SimualationPhase']

    traj_nodes = [n for n in _meta_tree_subsys_iter(cr.problem_metadata['tree'], cls=traj_cls)]
    phase_nodes = [n for n in _meta_tree_subsys_iter(cr.problem_metadata['tree'], cls=phase_cls)]

    for tn in traj_nodes:
        phase_nodes = [n for n in _meta_tree_subsys_iter(tn, cls=phase_cls, path=tn['path'])]
        traj_path = tn['path']
        trajs[traj_path] = {'phases': {}, 'parameter_options': {}, 'name': tn['name']}

        traj_options = _get_model_options_from_cr(cr=cr, syspath=traj_path)

        if MPI and MPI.COMM_WORLD.rank == 0:
            for param_name, param_options in traj_options['parameter_options'].items():
                trajs[traj_path]['parameter_options'][param_name] = param_options
            for pn in phase_nodes:
                phase_path = pn['path']
                phase_options = _get_model_options_from_cr(cr=cr, syspath=phase_path)
                phase_meta = trajs[traj_path]['phases'][phase_path] = {'time_options': None,
                                                                       'parameter_options': None,
                                                                       'state_options': None,
                                                                       'control_options': None,
                                                                       'polynomial_control_options': None,
                                                                       'name': pn['name']}
                phase_meta['time_options'] = phase_options['time_options']
                phase_meta['parameter_options'] = phase_options['parameter_options']
                phase_meta['state_options'] = phase_options['state_options']
                phase_meta['control_options'] = phase_options['control_options']
                phase_meta['polynomial_control_options'] = phase_options['polynomial_control_options']

    return trajs


def _load_data_sources(traj_and_phase_meta=None, solution_record_file=None, simulation_record_file=None):
    """
    Load the data for the timeseries plots from the given solution and record files.

    Parameters
    ----------
    traj_and_phase_meta : dict
        A tree dictionary structure that contains the trajectories, their child phases,
        and associated options.
    solution_record_file : str
        The path to the solution record file.
    sim_record_file : str
        The path to the corresponding simulation record file.

    Returns
    -------
    dict
        A dictionary containing parameter data, solution timeseries data, simulation timeseries data, and
        units for each timeseries output.
    """
    data_dict = {}

    if Path(solution_record_file).is_file():
        sol_cr = om.CaseReader(solution_record_file)
        sol_case = sol_cr.get_case('final')
<<<<<<< HEAD
        traj_and_phase_meta = _get_trajs_and_phases(sol_cr)
=======
        abs2prom_map = sol_cr.problem_metadata['abs2prom']
>>>>>>> ed640d7c
    else:
        sol_case = None

    if Path(simulation_record_file).is_file():
        sim_cr = om.CaseReader(simulation_record_file)
        sim_case = sim_cr.get_case('final')
<<<<<<< HEAD
        if traj_and_phase_meta is None:
            traj_and_phase_meta = _get_trajs_and_phases(sim_cr)
    else:
        sim_case = None

    if sol_cr is None and sim_cr is None:
=======
        abs2prom_map = sim_cr.problem_metadata['abs2prom']
    else:
        sim_case = None

    source_case = sol_case or sim_case or None
    outputs = {abs_path: meta for abs_path, meta in source_case.list_outputs(out_stream=None, units=True)}

    if source_case is None:
>>>>>>> ed640d7c
        om.issue_warning('No recorded data provided. Trajectory results report will not be created.')
        return

    if sol_case:
        sol_outputs = {abs_path: meta for abs_path, meta in
                       sol_case.list_outputs(out_stream=None, units=True) if 'timeseries' in abs_path}
    else:
        sol_outputs = None

    if sim_case:
        sim_outputs = {abs_path: meta for abs_path, meta in
                       sim_case.list_outputs(out_stream=None, units=True) if 'timeseries' in abs_path}
    else:
        sim_outputs = None

    source_case = sol_case or sim_case
    outputs = sol_outputs or sim_outputs

    if sim_outputs is not None and sol_outputs is not None:
        if not set(sim_outputs.keys()).issubset(sol_outputs.keys()):
            om.issue_warning('Simulation file does not contain the same outputs as the solution '
                             'file. Skipping plotting of simulation timeseries data.')
            sim_case = None

    for traj_path, traj_data in traj_and_phase_meta.items():
        traj_params = traj_data['parameter_options']
        traj_name = traj_data['name']
        data_dict[traj_data['name']] = {'param_data_by_phase': {},
                                        'sol_data_by_phase': {},
                                        'sim_data_by_phase': {},
                                        'timeseries_units': {}}

        for phase_path, phase_data in traj_data['phases'].items():
            phase_name = phase_data['name']
            phase_param_data = \
                data_dict[traj_name]['param_data_by_phase'][phase_name] = \
                {'param': [], 'val': [], 'units': []}

            phase_sol_data = data_dict[traj_data['name']]['sol_data_by_phase'][phase_name] = {}
            phase_sim_data = data_dict[traj_data['name']]['sim_data_by_phase'][phase_name] = {}

            # param_outputs = {op: meta for op, meta in outputs.items()
            #                  if op.startswith(f'{phase_path}.param_comp.parameter_vals:')}
            ts_outputs = {op: meta for op, meta in outputs.items()
                          if op.startswith(f'{phase_path}.timeseries.')}

            # Populate the phase parameter data
            phase_params = traj_and_phase_meta[traj_path]['phases'][phase_path]['parameter_options']
            for param_name in sorted(phase_params, key=str.casefold):
                units = phase_params[param_name]['units']
                param_path = f'{traj_path}.{phase_name}.parameter_vals:{param_name}'
                phase_param_data['param'].append(param_name)
                phase_param_data['units'].append(units)
                phase_param_data['val'].append(source_case.get_val(param_path, units=units))

            # Find the "largest" unit used for any timeseries output across all phases
            ts_units_dict = data_dict[traj_data['name']]['timeseries_units']
            for abs_name in sorted(ts_outputs.keys(), key=str.casefold):
                meta = ts_outputs[abs_name]
                prom_name = meta['prom_name']
                var_name = prom_name.split('.')[-1]

                if var_name not in ts_units_dict:
                    ts_units_dict[var_name] = meta['units']
                else:
                    _, new_conv_factor = conversion_to_base_units(meta['units'])
                    _, old_conv_factor = conversion_to_base_units(ts_units_dict[var_name])
                    if new_conv_factor < old_conv_factor:
                        ts_units_dict[var_name] = meta['units']

            # Populate the phase timeseries data
            for output_name in sorted(ts_outputs.keys(), key=str.casefold):
                meta = ts_outputs[output_name]
                prom_name = meta['prom_name']
                var_name = prom_name.split('.')[-1]

                if sol_case:
                    phase_sol_data[var_name] = sol_case.get_val(prom_name, units=ts_units_dict[var_name])
                if sim_case:
                    phase_sim_data[var_name] = sim_case.get_val(prom_name, units=ts_units_dict[var_name])

    return data_dict


def _gather_system_options(model, sys_cls=None, rank=0):
    """Retreive system options for systems of the given class and/or pathname.

    Parameters
    ----------
    model : System
        The root system from which model options are being gathered.
    sys_cls : class, optional
        The class of system for which we want to retrieve options, or None if we
        should look for all systems regardless of class.
    rank : int
        The rank onto which the system options shoud be gathered. The retured
        dictionary of system options will only be valid on this rank.
    """
    comm_size = 1 if MPI is None else MPI.COMM_WORLD.size
    comm_rank = 0 if MPI is None else MPI.COMM_WORLD.rank

    system_options = {}
    for subsys in model.system_iter(include_self=True, recurse=True, typ=sys_cls):
        system_options[subsys.pathname] = subsys.options

    if comm_size > 1:
        gathered = MPI.COMM_WORLD.gather(system_options, rank)

        if comm_rank == 0:
            system_options.update(dict(ChainMap(*gathered)))

    return system_options


def make_timeseries_report(prob, solution_record_file=None, simulation_record_file=None,
                           x_name='time', ncols=2, margin=10, theme='light_minimal'):
    """
    Create the bokeh-based timeseries results report.

    Parameters
    ----------
    prob : om.Problem
        The problem instance for which the timeseries plots are being created.
    solution_record_file : str
        The path to the solution record file, if available.
    simulation_record_file : str
        The path to the simulation record file, if available.
    x_name : str
        Name of the horizontal axis variable in the timeseries.
    ncols : int
        The number of columns of timeseries output plots.
    margin : int
        A margin to be placed between the plot figures.
    theme : str
        A valid bokeh theme name to style the report.
    """
    comm_rank = 0 if MPI is None else MPI.COMM_WORLD.rank
    report_dir = Path(prob.get_reports_dir()) if prob is not None else Path(os.getcwd())
    if not report_dir.exists():
        report_dir = Path(os.getcwd())

    if prob is not None:
        # Retrieve system information fom the problem if available.
        traj_data = _get_traj_and_phases_from_problem(prob)

    # The rest of the traj report generation occurs on rank 0
    if comm_rank == 0:

        # For the primary timeseries in each phase in each trajectory, build a set of the pathnames
        # to be plotted.
        source_data = _load_data_sources(traj_data, solution_record_file, simulation_record_file)

        # Colors of each phase in the plot. Start with the bright colors followed by the faded ones.
        if not _NO_BOKEH:
            colors = bp.d3['Category20'][20][0::2] + bp.d3['Category20'][20][1::2]
            curdoc().theme = theme

        for traj_path, traj_data in source_data.items():
            traj_name = traj_path.split('.')[-1]
            report_filename = f'{traj_path}_results_report.html'
            report_path = report_dir / report_filename
            if _NO_BOKEH:
                with open(report_path, 'wb') as f:
                    f.write("<html>\n<head>\n<title> \nError: bokeh not available</title>\n</head> <body>\n"
                            "This report requires bokeh but bokeh was not available in this python installation.\n"
                            "</body></html>".encode())
                continue

            param_tables = []
            phase_names = [k.split('.')[-1] for k in traj_data['param_data_by_phase']]
            for phase_name, param_data in traj_data['param_data_by_phase'].items():
                # Make the parameter table
                columns = [
                    TableColumn(field='param', title='Parameter'),
                    TableColumn(field='val', title='Value'),
                    TableColumn(field='units', title='Units'),
                ]
                param_tables.append(DataTable(source=ColumnDataSource(param_data),
                                              columns=columns,
                                              index_position=None,
                                              height=30*len(param_data['param']),
                                              sizing_mode='stretch_both'))

            # Plot the timeseries
            ts_units_dict = source_data[traj_name]['timeseries_units']

            figures = []
            x_range = None

            for var_name in sorted(ts_units_dict.keys(), key=str.casefold):
                fig_kwargs = {'x_range': x_range} if x_range is not None else {}

                tool_tips = [(f'{x_name}', '$x'), (f'{var_name}', '$y')]

                fig = figure(tools='pan,box_zoom,xwheel_zoom,hover,undo,reset,save',
                             tooltips=tool_tips,
                             x_axis_label=f'{x_name} ({ts_units_dict[x_name]})',
                             y_axis_label=f'{var_name} ({ts_units_dict[var_name]})',
                             toolbar_location='above',
                             sizing_mode='stretch_both',
                             min_height=250, max_height=300,
                             margin=margin,
                             **fig_kwargs)
                fig.xaxis.axis_label_text_font_size = '10pt'
                fig.yaxis.axis_label_text_font_size = '10pt'
                fig.toolbar.autohide = True
                legend_data = []
                if x_range is None:
                    x_range = fig.x_range
                for i, phase_name in enumerate(phase_names):
                    color = colors[i % 20]
                    sol_data = source_data[traj_name]['sol_data_by_phase'][phase_name]
                    sim_data = source_data[traj_name]['sim_data_by_phase'][phase_name]
                    sol_source = ColumnDataSource(sol_data)
                    sim_source = ColumnDataSource(sim_data)
                    if x_name in sol_data and var_name in sol_data:
                        legend_items = []
                        if sol_data:
                            sol_plot = fig.circle(x='time', y=var_name, source=sol_source, color=color)
                            sol_plot.tags.extend(['sol', f'phase:{phase_name}'])
                            legend_items.append(sol_plot)
                        if sim_data:
                            sim_plot = fig.line(x='time', y=var_name, source=sim_source, color=color)
                            sim_plot.tags.extend(['sim', f'phase:{phase_name}'])
                            legend_items.append(sim_plot)
                        legend_data.append((phase_name, legend_items))

                legend = Legend(items=legend_data, location='center', label_text_font_size='8pt')
                fig.add_layout(legend, 'right')
                figures.append(fig)

            # Since we're putting figures in two columns, make sure we have an even number of things to put in the layout.
            if len(figures) % 2 == 1:
                figures.append(None)

            param_panels = [TabPanel(child=table, title=f'{phase_names[i]} parameters')
                            for i, table in enumerate(param_tables)]

            sol_sim_toggle = CheckboxButtonGroup(labels=['Solution', 'Simulation'], active=[0, 1])

            sol_sim_row = row(children=[Div(text='Display data:', sizing_mode='stretch_height'),
                                        sol_sim_toggle],
                              sizing_mode='stretch_both',
                              max_height=50)

            phase_select = MultiChoice(options=[phase_name for phase_name in phase_names],
                                       value=[phase_name for phase_name in phase_names],
                                       sizing_mode='stretch_both',
                                       min_width=400, min_height=50)

            phase_select_row = row(children=[Div(text='Plot phases:'), phase_select],
                                   sizing_mode='stretch_width')

            figures_grid = grid(children=figures, ncols=ncols, sizing_mode='stretch_both')

            ts_layout = column(children=[sol_sim_row, phase_select_row, figures_grid],
                               sizing_mode='stretch_both')

            tab_panes = Tabs(tabs=[TabPanel(child=ts_layout, title='Timeseries')] + param_panels,
                             sizing_mode='stretch_both',
                             active=0)

            summary = rf'Results of {prob._name}<br>Creation Date: {datetime.datetime.now().strftime("%Y-%m-%d %H:%M:%S")}'

            report_layout = column(children=[Div(text=summary), tab_panes], sizing_mode='stretch_both')

            # Assign callbacks

            sol_sim_toggle.js_on_change("active",
                                        CustomJS(code=_js_show_figures,
                                                 args=dict(figures=figures,
                                                           sol_sim_toggle=sol_sim_toggle,
                                                           phase_select=phase_select)))

            phase_select.js_on_change("value",
                                      CustomJS(code=_js_show_figures,
                                               args=dict(figures=figures,
                                                         sol_sim_toggle=sol_sim_toggle,
                                                         phase_select=phase_select)))

            # Save

            save(report_layout, filename=report_path, title=f'trajectory results for {traj_name}',
                 resources=bokeh_resources.INLINE)<|MERGE_RESOLUTION|>--- conflicted
+++ resolved
@@ -250,25 +250,13 @@
     if Path(solution_record_file).is_file():
         sol_cr = om.CaseReader(solution_record_file)
         sol_case = sol_cr.get_case('final')
-<<<<<<< HEAD
-        traj_and_phase_meta = _get_trajs_and_phases(sol_cr)
-=======
         abs2prom_map = sol_cr.problem_metadata['abs2prom']
->>>>>>> ed640d7c
     else:
         sol_case = None
 
     if Path(simulation_record_file).is_file():
         sim_cr = om.CaseReader(simulation_record_file)
         sim_case = sim_cr.get_case('final')
-<<<<<<< HEAD
-        if traj_and_phase_meta is None:
-            traj_and_phase_meta = _get_trajs_and_phases(sim_cr)
-    else:
-        sim_case = None
-
-    if sol_cr is None and sim_cr is None:
-=======
         abs2prom_map = sim_cr.problem_metadata['abs2prom']
     else:
         sim_case = None
@@ -277,7 +265,6 @@
     outputs = {abs_path: meta for abs_path, meta in source_case.list_outputs(out_stream=None, units=True)}
 
     if source_case is None:
->>>>>>> ed640d7c
         om.issue_warning('No recorded data provided. Trajectory results report will not be created.')
         return
 
