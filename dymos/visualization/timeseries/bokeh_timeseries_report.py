import datetime
from pathlib import Path
import os.path

try:
    from bokeh.io import output_notebook, output_file, save, show
    from bokeh.layouts import column, grid, row
<<<<<<< HEAD
    from bokeh.models import Legend, DataTable, Div, ColumnDataSource, TableColumn, TabPanel, Tabs, \
        CheckboxButtonGroup, CustomJS, MultiChoice
=======
    from bokeh.models import Legend, DataTable, Div, ColumnDataSource, TableColumn, \
        TabPanel, Tabs, CheckboxButtonGroup, CustomJS, MultiChoice
>>>>>>> c7382c9c
    from bokeh.plotting import figure, curdoc
    import bokeh.palettes as bp
    import bokeh.resources as bokeh_resources
    _NO_BOKEH = False
except ImportError:
    _NO_BOKEH = True

import openmdao.api as om
from openmdao.utils.units import conversion_to_base_units
import dymos as dm


_js_show_renderer = """
function show_renderer(renderer, phases_to_show, kinds_to_show) {
    var tags = renderer.tags;
    for(var k=0; k < tags.length; k++) {
        if (tags[k].substring(0, 6) == 'phase:') {
            renderer_phase = tags[k].substring(6);
            break;
        }
    }
    return ((tags.includes('sol') && kinds_to_show.includes(0)) ||
            (tags.includes('sim') && kinds_to_show.includes(1))) &&
           phases_to_show.includes(renderer_phase);
}

"""

# Javascript Callback when the solution/simulation checkbox buttons are toggled
# args: (figures)
_SOL_SIM_TOGGLE_JS = """
// Loop through figures and toggle the visibility of the renderers
const active = cb_obj.active;
var figures = figures;
var renderer;

for (var i = 0; i < figures.length; i++) {
    if (figures[i]) {
        for (var j =0; j < figures[i].renderers.length; j++) {
            renderer = figures[i].renderers[j]
            if (renderer.tags.includes('sol')) {
                renderer.visible = active.includes(0);
            }
            else if (renderer.tags.includes('sim')) {
                renderer.visible = active.includes(1);
            }
        }
    }
}
"""

# Javascript Callback when the solution/simulation checkbox buttons are toggled
# args: (figures)
_js_show_figures = """
const phases_to_show = phase_select.value;
const kinds_to_show = sol_sim_toggle.active;
var figures = figures;
var renderer;
var renderer_phase;

function show_renderer(renderer, phases_to_show, kinds_to_show) {
    var tags = renderer.tags;
    for(var k=0; k < tags.length; k++) {
        if (tags[k].substring(0, 6) == 'phase:') {
            renderer_phase = tags[k].substring(6);
            break;
        }
    }
    return ((tags.includes('sol') && kinds_to_show.includes(0)) ||
            (tags.includes('sim') && kinds_to_show.includes(1))) &&
           phases_to_show.includes(renderer_phase);
}

for (var i = 0; i < figures.length; i++) {
    if (figures[i]) {
        for (var j=0; j < figures[i].renderers.length; j++) {
            renderer = figures[i].renderers[j];
            // Get the phase with which this renderer is associated
            renderer.visible = show_renderer(renderer, phases_to_show, kinds_to_show);
        }
    }
}
"""


def _meta_tree_subsys_iter(tree, recurse=True, cls=None):
    """
    Yield a generator of local subsystems of this system.

    Parameters
    ----------
    recurse : bool
        If True, iterate over the whole tree under this system.
    cls : None, str, or Sequence
        The class of the nodes to be iterated

    Yields
    ------
    type or None
    """
    _cls = [cls] if isinstance(cls, str) else cls

    for s in tree['children']:
        if s['type'] != 'subsystem':
            continue
        if cls is None or s['class'] in _cls:
            yield s
        if recurse:
            for child in _meta_tree_subsys_iter(s, recurse=True, cls=_cls):
                yield child


def _load_data_sources(prob, solution_record_file=None, simulation_record_file=None):

    data_dict = {}

    if Path(solution_record_file).is_file():
        sol_cr = om.CaseReader(solution_record_file)
        sol_case = sol_cr.get_case('final')
        outputs = {name: meta for name, meta in sol_case.list_outputs(units=True, out_stream=None)}
        abs2prom_map = sol_cr.problem_metadata['abs2prom']
    else:
        sol_case = None

    if Path(simulation_record_file).is_file():
        sim_cr = om.CaseReader(simulation_record_file)
        sim_case = sim_cr.get_case('final')
        outputs = {name: meta for name, meta in sim_case.list_outputs(units=True, out_stream=None)}
        abs2prom_map = sim_cr.problem_metadata['abs2prom']
    else:
        sim_case = None

    if sol_cr is None and sim_cr is None:
        om.issue_warning('No recorded data provided. Trajectory results report will not be created.')
        return

    for traj in prob.model.system_iter(include_self=True, recurse=True, typ=dm.Trajectory):
        traj_name = traj.pathname.split('.')[-1]
        data_dict[traj_name] = {'param_data_by_phase': {},
                                'sol_data_by_phase': {},
                                'sim_data_by_phase': {},
                                'timeseries_units': {}}

        for phase_name, phase in traj._phases.items():

            data_dict[traj_name]['param_data_by_phase'][phase_name] = {'param': [], 'val': [], 'units': []}
            phase_sol_data = data_dict[traj_name]['sol_data_by_phase'][phase_name] = {}
            phase_sim_data = data_dict[traj_name]['sim_data_by_phase'][phase_name] = {}
            ts_units_dict = data_dict[traj_name]['timeseries_units']

            param_outputs = {op: meta for op, meta in outputs.items()
                             if op.startswith(f'{phase.pathname}.param_comp.parameter_vals')}
            param_case = sol_case if sol_case else sim_case

            for output_name in sorted(param_outputs.keys(), key=str.casefold):
                meta = param_outputs[output_name]
                param_dict = data_dict[traj_name]['param_data_by_phase'][phase_name]

                prom_name = abs2prom_map['output'][output_name]
                param_name = output_name.replace(f'{phase.pathname}.param_comp.parameter_vals:', '', 1)

                param_dict['param'].append(param_name)
                param_dict['units'].append(meta['units'])
                param_dict['val'].append(param_case.get_val(prom_name, units=meta['units']))

            ts_outputs = {op: meta for op, meta in outputs.items() if op.startswith(f'{phase.pathname}.timeseries')}

            # Find the "largest" unit used for any timeseries output across all phases
            for output_name in sorted(ts_outputs.keys(), key=str.casefold):
                meta = ts_outputs[output_name]
                prom_name = abs2prom_map['output'][output_name]
                var_name = prom_name.split('.')[-1]

                if var_name not in ts_units_dict:
                    ts_units_dict[var_name] = meta['units']
                else:
                    _, new_conv_factor = conversion_to_base_units(meta['units'])
                    _, old_conv_factor = conversion_to_base_units(ts_units_dict[var_name])
                    if new_conv_factor < old_conv_factor:
                        ts_units_dict[var_name] = meta['units']

        # Now a second pass through the phases since we know the units in which to plot
        # each timeseries variable output.
        for phase_name, phase in traj._phases.items():

            phase_sol_data = data_dict[traj_name]['sol_data_by_phase'][phase_name] = {}
            phase_sim_data = data_dict[traj_name]['sim_data_by_phase'][phase_name] = {}
            ts_units_dict = data_dict[traj_name]['timeseries_units']

            ts_outputs = {op: meta for op, meta in outputs.items() if op.startswith(f'{phase.pathname}.timeseries')}

            for output_name in sorted(ts_outputs.keys(), key=str.casefold):
                meta = ts_outputs[output_name]
                prom_name = abs2prom_map['output'][output_name]
                var_name = prom_name.split('.')[-1]

                if sol_case:
                    phase_sol_data[var_name] = sol_case.get_val(prom_name, units=ts_units_dict[var_name])
                if sim_case:
                    phase_sim_data[var_name] = sim_case.get_val(prom_name, units=ts_units_dict[var_name])

    return data_dict


def make_timeseries_report(prob, solution_record_file=None, simulation_record_file=None,
                           x_name='time', ncols=2, margin=10, theme='light_minimal'):
    """
    Create the bokeh-based timeseries results report.

    Parameters
    ----------
    prob : om.Problem
        The problem instance for which the timeseries plots are being created.
    solution_record_file : str
        The path to the solution record file, if available.
    simulation_record_file : str
        The path to the simulation record file, if available.
    x_name : str
        Name of the horizontal axis variable in the timeseries.
    ncols : int
        The number of columns of timeseries output plots.
    margin : int
        A margin to be placed between the plot figures.
    theme : str
        A valid bokeh theme name to style the report.
    """
    # For the primary timeseries in each phase in each trajectory, build a set of the pathnames
    # to be plotted.
    source_data = _load_data_sources(prob, solution_record_file, simulation_record_file)

    # Colors of each phase in the plot. Start with the bright colors followed by the faded ones.
    if not _NO_BOKEH:
        colors = bp.d3['Category20'][20][0::2] + bp.d3['Category20'][20][1::2]
        curdoc().theme = theme

    for traj in prob.model.system_iter(include_self=True, recurse=True, typ=dm.Trajectory):
        traj_name = traj.pathname.split('.')[-1]
        report_filename = f'{traj.pathname}_results_report.html'
        report_dir = Path(prob.get_reports_dir())
        report_path = report_dir / report_filename
        if not os.path.isdir(report_dir):
            om.issue_warning(f'Reports directory not available. {report_path} will not be created.')
            continue
        if _NO_BOKEH:
            with open(report_path, 'wb') as f:
                f.write("<html>\n<head>\n<title> \nError: bokeh not available</title>\n</head> <body>\n"
                        "This report requires bokeh but bokeh was not available in this python installation.\n"
                        "</body></html>".encode())
            continue

        param_tables = []
        phase_names = []

        for phase_name, phase in traj._phases.items():

            phase_names.append(phase_name)

            # Make the parameter table
            source = ColumnDataSource(source_data[traj_name]['param_data_by_phase'][phase_name])
            columns = [
                TableColumn(field='param', title='Parameter'),
                TableColumn(field='val', title='Value'),
                TableColumn(field='units', title='Units'),
            ]
            param_tables.append(DataTable(source=source, columns=columns, index_position=None,
                                          height=30*len(source.data['param']), sizing_mode='stretch_both'))

        # Plot the timeseries
        ts_units_dict = source_data[traj_name]['timeseries_units']

        figures = []
        x_range = None

        for var_name in sorted(ts_units_dict.keys(), key=str.casefold):
            fig_kwargs = {'x_range': x_range} if x_range is not None else {}

            tool_tips = [(f'{x_name}', '$x'), (f'{var_name}', '$y')]

            fig = figure(tools='pan,box_zoom,xwheel_zoom,hover,undo,reset,save',
                         tooltips=tool_tips,
                         x_axis_label=f'{x_name} ({ts_units_dict[x_name]})',
                         y_axis_label=f'{var_name} ({ts_units_dict[var_name]})',
                         toolbar_location='above',
                         sizing_mode='stretch_both',
                         min_height=250, max_height=300,
                         margin=margin,
                         **fig_kwargs)
            fig.xaxis.axis_label_text_font_size = '10pt'
            fig.yaxis.axis_label_text_font_size = '10pt'
            fig.toolbar.autohide = True
            legend_data = []
            if x_range is None:
                x_range = fig.x_range
            for i, phase_name in enumerate(phase_names):
                color = colors[i % 20]
                sol_data = source_data[traj_name]['sol_data_by_phase'][phase_name]
                sim_data = source_data[traj_name]['sim_data_by_phase'][phase_name]
                sol_source = ColumnDataSource(sol_data)
                sim_source = ColumnDataSource(sim_data)
                if x_name in sol_data and var_name in sol_data:
                    legend_items = []
                    if sol_data:
                        sol_plot = fig.circle(x='time', y=var_name, source=sol_source, color=color)
                        sol_plot.tags.extend(['sol', f'phase:{phase_name}'])
                        legend_items.append(sol_plot)
                    if sim_data:
                        sim_plot = fig.line(x='time', y=var_name, source=sim_source, color=color)
                        sim_plot.tags.extend(['sim', f'phase:{phase_name}'])
                        legend_items.append(sim_plot)
                    legend_data.append((phase_name, legend_items))

            legend = Legend(items=legend_data, location='center', label_text_font_size='8pt')
            fig.add_layout(legend, 'right')
            figures.append(fig)

        # Since we're putting figures in two columns, make sure we have an even number of things to put in the layout.
        if len(figures) % 2 == 1:
            figures.append(None)

        param_panels = [TabPanel(child=table, title=f'{phase_names[i]} parameters')
                        for i, table in enumerate(param_tables)]

        sol_sim_toggle = CheckboxButtonGroup(labels=['Solution', 'Simulation'], active=[0, 1])

        sol_sim_row = row(children=[Div(text='Display data:', sizing_mode='stretch_height'),
                                    sol_sim_toggle],
                          sizing_mode='stretch_both',
                          max_height=50)

        phase_select = MultiChoice(options=[phase_name for phase_name in phase_names],
                                   value=[phase_name for phase_name in phase_names],
                                   sizing_mode='stretch_both',
                                   min_width=400, min_height=50)

        phase_select_row = row(children=[Div(text='Plot phases:'), phase_select],
                               sizing_mode='stretch_width')

        figures_grid = grid(children=figures, ncols=ncols, sizing_mode='stretch_both')

        ts_layout = column(children=[sol_sim_row,
                                     phase_select_row,
                                     figures_grid],
                           sizing_mode='stretch_both')

        tab_panes = Tabs(tabs=[TabPanel(child=ts_layout, title='Timeseries')] + param_panels,
                         sizing_mode='stretch_both',
                         active=0)

        summary = rf'Results of {prob._name}<br>Creation Date: {datetime.datetime.now().strftime("%Y-%m-%d %H:%M:%S")}'

        report_layout = column(children=[Div(text=summary), tab_panes], sizing_mode='stretch_both')

        # Assign callbacks

        sol_sim_toggle.js_on_change("active",
                                    CustomJS(code=_js_show_figures,
                                             args=dict(figures=figures,
                                                       sol_sim_toggle=sol_sim_toggle,
                                                       phase_select=phase_select)))

        phase_select.js_on_change("value",
                                  CustomJS(code=_js_show_figures,
                                           args=dict(figures=figures,
                                                     sol_sim_toggle=sol_sim_toggle,
                                                     phase_select=phase_select)))

        # Save

        save(report_layout, filename=report_path, title=f'trajectory results for {traj_name}',
             resources=bokeh_resources.INLINE)<|MERGE_RESOLUTION|>--- conflicted
+++ resolved
@@ -5,13 +5,8 @@
 try:
     from bokeh.io import output_notebook, output_file, save, show
     from bokeh.layouts import column, grid, row
-<<<<<<< HEAD
-    from bokeh.models import Legend, DataTable, Div, ColumnDataSource, TableColumn, TabPanel, Tabs, \
-        CheckboxButtonGroup, CustomJS, MultiChoice
-=======
     from bokeh.models import Legend, DataTable, Div, ColumnDataSource, TableColumn, \
         TabPanel, Tabs, CheckboxButtonGroup, CustomJS, MultiChoice
->>>>>>> c7382c9c
     from bokeh.plotting import figure, curdoc
     import bokeh.palettes as bp
     import bokeh.resources as bokeh_resources
