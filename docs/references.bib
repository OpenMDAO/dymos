--- conflicted
+++ resolved
@@ -1,9 +1,3 @@
-<<<<<<< HEAD
----
----
-
-=======
->>>>>>> b59359cb
 @article {Tedford:2007:ACO,
 	title = {Benchmarking Multidisciplinary Design Optimization Algorithms},
 	journal = {Optimization and Engineering},
