--- conflicted
+++ resolved
@@ -100,13 +100,9 @@
    "outputs": [],
    "source": [
     "import numpy as np\n",
-<<<<<<< HEAD
-=======
     "from scipy.interpolate import make_interp_spline\n",
->>>>>>> 82378b19
     "\n",
     "import openmdao.api as om\n",
-    "from openmdao.components.interp_util.interp import InterpND\n",
     "\n",
     "import dymos as dm\n",
     "from dymos.models.atmosphere.atmos_1976 import USatm1976Data\n",
@@ -209,17 +205,10 @@
     "\n",
     "        alt_data = USatm1976Data.alt * om.unit_conversion('ft', 'm')[0]\n",
     "        rho_data = USatm1976Data.rho * om.unit_conversion('slug/ft**3', 'kg/m**3')[0]\n",
-<<<<<<< HEAD
-    "        self.rho_interp = InterpND(points=np.array(alt_data),\n",
-    "                                   values=np.array(rho_data),\n",
-    "                                   method='slinear')\n",
-    "        \n",
-=======
     "        self.rho_interp = make_interp_spline(np.array(alt_data),\n",
     "                                             np.array(rho_data),\n",
     "                                             k=1)\n",
     "\n",
->>>>>>> 82378b19
     "    def compute(self, inputs, outputs):\n",
     "        gam = inputs['gam']\n",
     "        v = inputs['v']\n",
@@ -230,11 +219,7 @@
     "\n",
     "        GRAVITY = 9.80665  # m/s**2\n",
     "\n",
-<<<<<<< HEAD
-    "        rho = self.rho_interp.interpolate(h)\n",
-=======
     "        rho = self.rho_interp(h)\n",
->>>>>>> 82378b19
     "\n",
     "        q = 0.5*rho*v**2\n",
     "        qS = q * S\n",
@@ -467,11 +452,7 @@
    "name": "python",
    "nbconvert_exporter": "python",
    "pygments_lexer": "ipython3",
-<<<<<<< HEAD
-   "version": "3.12.6"
-=======
    "version": "3.11.4"
->>>>>>> 82378b19
   }
  },
  "nbformat": 4,
