--- conflicted
+++ resolved
@@ -1,13 +1,9 @@
 [bumpversion]
-<<<<<<< HEAD
 current_version = 1.13.2-dev
-=======
-current_version = 1.13.1
->>>>>>> 43c1de80
 commit = True
 tag = False
 parse = (?P<major>\d+)\.(?P<minor>\d+)\.(?P<patch>\d+)(\-(?P<release>[a-z]+))?
-serialize = 
+serialize =
 	{major}.{minor}.{patch}-{release}
 	{major}.{minor}.{patch}
 
@@ -21,6 +17,6 @@
 
 [bumpversion:part:release]
 optional_value = rel
-values = 
+values =
 	dev
 	rel